--- conflicted
+++ resolved
@@ -310,6 +310,7 @@
 
         ################
         # Out of the while
+
         # We reach here after the break produced if no zeek files are being updated.
         # No more files to read. Close the files
         for file, handle in self.open_file_handlers.items():
@@ -446,23 +447,12 @@
             command = "rm " + self.zeek_folder + "/*.log 2>&1 > /dev/null"
             os.system(command)
 
-<<<<<<< HEAD
-        # Run zeek on the pcap or interface. The redef is to have json files
-        # To add later the home net: "Site::local_nets += { 1.2.3.0/24, 5.6.7.0/24 }"
-        zeek_scripts_dir = os.getcwd() + '/zeek-scripts'
-        command = f'cd {self.zeek_folder}; {self.zeek_or_bro} -C {bro_parameter} {self.tcp_inactivity_timeout} local -f {self.packet_filter} {zeek_scripts_dir} 2>&1 > /dev/null &'
-        self.print(f'Zeek command: {command}', 3, 0)
-        # Run zeek.
-        os.system(command)
-=======
-            # Run zeek on the pcap or interface. The redef is to have json files
-            # To add later the home net: "Site::local_nets += { 1.2.3.0/24, 5.6.7.0/24 }"
-            zeek_scripts_dir = os.getcwd() + '/zeek-scripts'
-            command = f'cd {self.zeek_folder}; {self.zeek_or_bro} -C {bro_parameter} {self.tcp_inactivity_timeout} local -f {self.packet_filter} {zeek_scripts_dir} 2>&1 > /dev/null &'
-            self.print(f'Zeek command: {command}', 3, 0)
-            # Run zeek.
-            os.system(command)
->>>>>>> e7855dbb
+                # Run zeek on the pcap or interface. The redef is to have json files
+                # To add later the home net: "Site::local_nets += { 1.2.3.0/24, 5.6.7.0/24 }"
+                command ="cd " + self.zeek_folder + "; " + self.zeek_or_bro + " -C " + bro_parameter + "  " + self.tcp_inactivity_timeout + " local -e 'redef LogAscii::use_json=T;' -f " + self.packet_filter + " 2>&1 > /dev/null &"
+                self.print(f'Zeek command: {command}', 3, 0)
+                # Run zeek.
+                os.system(command)
 
         # Give Zeek some time to generate at least 1 file.
         time.sleep(3)
