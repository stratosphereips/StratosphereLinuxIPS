--- conflicted
+++ resolved
@@ -22,12 +22,9 @@
 import configparser
 import ipaddress
 import datetime
-<<<<<<< HEAD
-import sys
-=======
->>>>>>> 0a27ffde
 import subprocess
 import re
+import sys
 
 class Module(Module, multiprocessing.Process):
     name = 'flowalerts'
@@ -56,7 +53,6 @@
         self.c5 = __database__.subscribe('new_service')
         self.c6 = __database__.subscribe('tw_closed')
         self.timeout = None
-<<<<<<< HEAD
         # ignore default no dns resolution alerts for LAN IP address, loopback addr, dns servers, ...etc
         self.ignored_ips = ('127.0.0.1', '8.8.8.8', '8.8.4.4', '1.1.1.1', '1.0.0.1', '9.9.9.9', '149.112.112.112',
                             '208.67.222.222', '208.67.220.220', '185.228.168.9', '185.228.169.9','76.76.19.19', '76.223.122.150', '94.140.14.14',
@@ -78,10 +74,6 @@
                 # ip found in one of the ranges, ignore it
                 return True
         return False
-=======
-        # this dict will store connections on port 0 {'srcips':[(ts,dstip)]}
-        self.scans = {}
->>>>>>> 0a27ffde
         # get the default gateway
         self.gateway = self.get_default_gateway()
 
@@ -300,7 +292,6 @@
         __database__.setEvidence(type_detection, detection_info, type_evidence, threat_level,
                                  confidence, description, timestamp, profileid=profileid, twid=twid, uid=uid)
 
-<<<<<<< HEAD
     def check_connection_without_dns_resolution(self, daddr, twid, profileid, timestamp, uid):
         """ Checks if there's a flow to a dstip that has no cached DNS answer """
         # to avoid false positives don't alert ConnectionWithoutDNS until 2 minutes has passed after starting slips
@@ -392,8 +383,6 @@
             twid = ''
         __database__.setEvidence(type_detection, detection_info, type_evidence, threat_level,
                                  confidence, description, timestamp, profileid=profileid, twid=twid, uid=uid)
-=======
->>>>>>> 0a27ffde
     def set_evidence_data_exfiltration(self, most_cotacted_daddr, total_bytes, times_contacted, profileid, twid, uid):
         confidence = 0.6
         threat_level = 60
@@ -408,6 +397,31 @@
         __database__.setEvidence(type_detection, detection_info, type_evidence, threat_level,
                                  confidence, description, timestamp, profileid=profileid, twid=twid)
 
+    def set_evidence_data_exfiltration(self, most_cotacted_daddr, total_bytes, times_contacted, profileid, twid, uid):
+        confidence = 0.6
+        threat_level = 60
+        type_detection  = 'dstip'
+        type_evidence = 'DataExfiltration'
+        detection_info = most_cotacted_daddr
+        bytes_sent_in_MB = total_bytes/(10**6)
+        description = f'Possible data exfiltration. {bytes_sent_in_MB} MBs sent to {most_cotacted_daddr}. IP contacted {times_contacted} times in the past 1h'
+        timestamp = datetime.datetime.now().strftime("%d/%m/%Y-%H:%M:%S")
+        if not twid:
+            twid = ''
+        __database__.setEvidence(type_detection, detection_info, type_evidence, threat_level,
+                                 confidence, description, timestamp, profileid=profileid, twid=twid)
+
+    def get_default_gateway(self):
+        gateway = False
+        if platform.system() == "Darwin":
+            route_default_result = subprocess.check_output(["route", "get", "default"]).decode()
+            gateway = re.search(r"\d{1,3}.\d{1,3}.\d{1,3}.\d{1,3}", route_default_result).group(0)
+
+        elif platform.system() == "Linux":
+            route_default_result = re.findall(r"([\w.][\w.]*'?\w?)", subprocess.check_output(["ip", "route"]).decode())
+            gateway = route_default_result[2]
+
+        return gateway
     def get_default_gateway(self):
         gateway = False
         if platform.system() == "Darwin":
@@ -577,6 +591,7 @@
                     return True
                 if message and message['channel'] == 'new_ssh'  and type(message['data']) is not int:
                     data = message['data']
+
                     # Convert from json to dict
                     data = json.loads(data)
                     profileid = data['profileid']
@@ -735,7 +750,6 @@
                             self.set_evidence_self_signed_certificates(profileid,twid, ip, description, uid, timestamp)
                             self.print(description, 3, 0)
 
-<<<<<<< HEAD
                         if ja3 or ja3s:
                             # get the dict of malicious ja3 stored in our db
                             malicious_ja3_dict = __database__.get_ja3_in_IoC()
@@ -802,8 +816,6 @@
                     # set evidence if we have an answer that isn't used in the contacted ips
                     self.check_dns_resolution_without_connection(contacted_ips, profileid, twid, uid)
 
-=======
->>>>>>> 0a27ffde
             except KeyboardInterrupt:
                 return True
             except Exception as inst:
