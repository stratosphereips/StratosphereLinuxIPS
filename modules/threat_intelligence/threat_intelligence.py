import ipaddress
import os
import json
import validators
import dns
import requests
import threading
import time
from typing import Dict, List

from slips_files.common.parsers.config_parser import ConfigParser
from slips_files.common.slips_utils import utils
import multiprocessing
from slips_files.common.abstracts.module import IModule
from modules.threat_intelligence.urlhaus import URLhaus
from slips_files.core.evidence_structure.evidence import (
    Evidence,
    ProfileID,
    TimeWindow,
    Attacker,
    ThreatLevel,
    EvidenceType,
    IoCType,
    Direction,
    IDEACategory,
    Tag,
    Victim,
)


class ThreatIntel(IModule, URLhaus):
    name = "Threat Intelligence"
    description = (
        "Check if the source IP or destination IP"
        " are in a malicious list of IPs"
    )
    authors = ["Frantisek Strasak, Sebastian Garcia, Alya Gomaa"]

    def init(self):
        """Initializes the ThreatIntel module. This includes setting up database
        subscriptions for threat intelligence and new downloaded file notifications,
        reading configuration settings, caching malicious IP ranges, creating a session
        for Circl.lu API queries, initializing the URLhaus module, and starting a
        background thread for handling pending Circl.lu queries.

        Attributes:
            separator (str): A field separator value retrieved from the
            database.
            channels (dict): Subscriptions to database channels for receiving
            threat intelligence and file download notifications.
            circllu_queue (multiprocessing.Queue): A queue for holding pending
             Circl.lu queries.
            circllu_calls_thread (threading.Thread): A daemon thread that
            processes items in the circllu_queue every 2 minutes.
            urlhaus (URLhaus): An instance of the URLhaus module for
            querying URLhaus data.
        """
        self.separator = self.db.get_field_separator()
        self.c1 = self.db.subscribe("give_threat_intelligence")
        self.c2 = self.db.subscribe("new_downloaded_file")
        self.channels = {
            "give_threat_intelligence": self.c1,
            "new_downloaded_file": self.c2,
        }
        self.__read_configuration()
        self.get_malicious_ip_ranges()
        self.create_circl_lu_session()
        self.circllu_queue = multiprocessing.Queue()
        self.circllu_calls_thread = threading.Thread(
            target=self.make_pending_query, daemon=True
        )
        self.urlhaus = URLhaus(self.db)

    def make_pending_query(self):
        """Processes the pending Circl.lu queries stored in the queue.
        This method runs as a daemon thread, executing a batch of up to 10
        queries every 2 minutes. After processing a batch, it waits for
        another 2 minutes before attempting the next batch of queries.
        This method continuously checks the queue for new items and
        processes them accordingly.

        Side Effects:
            - Calls `is_malicious_hash` for each flow information
            item retrieved from the queue.
            - Modifies the state of the `circllu_queue` by
            removing processed items.
        """
        max_queries = 10
        while True:
            time.sleep(120)
            try:
                flow_info = self.circllu_queue.get(timeout=0.5)
            except Exception:
                # queue is empty wait extra 2 min
                continue

            queries_done = 0
            while self.circllu_queue != [] and queries_done <= max_queries:
                self.is_malicious_hash(flow_info)
                queries_done += 1

    def create_circl_lu_session(self):
        """Creates a new session for making API requests to Circl.lu. This session is
        configured with SSL verification enabled and sets the `Accept` header to
        `application/json`, indicating that responses should be in JSON format.

        Side Effects:
            - Initializes the `circl_session` attribute with a new
            requests session configured for Circl.lu API calls.
        """
        self.circl_session = requests.session()
        self.circl_session.verify = True
        self.circl_session.headers = {"accept": "application/json"}

    def get_malicious_ip_ranges(self):
        """Retrieves and caches the malicious IP ranges from the database, separating
        them into IPv4 and IPv6 ranges. These ranges are stored in dictionaries indexed
        by the first octet (or hextet for IPv6) of the range, to optimize lookup times.

        Side Effects:
            - Populates `cached_ipv4_ranges` and `cached_ipv6_ranges`
            dictionaries with malicious IP ranges categorized by their
            first octet or hextet.
        """
        ip_ranges = self.db.get_malicious_ip_ranges()
        self.cached_ipv6_ranges = {}
        self.cached_ipv4_ranges = {}
        for range in ip_ranges.keys():
            if "." in range:
                first_octet = range.split(".")[0]
                try:
                    self.cached_ipv4_ranges[first_octet].append(range)
                except KeyError:
                    # first time seeing this octet
                    self.cached_ipv4_ranges[first_octet] = [range]
            else:
                # ipv6 range
                first_octet = range.split(":")[0]
                try:
                    self.cached_ipv6_ranges[first_octet].append(range)
                except KeyError:
                    # first time seeing this octet
                    self.cached_ipv6_ranges[first_octet] = [range]

    def __read_configuration(self):
        """Reads the module's configuration settings from a configuration file or
        source. This includes settings such as the path to local threat intelligence
        files. If the directory for local threat intelligence files does not exist, it
        creates it.

        Side Effects:
            - Sets `path_to_local_ti_files` with the configured
            path to local threat intelligence files.
            - Creates the directory at `path_to_local_ti_files`
            if it does not already exist.
        """
        conf = ConfigParser()
        self.path_to_local_ti_files = conf.local_ti_data_path()
        if not os.path.exists(self.path_to_local_ti_files):
            os.mkdir(self.path_to_local_ti_files)

    def set_evidence_malicious_asn(
        self,
        daddr: str,
        uid: str,
        timestamp: str,
        profileid: str,
        twid: str,
        asn: str,
        asn_info: dict,
        is_dns_response: bool = False,
    ):
        """Sets evidence for an interaction with a malicious ASN (Autonomous System
        Number).

        This function generates and stores evidence of traffic
        associated with a malicious ASN,
        whether as part of a DNS response or a direct IP connection.

        Parameters:
            daddr (str): The destination IP address involved
            in the interaction.
            uid (str): Unique identifier for the network flow
            generating this evidence.
            timestamp (str): The timestamp when the interaction occurred.
            profileid (str): Identifier for the profile associated
            with the source IP.
            twid (str): Identifier for the time window during which the
            interaction occurred.
            asn (str): The ASN considered malicious.
            asn_info (dict): Dictionary containing details about
                            the malicious ASN, including its threat level,
                            description, and source.
            is_dns_response (bool, optional): Flag indicating whether the
             interaction was part of a DNS response.

        Side Effects:
            Creates and stores two pieces of evidence regarding the
             malicious ASN interaction,
            one from the perspective of the source IP and another
             from the destination IP.
        """

        confidence: float = 0.8
        saddr = profileid.split("_")[-1]

        # when we comment ti_files and run slips, we get the
        # error of not being able to get feed threat_level
        threat_level: float = utils.threat_levels[
            asn_info.get("threat_level", "medium")
        ]
        threat_level: ThreatLevel = ThreatLevel(threat_level)

        tags = asn_info.get("tags", "")
        identification: str = self.db.get_ip_identification(daddr)
        if is_dns_response:
            description: str = (
                f"Connection to IP: {daddr} with blacklisted ASN: {asn} "
            )
        else:
            description: str = (
                f"DNS response with IP: {daddr} with blacklisted ASN: {asn} "
            )

        description += (
            f'Description: {asn_info["description"]}, '
            f'Found in feed: {asn_info["source"]}, '
            f"Confidence: {confidence}. "
            f"Tags: {tags} {identification}"
        )
        twid_int = int(twid.replace("timewindow", ""))
        evidence = Evidence(
            evidence_type=EvidenceType.THREAT_INTELLIGENCE_BLACKLISTED_ASN,
            attacker=Attacker(
                direction=Direction.SRC, attacker_type=IoCType.IP, value=saddr
            ),
            victim=Victim(
                direction=Direction.DST, victim_type=IoCType.IP, value=daddr
            ),
            threat_level=threat_level,
            confidence=confidence,
            description=description,
            profile=ProfileID(ip=saddr),
            timewindow=TimeWindow(number=twid_int),
            uid=[uid],
            timestamp=utils.convert_format(timestamp, utils.alerts_format),
            category=IDEACategory.ANOMALY_TRAFFIC,
            source_target_tag=Tag.BLACKLISTED_ASN,
        )

        self.db.set_evidence(evidence)
        evidence = Evidence(
            evidence_type=EvidenceType.THREAT_INTELLIGENCE_BLACKLISTED_ASN,
            attacker=Attacker(
                direction=Direction.DST, attacker_type=IoCType.IP, value=daddr
            ),
            victim=Victim(
                direction=Direction.SRC, victim_type=IoCType.IP, value=saddr
            ),
            threat_level=threat_level,
            confidence=confidence,
            description=description,
            profile=ProfileID(ip=daddr),
            timewindow=TimeWindow(number=twid_int),
            uid=[uid],
            timestamp=utils.convert_format(timestamp, utils.alerts_format),
            category=IDEACategory.ANOMALY_TRAFFIC,
            source_target_tag=Tag.BLACKLISTED_ASN,
        )

        self.db.set_evidence(evidence)

    
    def set_evidence_blacklisted_ip_in_dns_response(
            self,
            ip: str,
            uid: str,
            timestamp: str,
            ip_info: dict,
            dns_query: str,
            profileid: str,
            twid: str,
        ):

        """
        Sets evidence for a DNS response containing a blacklisted IP.

        This function records evidence when a DNS query response
        includes an IP address known to be malicious based on threat
        intelligence data.

        Parameters:
            ip (str): The malicious IP address found in the DNS response.
            uid (str): Unique identifier for the network flow that
             generated this evidence.
            timestamp (str): The exact time when the DNS query was made.
            ip_info (dict): Information about the malicious IP,
            including its threat level,
                            description, and source from the threat
                            intelligence database.
            dns_query (str): The DNS query that led to the malicious
             IP response.
            profileid (str): Identifier for the profile associated with
            the source IP of the DNS query.
            twid (str): Identifier for the time window during which the
            DNS query occurred.

        Side Effects:
            Creates and stores evidence regarding the DNS response containing
             a malicious IP address,
            marking the interaction in the threat intelligence database.
        """
        threat_level: float = utils.threat_levels[
            ip_info.get("threat_level", "medium")
        ]
        threat_level: ThreatLevel = ThreatLevel(threat_level)
        saddr = profileid.split("_")[-1]

        ip_identification: str = self.db.get_ip_identification(
            ip, get_ti_data=False
        ).strip()
        description: str = (
            "DNS answer with a blacklisted "
            f"IP: {ip} for query: {dns_query}"
            f"{ip_identification} Description: "
            f"{ip_info['description']}. "
            f"Source: {ip_info['source']}."
        )

        twid_int = int(twid.replace("timewindow", ""))
        evidence = Evidence(
            evidence_type=EvidenceType.THREAT_INTELLIGENCE_BLACKLISTED_DNS_ANSWER,
            attacker=Attacker(
                direction=Direction.DST, attacker_type=IoCType.IP, value=ip
            ),
            victim=Victim(
                direction=Direction.SRC, victim_type=IoCType.IP, value=saddr
            ),
            threat_level=threat_level,
            confidence=1.0,
            description=description,
            profile=ProfileID(ip=ip),
            timewindow=TimeWindow(number=twid_int),
            uid=[uid],
            timestamp=utils.convert_format(timestamp, utils.alerts_format),
            category=IDEACategory.ANOMALY_TRAFFIC,
            source_target_tag=Tag.BLACKLISTED_IP,
        )

        self.db.set_evidence(evidence)

        evidence = Evidence(
            evidence_type=EvidenceType.THREAT_INTELLIGENCE_BLACKLISTED_DNS_ANSWER,
            attacker=Attacker(
                direction=Direction.SRC, attacker_type=IoCType.IP, value=saddr
            ),
            victim=Victim(
                direction=Direction.DST, victim_type=IoCType.IP, value=ip
            ),
            threat_level=threat_level,
            confidence=1.0,
            description=description,
            profile=ProfileID(ip=saddr),
            timewindow=TimeWindow(number=twid_int),
            uid=[uid],
            timestamp=utils.convert_format(timestamp, utils.alerts_format),
            category=IDEACategory.ANOMALY_TRAFFIC,
            source_target_tag=Tag.BLACKLISTED_IP,
        )

        self.db.set_evidence(evidence)

        # mark this ip as malicious in our database
        ip_info = {"threatintelligence": ip_info}
        self.db.setInfoForIPs(ip, ip_info)

        # add this ip to our MaliciousIPs hash in the database
        self.db.set_malicious_ip(ip, profileid, twid)

<<<<<<< HEAD
    
    
    def set_evidence_blacklisted_ip(
            self,
            ip: str,
            uid: str,
            daddr: str,
            timestamp: str,
            ip_info: dict,
            profileid: str = '',
            twid: str = '',
            ip_state: str = '',
        ):

        """
        Records evidence of traffic involving a malicious IP address within a specified time window.
=======
    def set_evidence_malicious_ip(
        self,
        ip: str,
        uid: str,
        daddr: str,
        timestamp: str,
        ip_info: dict,
        profileid: str = "",
        twid: str = "",
        ip_state: str = "",
    ):
        """Records evidence of traffic involving a malicious IP address within a
        specified time window.
>>>>>>> 1474bba1

        Parameters:
            ip (str): The IP address under scrutiny.
            uid (str): Unique identifier for the network flow related to this
            event.
            daddr (str): Destination IP address of the flow.
            timestamp (str): Timestamp when the event occurred.
            ip_info (dict): Contains metadata about the IP such as source,
            description, and threat level.
            profileid (str): Identifier for the network profile involved
            in the event.
            twid (str): Time window identifier during which the event was
            observed.
            ip_state (str): Indicates whether the IP in question was the
            source or destination.

        This function creates and stores evidence objects for both the
        source and destination addresses involved in the traffic with the
        malicious IP, marking them accordingly in the database as part of
        threat intelligence handling.

        Side Effects:
            - Two evidence records are created and stored in the database.
            - The involved IP is marked as malicious in the database.
        """
        threat_level: float = utils.threat_levels[
            ip_info.get("threat_level", "medium")
        ]
        threat_level: ThreatLevel = ThreatLevel(threat_level)
        saddr = profileid.split("_")[-1]

        if "src" in ip_state:
            description: str = (
                f"connection from blacklisted IP: {ip} to {daddr}. "
            )
        elif "dst" in ip_state:
            description: str = (
                f"connection to blacklisted IP: {ip} from {saddr}. "
            )
        else:
            # ip_state is not specified?
            return

        ip_identification: str = self.db.get_ip_identification(
            ip, get_ti_data=False
        ).strip()
        description += (
            f"{ip_identification} Description: "
            f"{ip_info['description']}. "
            f"Source: {ip_info['source']}."
        )

        twid_int = int(twid.replace("timewindow", ""))
        evidence = Evidence(
            evidence_type=EvidenceType.THREAT_INTELLIGENCE_BLACKLISTED_IP,
            attacker=Attacker(
                direction=Direction.DST, attacker_type=IoCType.IP, value=daddr
            ),
            victim=Victim(
                direction=Direction.SRC, victim_type=IoCType.IP, value=saddr
            ),
            threat_level=threat_level,
            confidence=1.0,
            description=description,
            profile=ProfileID(ip=daddr),
            timewindow=TimeWindow(number=twid_int),
            uid=[uid],
            timestamp=utils.convert_format(timestamp, utils.alerts_format),
            category=IDEACategory.ANOMALY_TRAFFIC,
            source_target_tag=Tag.BLACKLISTED_IP,
        )
        self.db.set_evidence(evidence)

        evidence = Evidence(
            evidence_type=EvidenceType.THREAT_INTELLIGENCE_BLACKLISTED_IP,
            attacker=Attacker(
                direction=Direction.SRC, attacker_type=IoCType.IP, value=saddr
            ),
            victim=Victim(
                direction=Direction.DST, victim_type=IoCType.IP, value=daddr
            ),
            threat_level=threat_level,
            confidence=1.0,
            description=description,
            profile=ProfileID(ip=saddr),
            timewindow=TimeWindow(number=twid_int),
            uid=[uid],
            timestamp=utils.convert_format(timestamp, utils.alerts_format),
            category=IDEACategory.ANOMALY_TRAFFIC,
            source_target_tag=Tag.BLACKLISTED_IP,
        )
        self.db.set_evidence(evidence)

        # mark this ip as malicious in our database
        ip_info = {"threatintelligence": ip_info}
        self.db.setInfoForIPs(ip, ip_info)

        # add this ip to our MaliciousIPs hash in the database
        self.db.set_malicious_ip(ip, profileid, twid)

    def set_evidence_malicious_domain(
        self,
        domain: str,
        uid: str,
        timestamp: str,
        domain_info: dict,
        is_subdomain: bool,
        profileid: str = "",
        twid: str = "",
    ):
        """
        Records evidence of activity involving a malicious domain
         within a specific time window.

        Parameters:
            domain (str): The domain name identified as malicious.
            uid (str): Unique identifier for the network flow that
             triggered this evidence.
            timestamp (str): Timestamp when the event occurred.
            domain_info (dict): Contains metadata about the domain
            such as source, description, and threat level.
            is_subdomain (bool): Indicates if the malicious domain
            is a subdomain.
            profileid (str): Identifier for the network profile involved
             in the event.
            twid (str): Time window identifier during which the event was
            observed.

        Depending on whether the domain was resolved in the
         DNS query, the function creates
        and stores evidence related to the domain. It also
         marks the domain as malicious
        in the database for future reference.

        Side Effects:
            - Creates and stores evidence related to the
            malicious domain in the database.
            - Marks the domain as malicious in the database.
        """

        if not domain_info:
            return

        srcip = profileid.split("_")[-1]
        # in case of finding a subdomain in our blacklists
        # print that in the description of the alert and change the
        # confidence accordingly in case of a domain, confidence=1
        confidence: float = 0.7 if is_subdomain else 1

        # when we comment ti_files and run slips, we
        # get the error of not being able to get feed threat_level
        threat_level: float = utils.threat_levels[
            domain_info.get("threat_level", "high")
        ]
        threat_level: ThreatLevel = ThreatLevel(threat_level)
        description: str = (
            f"connection to a blacklisted domain {domain}. "
            f"Description: {domain_info.get('description', '')},"
            f"Found in feed: {domain_info['source']}, "
            f"Confidence: {confidence}. "
        )

        tags = domain_info.get("tags", None)
        if tags:
            description += f"with tags: {tags}. "
        twid_number = int(twid.replace("timewindow", ""))
        evidence = Evidence(
            evidence_type=EvidenceType.THREAT_INTELLIGENCE_BLACKLISTED_DOMAIN,
            attacker=Attacker(
                direction=Direction.SRC, attacker_type=IoCType.IP, value=srcip
            ),
            victim=Victim(
                direction=Direction.DST,
                victim_type=IoCType.DOMAIN,
                value=domain,
            ),
            threat_level=threat_level,
            confidence=confidence,
            description=description,
            profile=ProfileID(ip=srcip),
            timewindow=TimeWindow(number=twid_number),
            uid=[uid],
            timestamp=utils.convert_format(timestamp, utils.alerts_format),
            category=IDEACategory.ANOMALY_TRAFFIC,
            source_target_tag=Tag.BLACKLISTED_DOMAIN,
        )

        self.db.set_evidence(evidence)
        domain_resolution: List[str] = self.db.get_domain_resolution(domain)
        if domain_resolution:
            domain_resolution: str = domain_resolution[0]
            evidence = Evidence(
                evidence_type=EvidenceType.THREAT_INTELLIGENCE_BLACKLISTED_DOMAIN,
                attacker=Attacker(
                    direction=Direction.DST,
                    attacker_type=IoCType.DOMAIN,
                    value=domain,
                ),
                victim=Victim(
                    direction=Direction.SRC,
                    victim_type=IoCType.IP,
                    value=srcip,
                ),
                threat_level=threat_level,
                confidence=confidence,
                description=description,
                profile=ProfileID(ip=domain_resolution),
                timewindow=TimeWindow(number=twid_number),
                uid=[uid],
                timestamp=utils.convert_format(timestamp, utils.alerts_format),
                category=IDEACategory.ANOMALY_TRAFFIC,
                source_target_tag=Tag.BLACKLISTED_DOMAIN,
            )

            self.db.set_evidence(evidence)

    def is_valid_threat_level(self, threat_level):
        return threat_level in utils.threat_levels

    def parse_local_ti_file(self, ti_file_path: str) -> bool:
        """Parses a local threat intelligence (TI) file to extract
         and store various indicators of compromise (IoCs), including IP
         addresses,
         domains, ASN numbers, and IP ranges, in the database.
         The function handles IoCs by categorizing them
        based on their types and stores them with associated metadata
        like threat level, description, and tags.

        Each line in the TI file is expected to follow a specific
         format, typically CSV, with entries for the IoC, its threat level,
         and a description. The function validates the threat level
         of each IoC against a predefined set of valid threat levels
         and skips any entries that do not conform to
          expected data types or formats.

        Parameters:
            ti_file_path (str): The absolute path to the local
            TI file being parsed. This file should contain
            the IoCs to be extracted and stored.

        Returns:
            bool: Returns True if the file was successfully
             parsed and the IoCs were stored in the database.
              Currently, the function always returns True.

        Side Effects:
            - Populates the database with new IoCs extracted from the
            provided TI file.
            - Logs errors to the console for entries that cannot be
            processed due to invalid data types or formats.
            - Skips lines that are commented out in the TI file.
        """
        data_file_name = ti_file_path.split("/")[-1]
        malicious_ips = {}
        malicious_asns = {}
        malicious_domains = {}
        malicious_ip_ranges = {}
        # used for debugging
        line_number = 0
        with open(ti_file_path) as local_ti_file:
            self.print(f"Reading local file {ti_file_path}", 2, 0)

            # skip comments
            while True:
                line_number += 1
                line = local_ti_file.readline()
                if not line.startswith("#"):
                    break

            for line in local_ti_file:
                line_number += 1
                # The format of the file should be
                # "103.15.53.231","critical", "Karel from our village. He is bad guy."
                data = line.replace("\n", "").replace('"', "").split(",")

                # the column order is hardcoded because it's owr
                # own ti file and we know the format,
                # we shouldn't be trying to find it
                (
                    ioc,
                    threat_level,
                    description,
                ) = (
                    data[0],
                    data[1].lower(),
                    data[2].strip(),
                )

                # validate the threat level taken from the user
                if not self.is_valid_threat_level(threat_level):
                    # default value
                    threat_level = "medium"

                ioc_info: dict = {
                    "description": description,
                    "source": data_file_name,
                    "threat_level": threat_level,
                    "tags": "local TI file",
                }
                ioc_info: str = json.dumps(ioc_info)

                data_type = utils.detect_data_type(ioc.strip())
                if data_type == "ip":
                    ip_address = ipaddress.ip_address(ioc.strip())
                    # Only use global addresses. Ignore multicast,
                    # broadcast, private, reserved and undefined
                    if ip_address.is_global:
                        malicious_ips[str(ip_address)] = ioc_info

                elif data_type == "domain":
                    malicious_domains[ioc] = ioc_info

                elif data_type == "ip_range":
                    net_addr = ioc[: ioc.index("/")]
                    if (
                        utils.is_ignored_ip(net_addr)
                        or net_addr in utils.home_networks
                    ):
                        continue
                    malicious_ip_ranges[ioc] = ioc_info

                elif data_type == "asn":
                    malicious_asns[ioc] = ioc_info

                else:
                    # invalid ioc, skip it
                    self.print(
                        (
                            f"Error while reading the TI file {ti_file_path}."
                            f" Line {line_number} has invalid data: {ioc}"
                        ),
                        0,
                        1,
                    )

        # Add all loaded malicious ips to the database
        self.db.add_ips_to_IoC(malicious_ips)
        # Add all loaded malicious domains to the database
        self.db.add_domains_to_IoC(malicious_domains)
        self.db.add_ip_range_to_IoC(malicious_ip_ranges)
        self.db.add_asn_to_IoC(malicious_asns)
        return True

    def __delete_old_source_ips(self, file):
        """When file is updated, delete the old IPs in the cache.

        Deletes IPs associated with a specific source file from the
        threat intelligence cache in the database. This is typically
        done before re-parsing the same TI file to ensure that
        outdated IoCs are removed.

        Parameters:
            file (str): The name of the source file whose associated
            IPs are to be deleted from the cache.

        Side Effects:
            - Modifies the database by removing IPs that are associated
            with the specified source file.
        """
        all_data = self.db.get_IPs_in_IoC()
        old_data = []
        for ip_data in all_data.items():
            ip = ip_data[0]
            data = json.loads(ip_data[1])
            if data["source"] == file:
                old_data.append(ip)
        if old_data:
            self.db.delete_ips_from_IoC_ips(old_data)

    def __delete_old_source_domains(self, file):
        """Deletes all domain indicators of compromise (IoCs) associated with a specific
        source file from the database. This method is typically called when the source
        file is updated to ensure the database reflects the most current data.

        Parameters:
            file (str): The filename (including extension) of the
            source file whose associated domains are to be deleted.

        Side Effects:
            - Domains associated with the specified source file
            are removed from the database. This operation directly
            modifies the database's domain IoCs records.
        """
        all_data = self.db.get_Domains_in_IoC()
        old_data = []
        for domain_data in all_data.items():
            domain = domain_data[0]
            data = json.loads(domain_data[1])
            if data["source"] == file:
                old_data.append(domain)
        if old_data:
            self.db.delete_domains_from_IoC_domains(old_data)

    def __delete_old_source_data_from_database(self, data_file):
        """Deletes old indicators of compromise (IoCs) associated with a specific source
        file from the database. This includes both IP addresses and domains. This method
        ensures that the database is updated to reflect the most recent IoCs when a
        source file is re-parsed.

        Parameters:
            data_file (str): The name of the source file
            (including extension) to delete old IoCs from.

        Side Effects:
            - Invokes __delete_old_source_IPs and __delete_old_source_Domains
             methods to remove outdated IoCs from the database. This
              operation directly modifies the database's records.
        """
        # Only read the files with .txt or .csv
        self.__delete_old_source_ips(data_file)
        self.__delete_old_source_domains(data_file)

    def parse_ja3_file(self, path):
        """Parses a file containing JA3 hashes, their threat levels, and descriptions,
        then stores this information in the database. The file is expected to be
        formatted with one entry per line, each containing a JA3 hash, a threat level,
        and a description, separated by commas.

        Parameters:
            path (str): The absolute path to the local file containing
            JA3 hashes.

        Returns:
            bool: Returns True if the file is successfully parsed and
            its contents stored in the database, False otherwise.

        Side Effects:
            - Populates the database with JA3 hash IoCs extracted from
            the file. If a JA3 hash is already present, its entry is
             updated with the new data.
            - Validates the format of JA3 hashes using MD5 validation
            and skips any invalid entries.
        """
        filename = os.path.basename(path)
        ja3_dict = {}
        # used for debugging
        line_number = 0

        with open(path) as local_ja3_file:
            self.print(f"Reading local file {path}", 2, 0)

            # skip comments
            while True:
                line_number += 1
                line = local_ja3_file.readline()
                if not line.startswith("#"):
                    break

            for line in local_ja3_file:
                line_number += 1
                # The format of the file should be
                # "JA3 hash", "Threat level", "Description"
                data = line.replace("\n", "").replace('"', "").split(",")

                # the column order is hardcoded because it's owr
                # own ti file and we know the format,
                # we shouldn't be trying to find it
                ja3, threat_level, description = (
                    data[0].strip(),
                    data[1].lower().strip(),
                    data[2],
                )

                # validate the threat level taken from the user
                if utils.is_valid_threat_level(threat_level):
                    # default value
                    threat_level = "medium"

                # validate the ja3 hash taken from the user
                if not validators.md5(ja3):
                    continue

                ja3_dict[ja3] = json.dumps(
                    {
                        "description": description,
                        "source": filename,
                        "threat_level": threat_level,
                    }
                )
        # Add all loaded JA3 to the database
        self.db.add_ja3_to_IoC(ja3_dict)
        return True

    def parse_jarm_file(self, path):
        """Parses a file containing JARM hashes, their associated threat levels, and
        descriptions, then stores this information in the database. The file is expected
        to follow a specific format where each line contains a JARM hash, its threat
        level, and a descriptive text, separated by commas.

        Parameters:
            path (str): The absolute path to the local file containing
            JARM hashes.

        Returns:
            bool: Always returns True to indicate the method has executed.
             This behavior could be modified in the future to reflect the
              success status of parsing and database storage operations.

        This method processes each line of the provided file, skipping any
        lines that are commented out or improperly formatted. It validates
         the threat level of each JARM hash against a predefined list of
         valid levels,
         defaulting to 'medium' if the provided level is not recognized.

        Side Effects:
            - Populates the database with new JARM hash records extracted
            from the provided file. Existing records for a JARM hash are
            not explicitly handled in this method, so duplicate entries
            could occur if not managed elsewhere.
            - Logs the progress of reading the file, including a message
            indicating the start of the process and any errors related to
            invalid line formats.
        """
        filename = os.path.basename(path)
        jarm_dict = {}
        # used for debugging
        line_number = 0

        with open(path) as local_ja3_file:
            self.print(f"Reading local file {path}", 2, 0)

            # skip comments
            while True:
                line_number += 1
                line = local_ja3_file.readline()
                if not line.startswith("#"):
                    break

            for line in local_ja3_file:
                line_number += 1
                # The format of the file should be
                # "JARM hash", "Threat level", "Description"
                data = line.replace("\n", "").replace('"', "").split(",")
                if len(data) < 3:
                    # invalid line
                    continue

                # the column order is hardcoded because
                # it's owr own ti file and we know the format,
                # we shouldn't be trying to find it
                jarm, threat_level, description = (
                    data[0].strip(),
                    data[1].lower().strip(),
                    data[2],
                )

                # validate the threat level taken from the user
                if utils.is_valid_threat_level(threat_level):
                    # default value
                    threat_level = "medium"

                jarm_dict[jarm] = json.dumps(
                    {
                        "description": description,
                        "source": filename,
                        "threat_level": threat_level,
                    }
                )
        # Add all loaded JARM to the database
        self.db.add_jarm_to_IoC(jarm_dict)
        return True

    def should_update_local_ti_file(self, path_to_local_ti_file: str) -> bool:
        """Determines whether a local threat intelligence (TI) file needs to be updated
        by comparing its current hash value against the stored hash value in the
        database.

        Parameters:
            path_to_local_ti_file (str): Absolute path to the local TI file.

        Returns:
            str or bool: Returns the new hash as a string if the file's hash
             has changed (indicating an update is needed), or False otherwise.

        The method calculates the hash of the provided file and compares it
         to the previously stored hash value for that file in the database.
          If the hashes differ, it implies the file has been updated and
          should be re-parsed.
         This function is designed to work with the walrus operator in
          conditional statements, allowing for efficient file update checks.

        Note:
        - This method prints messages indicating the file's status
        (e.g., up to date, updating) to the console.
        - Deletes old source data from the database if the file has
         been updated.
        """
        filename = os.path.basename(path_to_local_ti_file)

        self.print(f"Loading local TI file {path_to_local_ti_file}", 2, 0)
        data = self.db.get_TI_file_info(filename)
        old_hash = data.get("hash", False)

        new_hash = utils.get_hash_from_file(path_to_local_ti_file)

        if not new_hash:
            self.print(
                (
                    "Some error occurred on calculating file hash. "
                    f"Not loading the file {path_to_local_ti_file}"
                ),
                0,
                3,
            )
            return False

        if old_hash == new_hash:
            self.print(f"File {path_to_local_ti_file} is up to date.", 2, 0)
            return False
        else:
            self.print(
                f"Updating the local TI file {path_to_local_ti_file}", 2, 0
            )
            if old_hash:
                self.__delete_old_source_data_from_database(filename)
            return new_hash

    def is_outgoing_icmp_packet(self, protocol: str, ip_state: str) -> bool:
        """Determines if a packet is an outgoing ICMP packet based on protocol and IP
        state information.

        Parameters:
        protocol (str): The protocol of the packet, expected to be 'ICMP'
        for Internet Control Message Protocol.
        ip_state (str): The state of the IP address in the packet flow,
        expected to be 'dstip' for outgoing packets.

        Returns:
        bool: True if the packet is identified as an outgoing ICMP packet,
         otherwise False.

        This method is useful for filtering or identifying outbound ICMP
        traffic, such as unreachable packets sent by the host.
        """
        return protocol == "ICMP" and ip_state == "dstip"

    def spamhaus(self, ip):
        """Supports IP lookups only.

        Queries the Spamhaus DNSBL (DNS-based Block List) to determine if the
         given IP address is listed as a source of spam or malicious activity.

        Parameters:
            ip (str): The IP address to query against the Spamhaus DNSBL.

        Returns:
            dict or False: A dictionary containing information about the
            listing if the IP is found in the Spamhaus DNSBL, including the
            source dataset, description, threat level, and tags.
            Returns False if the IP is not listed.

        Each IP found in the DNSBL is associated with specific datasets
         indicating the nature of the threat. This method maps the response
         from the DNSBL query to human-readable information.

        Note:
            This method requires an active internet connection to query the
             Spamhaus DNSBL and proper DNS resolution settings that allow
             querying Spamhaus.
        """
        # these are spamhaus datasets
        lists_names = {
            "127.0.0.2": "SBL Data",
            "127.0.0.3": "SBL CSS Data",
            "127.0.0.4": "XBL CBL Data",
            "127.0.0.9": "SBL DROP/EDROP Data",
            "127.0.0.10": "PBL ISP Maintained",
            "127.0.0.11": "PBL Spamhaus Maintained",
            0: False,
        }

        list_description = {
            "127.0.0.2": (
                "IP under the control of, used by, or made "
                "available for use"
                " by spammers and abusers in unsolicited bulk "
                "email or other types of Internet-based abuse that "
                "threatens networks or users"
            ),
            "127.0.0.3": (
                "IP involved in sending low-reputation email, "
                "may display a risk to users or a compromised host"
            ),
            "127.0.0.4": (
                "IP address of exploited systems."
                "This includes machines operating open proxies, "
                "systems infected with trojans, and other "
                "malware vectors."
            ),
            "127.0.0.9": (
                "IP is part of a netblock that is ‘hijacked’ "
                "or leased by professional spam "
                "or cyber-crime operations and therefore used "
                "for dissemination of malware, "
                "trojan downloaders, botnet controllers, etc."
            ),
            "127.0.0.10": (
                "IP address should not -according to the ISP "
                "controlling it- "
                "be delivering unauthenticated SMTP email to "
                "any Internet mail server"
            ),
            "127.0.0.11": (
                "IP is not expected be delivering unauthenticated"
                " SMTP email to any Internet mail server,"
                " such as dynamic and residential IP space"
            ),
        }

        spamhaus_dns_hostname = (
            ".".join(ip.split(".")[::-1]) + ".zen.spamhaus.org"
        )

        try:
            spamhaus_result = dns.resolver.resolve(spamhaus_dns_hostname, "A")
        except Exception:
            spamhaus_result = 0

        if not spamhaus_result:
            return

        # convert dns answer to text
        lists_that_have_this_ip = [data.to_text() for data in spamhaus_result]

        # get the source and description of the ip
        source_dataset = ""
        description = ""
        for list in lists_that_have_this_ip:
            name = lists_names.get(list, False)
            if not name:
                continue
            source_dataset += f"{name}, "
            description = list_description.get(list, "")

        if not source_dataset:
            return False

        source_dataset += "spamhaus"

        return {
            "source": source_dataset,
            "description": description,
            "threat_level": "medium",
            "tags": "spam",
        }

    def is_ignored_domain(self, domain):
        """Checks if the given domain should be ignored based on its top-level domain
        (TLD).

        Parameters:
            domain (str): The domain name to check.

        Returns:
            bool: True if the domain ends with a TLD that is typically not
            relevant to threat intelligence analysis (e.g., .arpa, .local),
             otherwise False.

        This method helps in filtering out domain names that are unlikely
        to be involved in malicious activities based on their TLDs.
         It is particularly useful in preprocessing steps where irrelevant
         domains are excluded from further analysis.
        """
        if not domain:
            return True
        ignored_TLDs = (".arpa", ".local")

        for keyword in ignored_TLDs:
            if domain.endswith(keyword):
                return True

    def set_evidence_malicious_hash(self, file_info: Dict[str, any]):
        """Creates and records evidence of a malicious file based on
        its hash value, incorporating various pieces of information
        such as the file's source and destination IP addresses, its threat
        level, and the detection confidence.

        Parameters:
            file_info (Dict[str, any]): A dictionary containing information
            about the malicious file, including:
                - 'flow': A dictionary containing details about the network
                flow where the malicious file was detected, including source
                and destination IPs, the file's MD5 hash, and its size.
                - 'profileid', 'twid': Identifiers for the network profile
                and time window in which the detection occurred.
                - 'threat_level', 'confidence': The assessed threat level
                 and confidence score for the detection.

        This method constructs evidence entries for both the source and
        destination IP addresses involved in the transfer of the malicious
        file. It leverages the provided information to detail the nature
        of the threat and its detection, storing these entries in the
        database for further analysis and response.

        Note:
            - The method relies on predefined mappings of threat levels to
            specific enum values and formats timestamps according to the
            system's alert format.
            - It directly interacts with the database to store the
            generated evidence, enhancing the system's awareness and
            response capabilities against detected threats.
        """
        srcip = file_info["flow"]["saddr"]
        threat_level: str = utils.threat_level_to_string(
            file_info["threat_level"]
        )
        threat_level: ThreatLevel = ThreatLevel[threat_level.upper()]
        confidence: float = file_info["confidence"]
        daddr = file_info["flow"]["daddr"]

        ip_identification: str = self.db.get_ip_identification(daddr)
        description: str = (
            f'Malicious downloaded file {file_info["flow"]["md5"]}. '
            f'size: {file_info["flow"]["size"]} '
            f"from IP: {daddr}. "
            f'Detected by: {file_info["blacklist"]}. '
            f"Score: {confidence}. {ip_identification}"
        )
        ts = utils.convert_format(
            file_info["flow"]["starttime"], utils.alerts_format
        )
        twid = TimeWindow(
            number=int(file_info["twid"].replace("timewindow", ""))
        )
        evidence = Evidence(
            evidence_type=EvidenceType.MALICIOUS_DOWNLOADED_FILE,
            attacker=Attacker(
                direction=Direction.SRC, attacker_type=IoCType.IP, value=srcip
            ),
            threat_level=threat_level,
            confidence=confidence,
            description=description,
            profile=ProfileID(ip=srcip),
            timewindow=twid,
            uid=[file_info["flow"]["uid"]],
            timestamp=ts,
            category=IDEACategory.MALWARE,
        )

        self.db.set_evidence(evidence)

        evidence = Evidence(
            evidence_type=EvidenceType.MALICIOUS_DOWNLOADED_FILE,
            attacker=Attacker(
                direction=Direction.DST, attacker_type=IoCType.IP, value=daddr
            ),
            victim=Victim(
                direction=Direction.SRC, victim_type=IoCType.IP, value=srcip
            ),
            threat_level=threat_level,
            confidence=confidence,
            description=description,
            profile=ProfileID(ip=srcip),
            timewindow=twid,
            uid=[file_info["flow"]["uid"]],
            timestamp=ts,
            category=IDEACategory.MALWARE,
        )

        self.db.set_evidence(evidence)

    def circl_lu(self, flow_info: dict):
        """Queries the Circl.lu API to determine if an MD5 hash of a
        file is known to be malicious based on the file's hash. Utilizes
        internal helper functions to calculate a threat level and
        confidence score based on the Circl.lu API
        response.

        Parameters:
            - flow_info (dict): Information about the network flow including
             the MD5 hash of the file to be checked.

        Returns:
            - A dictionary containing the 'confidence' score, 'threat_level',
            and a list of 'blacklist' sources that flagged the file as
            malicious. If the API call fails, or the file is not known
             to be malicious,
            None is returned.

        Side Effects:
            - May enqueue the flow information into `circllu_queue`
            for later processing if the API call encounters an exception.
            - Makes a network request to the Circl.lu API.
        """

        def calculate_threat_level(circl_trust: str):
            """Converts a Circl.lu trust score into a
            standardized threat level.

            Parameters:
                - circl_trust (str): The trust level from Circl.lu,
                where 0 indicates completely malicious and 100
                 completely benign.

            Returns:
                - A float representing the threat level,
                 scaled from 0 (benign) to 1 (malicious).
            """
            # the lower the value, the more malicious the file is
            benign_percentage = float(circl_trust)
            malicious_percentage = 100 - benign_percentage
            # scale the benign percentage from 0 to 1
            threat_level = float(malicious_percentage) / 100
            return threat_level

        def calculate_confidence(blacklists):
            """Calculates the confidence score based on the count of
            blacklists that
            marked the file as malicious.

            Parameters:
                - blacklists (str): A space-separated string of blacklists
                 that flagged the file.

            Returns:
                - A confidence score as a float. A higher score indicates
                higher confidence in the file's maliciousness.
            """
            blacklists = len(blacklists.split(" "))
            if blacklists == 1:
                confidence = 0.5
            elif blacklists == 2:
                confidence = 0.7
            else:
                confidence = 1
            return confidence

        md5 = flow_info["flow"]["md5"]
        circl_base_url = "https://hashlookup.circl.lu/lookup/"
        try:
            circl_api_response = self.circl_session.get(
                f"{circl_base_url}/md5/{md5}",
                headers=self.circl_session.headers,
            )
        except Exception:
            # add the hash to the cirllu queue and ask for it later
            self.circllu_queue.put(flow_info)
            return

        if circl_api_response.status_code != 200:
            return
        response = json.loads(circl_api_response.text)
        # KnownMalicious: List of source considering the hashed file as
        # being malicious (CIRCL)
        if "KnownMalicious" not in response:
            return

        file_info = {
            "confidence": calculate_confidence(response["KnownMalicious"]),
            "threat_level": calculate_threat_level(
                response["hashlookup:trust"]
            ),
            "blacklist": f'{response["KnownMalicious"]}, circl.lu',
        }
        return file_info

    def search_online_for_hash(self, flow_info: dict):
        """Attempts to find information about a file hash by
        querying online sources.
        Currently, it queries the Circl.lu and URLhaus databases
        for any matches to the
        provided MD5 hash.

        Parameters:
            - flow_info (dict): Contains information about the flow,
            including 'type', 'flow' (which contains the 'md5' hash),
        'profileid', and 'twid'.

        Returns:
            - dict: Information about the hash if found, including
            confidence level, threat level, and the source of the information.
            - None: If no information is found about the hash in
            the queried sources.

        The function first attempts to find information using the
        Circl.lu service. If no information is found there, it then
        queries the URLhaus service.
        """
        if circllu_info := self.circl_lu(flow_info):
            return circllu_info

        if urlhaus_info := self.urlhaus.urlhaus_lookup(
            flow_info["flow"]["md5"], "md5_hash"
        ):
            return urlhaus_info

    def search_offline_for_ip(self, ip):
        """Searches for the given IP address in the local
        threat intelligence files to
        determine if it is known to be malicious.

        Parameters:
            - ip (str): The IP address to search for in the
            threat intelligence.

        Returns:
            - dict: Information about the IP if it is found in
            the local threat intelligence files, indicating it is malicious.
            - False: If the IP is not found in the local threat
             intelligence files.

        This function queries the local database for any matches
        to the provided IP address.
        """
        ip_info = self.db.search_IP_in_IoC(ip)
        # check if it's a blacklisted ip
        return json.loads(ip_info) if ip_info else False

    def search_online_for_ip(self, ip):
        if spamhaus_res := self.spamhaus(ip):
            return spamhaus_res

    def ip_has_blacklisted_asn(
        self,
        ip,
        uid,
        timestamp,
        profileid,
        twid,
        is_dns_response: bool = False,
    ):
        """Checks if the given IP address is associated with a
        blacklisted Autonomous System Number (ASN).

        Parameters:
            - ip (str): IP address to check.
            - uid (str): Unique identifier for the network flow.
            - timestamp (str): Timestamp when the network flow occurred.
            - profileid (str): Identifier for the profile associated
             with the network flow.
            - twid (str): Time window identifier.
            - is_dns_response (bool): Indicates if the check is
            for a DNS response.

        Side Effects:
            - Generates and stores evidence if the IP's ASN is
             found to be blacklisted.

        Returns:
            - None: The function does not return a value but stores
            evidence if a blacklisted ASN is associated with the IP.

        This function queries the local database to determine if
        the IP's ASN is known to be malicious.
        """
        ip_info = self.db.get_ip_info(ip)
        if not ip_info:
            # we dont know the asn of this ip
            return

        if "asn" not in ip_info:
            return

        asn = ip_info["asn"].get("number", "")
        if not asn:
            return

        if asn_info := self.db.is_blacklisted_ASN(asn):
            asn_info = json.loads(asn_info)
            self.set_evidence_malicious_asn(
                ip,
                uid,
                timestamp,
                profileid,
                twid,
                asn,
                asn_info,
                is_dns_response=is_dns_response,
            )

    def ip_belongs_to_blacklisted_range(
        self, ip, uid, daddr, timestamp, profileid, twid, ip_state
    ):
        """Verifies if the provided IP address falls within any known malicious IP
        ranges.

        Parameters:
            - ip (str): The IP address to check.
            - uid (str): Unique identifier for the network flow.
            - daddr (str): Destination IP address in the flow
             (for context in evidence).
            - timestamp (str): Timestamp when the flow was captured.
            - profileid (str): Identifier of the profile associated with the flow.
            - twid (str): Time window identifier for when the flow occurred.
            - ip_state (str): Indicates whether the IP was a source or
             destination in the network flow.

        Returns:
            - True: If the IP is within a blacklisted range.
            - False: If the IP is not within a blacklisted range
            or cannot be processed.

        Side Effects:
            - Records evidence using `set_evidence_malicious_ip` if
            the IP is found within a blacklisted range.
        """

        ip_obj = ipaddress.ip_address(ip)
        # Malicious IP ranges are stored in slips sorted by the first octet
        # so get the ranges that match the fist octet of the given IP
        if validators.ipv4(ip):
            first_octet = ip.split(".")[0]
            ranges_starting_with_octet = self.cached_ipv4_ranges.get(
                first_octet, []
            )
        elif validators.ipv6(ip):
            first_octet = ip.split(":")[0]
            ranges_starting_with_octet = self.cached_ipv6_ranges.get(
                first_octet, []
            )
        else:
            return False

        for range in ranges_starting_with_octet:
            if ip_obj in ipaddress.ip_network(range):
                # ip was found in one of the blacklisted ranges
                ip_info = self.db.get_malicious_ip_ranges()[range]
                ip_info = json.loads(ip_info)
                self.set_evidence_blacklisted_ip(
                    ip,
                    uid,
                    daddr,
                    timestamp,
                    ip_info,
                    profileid,
                    twid,
                    ip_state,
                )
                return True

    def search_offline_for_domain(self, domain):
        """Checks if the provided domain name is listed in the
        local threat intelligence
        as malicious.

        Parameters:
            - domain (str): The domain name to be checked.

        Returns:
            - Tuple: (domain_info, is_subdomain) where `domain_info`
            is the information about the domain if it's found in the local
             threat intelligence, and `is_subdomain` is a boolean
             indicating whether the domain
            is a subdomain of a known malicious domain.
            Returns (False, False) if the domain is not found or not malicious.

        This function queries the local threat intelligence database for
        the provided domain name and determines if it is considered malicious.
        """
        # Search for this domain in our database of IoC
        (
            domain_info,
            is_subdomain,
        ) = self.db.is_domain_malicious(domain)
        if (
            domain_info is not False
        ):  # Dont change this condition. This is the only way it works
            # If the domain is in the blacklist of IoC. Set an evidence
            domain_info = json.loads(domain_info)
            return domain_info, is_subdomain
        return False, False

    def search_online_for_url(self, url):
        return self.urlhaus.urlhaus_lookup(url, "url")

    def is_malicious_ip(
        self,
        ip: str,
        uid: str,
        daddr: str,
        timestamp: str,
        profileid: str,
        twid: str,
        ip_state: str,
        is_dns_response: bool = False,
        dns_query: str = False,
    ) -> bool:
        """Checks whether an IP address is malicious by looking it up
         in both offline
        and online threat intelligence databases.

        Parameters:
            - ip (str): The IP address to check.
            - uid (str): Unique identifier for the network flow.
            - daddr (str): Destination IP address in the network flow.
            - timestamp (str): Timestamp when the network flow occurred.
            - profileid (str): Identifier of the profile associated with
             the network flow.
            - twid (str): Time window identifier for when the network
            flow occurred.
            - ip_state (str): Specifies whether the IP was a source or
            destination ('srcip' or 'dstip').
            - is_dns_response (bool, optional): Indicates if the lookup
             is for an IP found in a DNS response.
            - dns_query (str, optional): The DNS query associated with
            the DNS response containing the IP.

        Returns:
            - bool: True if the IP address is found to be malicious,
             False otherwise.

        Side Effects:
            - If the IP is found to be malicious, evidence is recorded
            using either `set_evidence_malicious_ip_in_dns_response`
            or `set_evidence_malicious_ip` methods depending on the context.
        """
        ip_info = self.search_offline_for_ip(ip)
        if not ip_info:
            ip_info = self.search_online_for_ip(ip)
        if not ip_info:
            # not malicious
            return False

        self.db.add_ips_to_IoC({ip: json.dumps(ip_info)})
        if is_dns_response:
            self.set_evidence_blacklisted_ip_in_dns_response(
                ip,
                uid,
                timestamp,
                ip_info,
                dns_query,
                profileid,
                twid,
            )
        else:
            self.set_evidence_blacklisted_ip(
                ip,
                uid,
                daddr,
                timestamp,
                ip_info,
                profileid,
                twid,
                ip_state,
            )
        return True

    def is_malicious_hash(self, flow_info: dict):
        """Checks if a file hash is considered malicious based on online threat
        intelligence sources.

        Parameters:
            - flow_info (dict): A dictionary containing information about
             the network flow, including the file's MD5 hash.

        Returns:
            - None: The function does not return a value but triggers
            evidence creation if the hash is found to be malicious.

        Side Effects:
            - If the hash is found to be malicious based on online sources,
            evidence is recorded using `set_evidence_malicious_hash`.
        """
        if not flow_info["flow"]["md5"]:
            # some lines in the zeek files.log doesn't have a hash for example
            # {"ts":293.713187,"fuid":"FpvjEj3U0Qoj1fVCQc",
            # "tx_hosts":["94.127.78.125"],"rx_hosts":["10.0.2.19"],
            # "conn_uids":["CY7bgw3KI8QyV67jqa","CZEkWx4wAvHJv0HTw9",
            # "CmM1ggccDvwnwPCl3","CBwoAH2RcIueFH4eu9","CZVfkc4BGLqRR7wwD5"],
            # "source":"HTTP","depth":0,"analyzers":["SHA1","SHA256","MD5"]
            # .. }
            return

        if blacklist_details := self.search_online_for_hash(flow_info):
            # the md5 appeared in a blacklist
            # update the blacklist_details dict with uid,
            # twid, ts etc. of the detected file/flow
            blacklist_details.update(flow_info)
            # is the detection done by urlhaus or circllu?
            if "URLhaus" in blacklist_details["blacklist"]:
                self.urlhaus.set_evidence_malicious_hash(blacklist_details)
            else:
                self.set_evidence_malicious_hash(blacklist_details)

    def is_malicious_url(self, url, uid, timestamp, daddr, profileid, twid):
        """Determines if a URL is considered malicious by querying online threat
        intelligence sources.

        Parameters:
            - url (str): The URL to check.
            - uid (str): Unique identifier for the network flow.
            - timestamp (str): Timestamp when the network flow occurred.
            - daddr (str): Destination IP address in the network flow.
            - profileid (str): Identifier of the profile associated
            with the network flow.
            - twid (str): Time window identifier for when the network
            flow occurred.

        Returns:
            - None: The function does not return a value but triggers
            evidence creation if the URL is found to be malicious.

        Side Effects:
            - If the URL is found to be malicious, evidence is recorded
            using the `set_evidence_malicious_url` method.
        """
        url_info = self.search_online_for_url(url)

        if not url_info:
            # not malicious
            return False

        self.urlhaus.set_evidence_malicious_url(
            daddr, url_info, uid, timestamp, profileid, twid
        )

    def set_evidence_malicious_cname_in_dns_response(
        self,
        cname: str,
        dns_query: str,
        uid: str,
        timestamp: str,
        cname_info: dict,
        is_subdomain: bool,
        profileid: str = "",
        twid: str = "",
    ):
        """Records evidence that a CNAME found in a DNS
        response is associated with a known malicious domain.

        Parameters:
            - cname (str): The CNAME that was looked up and found to be
             malicious.
            - dns_query (str): The original DNS query that resulted in
            the malicious CNAME response.
            - uid (str): Unique identifier for the network flow.
            - timestamp (str): Timestamp when the network flow occurred.
            - cname_info (dict): Information about the malicious nature of
            the CNAME.
            - is_subdomain (bool): Indicates whether the CNAME is a subdomain
            of a known malicious domain.
            - profileid (str, optional): Identifier of the profile associated
             with the network flow.
            - twid (str, optional): Time window identifier for when the
            network flow occurred.

        Returns:
            - None: The function directly triggers evidence creation for
            the malicious CNAME and does not return a value.

        Side Effects:
            - Records evidence of the malicious CNAME in the system.
        """
        if not cname_info:
            return

        srcip = profileid.split("_")[-1]
        # in case of finding a subdomain in our blacklists
        # print that in the description of the alert and change the
        # confidence accordingly in case of a domain, confidence=1
        confidence: float = 0.7 if is_subdomain else 1

        # when we comment ti_files and run slips, we
        # get the error of not being able to get feed threat_level
        threat_level: float = utils.threat_levels[
            cname_info.get("threat_level", "high")
        ]
        threat_level: ThreatLevel = ThreatLevel(threat_level)
        description: str = (
            f"blacklisted CNAME: {cname} when resolving "
            f"{dns_query} "
            f"Description: {cname_info.get('description', '')}, "
            f"Found in feed: {cname_info['source']}, "
            f"Confidence: {confidence}. "
        )

        tags = cname_info.get("tags", None)
        if tags:
            description += f"with tags: {tags}. "

        evidence = Evidence(
            evidence_type=EvidenceType.THREAT_INTELLIGENCE_BLACKLISTED_DNS_ANSWER,
            attacker=Attacker(
                direction=Direction.SRC, attacker_type=IoCType.IP, value=srcip
            ),
            victim=Victim(
                victim_type=IoCType.DOMAIN,
                direction=Direction.DST,
                value=dns_query,
            ),
            threat_level=threat_level,
            confidence=confidence,
            description=description,
            profile=ProfileID(ip=srcip),
            timewindow=TimeWindow(number=int(twid.replace("timewindow", ""))),
            uid=[uid],
            timestamp=utils.convert_format(timestamp, utils.alerts_format),
            category=IDEACategory.ANOMALY_TRAFFIC,
            source_target_tag=Tag.BLACKLISTED_DOMAIN,
        )

        self.db.set_evidence(evidence)

    def is_malicious_cname(
        self,
        dns_query,
        cname,
        uid,
        timestamp,
        profileid,
        twid,
    ):
        """
        Evaluates whether a CNAME (Canonical Name) record returned
        in a DNS response is associated with a known malicious domain. If
        the CNAME is found to be malicious based on offline threat
        intelligence sources, evidence is recorded, and the domain
        information is updated in the database.

        Parameters:
            - dns_query (str): The DNS query that resulted in the
            CNAME response.
            - cname (str): The CNAME record value to be checked for
             malicious activity.
            - uid (str): Unique identifier of the network flow where the
            DNS response was observed.
            - timestamp (str): The timestamp when the DNS response
            was captured.
            - profileid (str): Identifier of the user or entity profile
             associated with the network flow.
            - twid (str): Identifier of the time window during which the
             network flow occurred.

        Returns:
            - False: If the CNAME is determined to be non-malicious or
            belongs to an ignored domain category.
            - True: If the CNAME is found to be malicious and evidence
             is recorded successfully.

        The function first checks if the CNAME belongs to a domain category
        that should be ignored (e.g., local domains). If not ignored,
        it proceeds to search for the CNAME in offline threat intelligence
         sources. If the
         CNAME is identified as malicious, it records evidence of the
          malicious CNAME in a DNS response, updates domain information
           in the database to mark
         it as malicious, and adds the domain to a list of known
         malicious domains.

        Side Effects:
            - Records evidence of malicious CNAME using
            `set_evidence_malicious_cname_in_dns_response`.
            - Updates domain information in the database with the
            malicious status and additional threat intelligence data.
            - Adds the domain to a list of known malicious domains in the
             database.
        """

        if self.is_ignored_domain(cname):
            return False

        domain_info, is_subdomain = self.search_offline_for_domain(cname)
        if not domain_info:
            return False

        self.set_evidence_malicious_cname_in_dns_response(
            cname,
            dns_query,
            uid,
            timestamp,
            domain_info,
            is_subdomain,
            profileid,
            twid,
        )
        # mark this domain as malicious in our database
        domain_info = {"threatintelligence": domain_info}
        self.db.set_info_for_domains(cname, domain_info)

        # add this domain to our MaliciousDomains hash in the database
        self.db.set_malicious_domain(cname, profileid, twid)

    def is_malicious_domain(
        self,
        domain,
        uid,
        timestamp,
        profileid,
        twid,
    ):
        """Evaluates a domain to determine if it is recognized as
        malicious based on
        threat intelligence data stored offline. If the domain is
        identified as
        malicious, it records an evidence entry and marks the
        domain in the database.

        Parameters:
            domain (str): The domain name to be evaluated for
             malicious activity.
            uid (str): Unique identifier of the network flow
            associated with this domain query.
            timestamp (str): Timestamp when the domain query
            was observed.
            profileid (str): Identifier of the network profile
            that initiated the domain query.
            twid (str): Time window identifier during which the
            domain query occurred.

        Returns:
            bool: False if the domain is ignored or not found in the
            offline threat intelligence data, indicating no further action
             is required. Otherwise, it does not explicitly return
             a value but performs operations to record the
              malicious domain evidence.

        Side Effects:
            - Generates and stores an evidence entry for the malicious
            domain in the database.
            - Marks the domain as malicious in the database, enhancing
            the system's future recognition of this threat.
        """
        if self.is_ignored_domain(domain):
            return False

        domain_info, is_subdomain = self.search_offline_for_domain(domain)
        if not domain_info:
            return False

        self.set_evidence_malicious_domain(
            domain,
            uid,
            timestamp,
            domain_info,
            is_subdomain,
            profileid,
            twid,
        )

        # mark this domain as malicious in our database
        domain_info = {"threatintelligence": domain_info}
        self.db.set_info_for_domains(domain, domain_info)

        # add this domain to our MaliciousDomains hash in the database
        self.db.set_malicious_domain(domain, profileid, twid)

    def update_local_file(self, filename):
        """Checks for updates to a specified local threat intelligence
        (TI) file by comparing its hash value against the stored hash in
        the database.
        If the file has been updated (i.e., the hash value has changed),
        the method updates the file's content in the database.

        Parameters:
            filename (str): The name of the local TI file.
            The file must be located in the `config/local_ti_files/`
            directory as specified by the `path_to_local_ti_files` attribute.

        Returns:
            bool: True if the file was updated in the database, False if no
             update was needed or if the operation failed.

        Note:
            - The method supports different types of TI files, including
             those containing JA3 and JARM hashes, by examining the
             `filename` for specific substrings (e.g., 'JA3', 'JARM')
             to determine the appropriate parsing method.
            - Ensures the database reflects the most current version
             of the TI file by updating both the content and the stored
             hash value upon detecting changes.

        Side Effects:
            - Modifies the database by adding new threat intelligence data
             and updating the stored hash for the processed file.
            - Implicitly depends on the correct implementation of
            `parse_ja3_file`, `parse_jarm_file`, and `parse_local_ti_file`
            methods to accurately update the database with the contents
             of the TI file.
        """
        fullpath = os.path.join(self.path_to_local_ti_files, filename)
        if filehash := self.should_update_local_ti_file(fullpath):
            if "JA3" in filename:
                # Load updated data to the database
                self.parse_ja3_file(fullpath)
            elif "JARM" in filename:
                # Load updated data to the database
                self.parse_jarm_file(fullpath)
            else:
                # Load updated data to the database
                self.parse_local_ti_file(fullpath)
            # Store the new etag and time of file in the database
            malicious_file_info = {"hash": filehash}
            self.db.set_TI_file_info(filename, malicious_file_info)
            return True

    def pre_main(self):
        utils.drop_root_privs()
        # Load the local Threat Intelligence files that are
        # stored in the local folder self.path_to_local_ti_files
        # The remote files are being loaded by the update_manager
        local_files = (
            "own_malicious_iocs.csv",
            "own_malicious_JA3.csv",
            "own_malicious_JARM.csv",
        )
        for local_file in local_files:
            self.update_local_file(local_file)

        self.circllu_calls_thread.start()

    def should_lookup(self, ip: str, protocol: str, ip_state: str) -> bool:
        """Return whether slips should lookup the given ip or notd."""
        return utils.is_ignored_ip(ip) or self.is_outgoing_icmp_packet(
            protocol, ip_state
        )

    def main(self):
        # The channel can receive an IP address or a domain name
        if msg := self.get_msg("give_threat_intelligence"):
            data = json.loads(msg["data"])
            profileid = data.get("profileid")
            twid = data.get("twid")
            timestamp = data.get("stime")
            uid = data.get("uid")
            protocol = data.get("proto")
            daddr = data.get("daddr")
            # these 2 are only available when looking up dns answers
            # the query is needed when a malicious answer is found,
            # for more detailed description of the evidence
            is_dns_response = data.get("is_dns_response")
            dns_query = data.get("dns_query")
            # IP is the IP that we want the TI for. It can be a SRC or DST IP
            to_lookup = data.get("to_lookup", "")
            # detect the type given because sometimes,
            # http.log host field has ips OR domains
            type_ = utils.detect_data_type(to_lookup)

            # ip_state will say if it is a srcip or if it was a dst_ip
            ip_state = data.get("ip_state")

            # If given an IP, ask for it
            # Block only if the traffic isn't outgoing ICMP port unreachable packet

            if type_ == "ip":
                ip = to_lookup
                if not self.should_lookup(ip, protocol, ip_state):
                    self.is_malicious_ip(
                        ip,
                        uid,
                        daddr,
                        timestamp,
                        profileid,
                        twid,
                        ip_state,
                        dns_query=dns_query,
                        is_dns_response=is_dns_response,
                    )
                    self.ip_belongs_to_blacklisted_range(
                        ip, uid, daddr, timestamp, profileid, twid, ip_state
                    )
                    self.ip_has_blacklisted_asn(
                        ip,
                        uid,
                        timestamp,
                        profileid,
                        twid,
                        is_dns_response=is_dns_response,
                    )
            elif type_ == "domain":
                if is_dns_response:
                    self.is_malicious_cname(
                        dns_query, to_lookup, uid, timestamp, profileid, twid
                    )
                else:
                    self.is_malicious_domain(
                        to_lookup, uid, timestamp, profileid, twid
                    )
            elif type_ == "url":
                self.is_malicious_url(
                    to_lookup, uid, timestamp, daddr, profileid, twid
                )

        if msg := self.get_msg("new_downloaded_file"):
            file_info: dict = json.loads(msg["data"])
            # the format of file_info is as follows
            #  {
            #     'flow': asdict(self.flow),
            #     'type': 'suricata' or 'zeek',
            #     'profileid': str,
            #     'twid': str,
            # }

            if file_info["type"] == "zeek":
                self.is_malicious_hash(file_info)<|MERGE_RESOLUTION|>--- conflicted
+++ resolved
@@ -270,18 +270,16 @@
 
         self.db.set_evidence(evidence)
 
-    
     def set_evidence_blacklisted_ip_in_dns_response(
-            self,
-            ip: str,
-            uid: str,
-            timestamp: str,
-            ip_info: dict,
-            dns_query: str,
-            profileid: str,
-            twid: str,
-        ):
-
+        self,
+        ip: str,
+        uid: str,
+        timestamp: str,
+        ip_info: dict,
+        dns_query: str,
+        profileid: str,
+        twid: str,
+    ):
         """
         Sets evidence for a DNS response containing a blacklisted IP.
 
@@ -377,25 +375,7 @@
         # add this ip to our MaliciousIPs hash in the database
         self.db.set_malicious_ip(ip, profileid, twid)
 
-<<<<<<< HEAD
-    
-    
     def set_evidence_blacklisted_ip(
-            self,
-            ip: str,
-            uid: str,
-            daddr: str,
-            timestamp: str,
-            ip_info: dict,
-            profileid: str = '',
-            twid: str = '',
-            ip_state: str = '',
-        ):
-
-        """
-        Records evidence of traffic involving a malicious IP address within a specified time window.
-=======
-    def set_evidence_malicious_ip(
         self,
         ip: str,
         uid: str,
@@ -406,9 +386,8 @@
         twid: str = "",
         ip_state: str = "",
     ):
-        """Records evidence of traffic involving a malicious IP address within a
-        specified time window.
->>>>>>> 1474bba1
+        """
+        Records evidence of traffic involving a malicious IP address within a specified time window.
 
         Parameters:
             ip (str): The IP address under scrutiny.
