import ipaddress
import os
import json
import validators
import dns
import requests
import threading
import time
import multiprocessing
from typing import Dict, List

from slips_files.common.parsers.config_parser import ConfigParser
from slips_files.common.slips_utils import utils
<<<<<<< HEAD
=======
import multiprocessing
>>>>>>> 4f837b34
from slips_files.common.abstracts.module import IModule
from modules.threat_intelligence.urlhaus import URLhaus
from slips_files.core.evidence_structure.evidence import (
    Evidence,
    ProfileID,
    TimeWindow,
    Attacker,
    ThreatLevel,
    EvidenceType,
    IoCType,
    Direction,
    IDEACategory,
    Tag,
    Victim,
)


class ThreatIntel(IModule, URLhaus):
    name = "Threat Intelligence"
    description = (
        "Check if the source IP or destination IP"
        " are in a malicious list of IPs"
    )
    authors = ["Frantisek Strasak, Sebastian Garcia, Alya Gomaa"]

    def init(self):
        """Initializes the ThreatIntel module. This includes setting up database
        subscriptions for threat intelligence and new downloaded file notifications,
        reading configuration settings, caching malicious IP ranges, creating a session
        for Circl.lu API queries, initializing the URLhaus module, and starting a
        background thread for handling pending Circl.lu queries.

        Attributes:
            separator (str): A field separator value retrieved from the
            database.
            channels (dict): Subscriptions to database channels for receiving
            threat intelligence and file download notifications.
            circllu_queue (multiprocessing.Queue): A queue for holding pending
             Circl.lu queries.
            circllu_calls_thread (threading.Thread): A daemon thread that
            processes items in the circllu_queue every 2 minutes.
            urlhaus (URLhaus): An instance of the URLhaus module for
            querying URLhaus data.
        """
        self.separator = self.db.get_field_separator()
        self.c1 = self.db.subscribe("give_threat_intelligence")
        self.c2 = self.db.subscribe("new_downloaded_file")
        self.channels = {
            "give_threat_intelligence": self.c1,
            "new_downloaded_file": self.c2,
        }
        self.__read_configuration()
        self.get_malicious_ip_ranges()
        self.create_circl_lu_session()
        self.circllu_queue = multiprocessing.Queue()
        self.circllu_calls_thread = threading.Thread(
            target=self.make_pending_query, daemon=True
        )
        self.urlhaus = URLhaus(self.db)

    def make_pending_query(self):
        """Processes the pending Circl.lu queries stored in the queue.
        This method runs as a daemon thread, executing a batch of up to 10
        queries every 2 minutes. After processing a batch, it waits for
        another 2 minutes before attempting the next batch of queries.
        This method continuously checks the queue for new items and
        processes them accordingly.

        Side Effects:
            - Calls `is_malicious_hash` for each flow information
            item retrieved from the queue.
            - Modifies the state of the `circllu_queue` by
            removing processed items.
        """
        max_queries = 10
        while True:
            time.sleep(120)
            try:
                flow_info = self.circllu_queue.get(timeout=0.5)
            except Exception:
                # queue is empty wait extra 2 min
                continue

            queries_done = 0
            while self.circllu_queue != [] and queries_done <= max_queries:
                self.is_malicious_hash(flow_info)
                queries_done += 1

    def create_circl_lu_session(self):
        """Creates a new session for making API requests to Circl.lu. This session is
        configured with SSL verification enabled and sets the `Accept` header to
        `application/json`, indicating that responses should be in JSON format.

        Side Effects:
            - Initializes the `circl_session` attribute with a new
            requests session configured for Circl.lu API calls.
        """
        self.circl_session = requests.session()
        self.circl_session.verify = True
        self.circl_session.headers = {"accept": "application/json"}

    def get_malicious_ip_ranges(self):
        """Retrieves and caches the malicious IP ranges from the database, separating
        them into IPv4 and IPv6 ranges. These ranges are stored in dictionaries indexed
        by the first octet (or hextet for IPv6) of the range, to optimize lookup times.

        Side Effects:
            - Populates `cached_ipv4_ranges` and `cached_ipv6_ranges`
            dictionaries with malicious IP ranges categorized by their
            first octet or hextet.
        """
        ip_ranges = self.db.get_malicious_ip_ranges()
        self.cached_ipv6_ranges = {}
        self.cached_ipv4_ranges = {}
        for range in ip_ranges.keys():
            if "." in range:
                first_octet = range.split(".")[0]
                try:
                    self.cached_ipv4_ranges[first_octet].append(range)
                except KeyError:
                    # first time seeing this octet
                    self.cached_ipv4_ranges[first_octet] = [range]
            else:
                # ipv6 range
                first_octet = range.split(":")[0]
                try:
                    self.cached_ipv6_ranges[first_octet].append(range)
                except KeyError:
                    # first time seeing this octet
                    self.cached_ipv6_ranges[first_octet] = [range]

    def __read_configuration(self):
<<<<<<< HEAD
        """
        Reads the module's configuration settings from a configuration file or source. This includes settings such as the path to local threat intelligence files. If the directory for local threat intelligence files does not exist, it creates it.
=======
        """Reads the module's configuration settings from a configuration file or
        source. This includes settings such as the path to local threat intelligence
        files. If the directory for local threat intelligence files does not exist, it
        creates it.
>>>>>>> 4f837b34

        Side Effects:
            - Sets `path_to_local_ti_files` with the configured
            path to local threat intelligence files.
            - Creates the directory at `path_to_local_ti_files`
            if it does not already exist.
        """
        conf = ConfigParser()
        self.path_to_local_ti_files = conf.local_ti_data_path()
        if not os.path.exists(self.path_to_local_ti_files):
            os.mkdir(self.path_to_local_ti_files)

    def set_evidence_malicious_asn(
        self,
        daddr: str,
        uid: str,
        timestamp: str,
        profileid: str,
        twid: str,
        asn: str,
        asn_info: dict,
        is_dns_response: bool = False,
    ):
        """Sets evidence for an interaction with a malicious ASN (Autonomous System
        Number).

        This function generates and stores evidence of traffic
        associated with a malicious ASN,
        whether as part of a DNS response or a direct IP connection.

        Parameters:
            daddr (str): The destination IP address involved
            in the interaction.
            uid (str): Unique identifier for the network flow
            generating this evidence.
            timestamp (str): The timestamp when the interaction occurred.
            profileid (str): Identifier for the profile associated
            with the source IP.
            twid (str): Identifier for the time window during which the
            interaction occurred.
            asn (str): The ASN considered malicious.
            asn_info (dict): Dictionary containing details about
                            the malicious ASN, including its threat level,
                            description, and source.
            is_dns_response (bool, optional): Flag indicating whether the
             interaction was part of a DNS response.

        Side Effects:
            Creates and stores two pieces of evidence regarding the
             malicious ASN interaction,
            one from the perspective of the source IP and another
             from the destination IP.
        """

        confidence: float = 0.8
        saddr = profileid.split("_")[-1]

        # when we comment ti_files and run slips, we get the
        # error of not being able to get feed threat_level
        threat_level: float = utils.threat_levels[
            asn_info.get("threat_level", "medium")
        ]
        threat_level: ThreatLevel = ThreatLevel(threat_level)

        tags = asn_info.get("tags", "")
        identification: str = self.db.get_ip_identification(daddr)
        if is_dns_response:
            description: str = (
                f"Connection to IP: {daddr} with blacklisted ASN: {asn} "
            )
        else:
            description: str = (
                f"DNS response with IP: {daddr} with blacklisted ASN: {asn} "
            )

        description += (
            f'Description: {asn_info["description"]}, '
            f'Found in feed: {asn_info["source"]}, '
            f"Confidence: {confidence}. "
            f"Tags: {tags} {identification}"
        )
        twid_int = int(twid.replace("timewindow", ""))
        evidence = Evidence(
            evidence_type=EvidenceType.THREAT_INTELLIGENCE_BLACKLISTED_ASN,
            attacker=Attacker(
                direction=Direction.SRC, attacker_type=IoCType.IP, value=saddr
            ),
            victim=Victim(
                direction=Direction.DST, victim_type=IoCType.IP, value=daddr
            ),
            threat_level=threat_level,
            confidence=confidence,
            description=description,
            profile=ProfileID(ip=saddr),
            timewindow=TimeWindow(number=twid_int),
            uid=[uid],
            timestamp=utils.convert_format(timestamp, utils.alerts_format),
            category=IDEACategory.ANOMALY_TRAFFIC,
            source_target_tag=Tag.BLACKLISTED_ASN,
        )

        self.db.set_evidence(evidence)
        evidence = Evidence(
            evidence_type=EvidenceType.THREAT_INTELLIGENCE_BLACKLISTED_ASN,
            attacker=Attacker(
                direction=Direction.DST, attacker_type=IoCType.IP, value=daddr
            ),
            victim=Victim(
                direction=Direction.SRC, victim_type=IoCType.IP, value=saddr
            ),
            threat_level=threat_level,
            confidence=confidence,
            description=description,
            profile=ProfileID(ip=daddr),
            timewindow=TimeWindow(number=twid_int),
            uid=[uid],
            timestamp=utils.convert_format(timestamp, utils.alerts_format),
            category=IDEACategory.ANOMALY_TRAFFIC,
            source_target_tag=Tag.BLACKLISTED_ASN,
        )

        self.db.set_evidence(evidence)

    def set_evidence_malicious_ip_in_dns_response(
        self,
        ip: str,
        uid: str,
        timestamp: str,
        ip_info: dict,
        dns_query: str,
        profileid: str,
        twid: str,
    ):
        """
        Sets evidence for a DNS response containing a blacklisted IP.

        This function records evidence when a DNS query response
        includes an IP address known to be malicious based on threat
        intelligence data.

        Parameters:
            ip (str): The malicious IP address found in the DNS response.
            uid (str): Unique identifier for the network flow that
             generated this evidence.
            timestamp (str): The exact time when the DNS query was made.
            ip_info (dict): Information about the malicious IP,
            including its threat level,
                            description, and source from the threat
                            intelligence database.
            dns_query (str): The DNS query that led to the malicious
             IP response.
            profileid (str): Identifier for the profile associated with
            the source IP of the DNS query.
            twid (str): Identifier for the time window during which the
            DNS query occurred.

        Side Effects:
            Creates and stores evidence regarding the DNS response containing
             a malicious IP address,
            marking the interaction in the threat intelligence database.
        """
        threat_level: float = utils.threat_levels[
            ip_info.get("threat_level", "medium")
        ]
        threat_level: ThreatLevel = ThreatLevel(threat_level)
        saddr = profileid.split("_")[-1]

        ip_identification: str = self.db.get_ip_identification(
            ip, get_ti_data=False
        ).strip()
        description: str = (
            "DNS answer with a blacklisted "
            f"IP: {ip} for query: {dns_query}"
            f"{ip_identification} Description: "
            f"{ip_info['description']}. "
            f"Source: {ip_info['source']}."
        )

        twid_int = int(twid.replace("timewindow", ""))
        evidence = Evidence(
            evidence_type=EvidenceType.THREAT_INTELLIGENCE_BLACKLISTED_DNS_ANSWER,
            attacker=Attacker(
                direction=Direction.DST, attacker_type=IoCType.IP, value=ip
            ),
            victim=Victim(
                direction=Direction.SRC, victim_type=IoCType.IP, value=saddr
            ),
            threat_level=threat_level,
            confidence=1.0,
            description=description,
            profile=ProfileID(ip=ip),
            timewindow=TimeWindow(number=twid_int),
            uid=[uid],
            timestamp=utils.convert_format(timestamp, utils.alerts_format),
            category=IDEACategory.ANOMALY_TRAFFIC,
            source_target_tag=Tag.BLACKLISTED_IP,
        )

        self.db.set_evidence(evidence)

        evidence = Evidence(
            evidence_type=EvidenceType.THREAT_INTELLIGENCE_BLACKLISTED_DNS_ANSWER,
            attacker=Attacker(
                direction=Direction.SRC, attacker_type=IoCType.IP, value=saddr
            ),
            victim=Victim(
                direction=Direction.DST, victim_type=IoCType.IP, value=ip
            ),
            threat_level=threat_level,
            confidence=1.0,
            description=description,
            profile=ProfileID(ip=saddr),
            timewindow=TimeWindow(number=twid_int),
            uid=[uid],
            timestamp=utils.convert_format(timestamp, utils.alerts_format),
            category=IDEACategory.ANOMALY_TRAFFIC,
            source_target_tag=Tag.BLACKLISTED_IP,
        )

        self.db.set_evidence(evidence)

        # mark this ip as malicious in our database
        ip_info = {"threatintelligence": ip_info}
        self.db.setInfoForIPs(ip, ip_info)

        # add this ip to our MaliciousIPs hash in the database
        self.db.set_malicious_ip(ip, profileid, twid)

    def set_evidence_malicious_ip(
        self,
        ip: str,
        uid: str,
        daddr: str,
        timestamp: str,
        ip_info: dict,
        profileid: str = "",
        twid: str = "",
        ip_state: str = "",
    ):
        """Records evidence of traffic involving a malicious IP address within a
        specified time window.

        Parameters:
            ip (str): The IP address under scrutiny.
            uid (str): Unique identifier for the network flow related to this
            event.
            daddr (str): Destination IP address of the flow.
            timestamp (str): Timestamp when the event occurred.
            ip_info (dict): Contains metadata about the IP such as source,
            description, and threat level.
            profileid (str): Identifier for the network profile involved
            in the event.
            twid (str): Time window identifier during which the event was
            observed.
            ip_state (str): Indicates whether the IP in question was the
            source or destination.

        This function creates and stores evidence objects for both the
        source and destination addresses involved in the traffic with the
        malicious IP, marking them accordingly in the database as part of
        threat intelligence handling.

        Side Effects:
            - Two evidence records are created and stored in the database.
            - The involved IP is marked as malicious in the database.
        """
        threat_level: float = utils.threat_levels[
            ip_info.get("threat_level", "medium")
        ]
        threat_level: ThreatLevel = ThreatLevel(threat_level)
        saddr = profileid.split("_")[-1]

        if "src" in ip_state:
            description: str = (
                f"connection from blacklisted IP: {ip} to {daddr}. "
            )
        elif "dst" in ip_state:
            description: str = (
                f"connection to blacklisted IP: {ip} from {saddr}. "
            )
        else:
            # ip_state is not specified?
            return

        ip_identification: str = self.db.get_ip_identification(
            ip, get_ti_data=False
        ).strip()
        description += (
            f"{ip_identification} Description: "
            f"{ip_info['description']}. "
            f"Source: {ip_info['source']}."
        )

        twid_int = int(twid.replace("timewindow", ""))
        evidence = Evidence(
            evidence_type=EvidenceType.THREAT_INTELLIGENCE_BLACKLISTED_IP,
            attacker=Attacker(
                direction=Direction.DST, attacker_type=IoCType.IP, value=daddr
            ),
            victim=Victim(
                direction=Direction.SRC, victim_type=IoCType.IP, value=saddr
            ),
            threat_level=threat_level,
            confidence=1.0,
            description=description,
            profile=ProfileID(ip=daddr),
            timewindow=TimeWindow(number=twid_int),
            uid=[uid],
            timestamp=utils.convert_format(timestamp, utils.alerts_format),
            category=IDEACategory.ANOMALY_TRAFFIC,
            source_target_tag=Tag.BLACKLISTED_IP,
        )
        self.db.set_evidence(evidence)

        evidence = Evidence(
            evidence_type=EvidenceType.THREAT_INTELLIGENCE_BLACKLISTED_IP,
            attacker=Attacker(
                direction=Direction.SRC, attacker_type=IoCType.IP, value=saddr
            ),
            victim=Victim(
                direction=Direction.DST, victim_type=IoCType.IP, value=daddr
            ),
            threat_level=threat_level,
            confidence=1.0,
            description=description,
            profile=ProfileID(ip=saddr),
            timewindow=TimeWindow(number=twid_int),
            uid=[uid],
            timestamp=utils.convert_format(timestamp, utils.alerts_format),
            category=IDEACategory.ANOMALY_TRAFFIC,
            source_target_tag=Tag.BLACKLISTED_IP,
        )
        self.db.set_evidence(evidence)

        # mark this ip as malicious in our database
        ip_info = {"threatintelligence": ip_info}
        self.db.setInfoForIPs(ip, ip_info)

        # add this ip to our MaliciousIPs hash in the database
        self.db.set_malicious_ip(ip, profileid, twid)

    def set_evidence_malicious_domain(
        self,
        domain: str,
        uid: str,
        timestamp: str,
        domain_info: dict,
        is_subdomain: bool,
        profileid: str = "",
        twid: str = "",
    ):
        """
        Records evidence of activity involving a malicious domain
         within a specific time window.

        Parameters:
            domain (str): The domain name identified as malicious.
            uid (str): Unique identifier for the network flow that
             triggered this evidence.
            timestamp (str): Timestamp when the event occurred.
            domain_info (dict): Contains metadata about the domain
            such as source, description, and threat level.
            is_subdomain (bool): Indicates if the malicious domain
            is a subdomain.
            profileid (str): Identifier for the network profile involved
             in the event.
            twid (str): Time window identifier during which the event was
            observed.

        Depending on whether the domain was resolved in the
         DNS query, the function creates
        and stores evidence related to the domain. It also
         marks the domain as malicious
        in the database for future reference.

        Side Effects:
            - Creates and stores evidence related to the
            malicious domain in the database.
            - Marks the domain as malicious in the database.
        """

        if not domain_info:
            return

        srcip = profileid.split("_")[-1]
        # in case of finding a subdomain in our blacklists
        # print that in the description of the alert and change the
        # confidence accordingly in case of a domain, confidence=1
        confidence: float = 0.7 if is_subdomain else 1

        # when we comment ti_files and run slips, we
        # get the error of not being able to get feed threat_level
        threat_level: float = utils.threat_levels[
            domain_info.get("threat_level", "high")
        ]
        threat_level: ThreatLevel = ThreatLevel(threat_level)
        description: str = (
            f"connection to a blacklisted domain {domain}. "
            f"Description: {domain_info.get('description', '')},"
            f"Found in feed: {domain_info['source']}, "
            f"Confidence: {confidence}. "
        )

        tags = domain_info.get("tags", None)
        if tags:
            description += f"with tags: {tags}. "
        twid_number = int(twid.replace("timewindow", ""))
        evidence = Evidence(
            evidence_type=EvidenceType.THREAT_INTELLIGENCE_BLACKLISTED_DOMAIN,
            attacker=Attacker(
                direction=Direction.SRC, attacker_type=IoCType.IP, value=srcip
            ),
            victim=Victim(
                direction=Direction.DST,
                victim_type=IoCType.DOMAIN,
                value=domain,
            ),
            threat_level=threat_level,
            confidence=confidence,
            description=description,
            profile=ProfileID(ip=srcip),
            timewindow=TimeWindow(number=twid_number),
            uid=[uid],
            timestamp=utils.convert_format(timestamp, utils.alerts_format),
            category=IDEACategory.ANOMALY_TRAFFIC,
            source_target_tag=Tag.BLACKLISTED_DOMAIN,
        )

        self.db.set_evidence(evidence)
        domain_resolution: List[str] = self.db.get_domain_resolution(domain)
        if domain_resolution:
            domain_resolution: str = domain_resolution[0]
            evidence = Evidence(
                evidence_type=EvidenceType.THREAT_INTELLIGENCE_BLACKLISTED_DOMAIN,
                attacker=Attacker(
                    direction=Direction.DST,
                    attacker_type=IoCType.DOMAIN,
                    value=domain,
                ),
                victim=Victim(
                    direction=Direction.SRC,
                    victim_type=IoCType.IP,
                    value=srcip,
                ),
                threat_level=threat_level,
                confidence=confidence,
                description=description,
                profile=ProfileID(ip=domain_resolution),
                timewindow=TimeWindow(number=twid_number),
                uid=[uid],
                timestamp=utils.convert_format(timestamp, utils.alerts_format),
                category=IDEACategory.ANOMALY_TRAFFIC,
                source_target_tag=Tag.BLACKLISTED_DOMAIN,
            )

            self.db.set_evidence(evidence)

    def is_valid_threat_level(self, threat_level):
        return threat_level in utils.threat_levels

    def parse_local_ti_file(self, ti_file_path: str) -> bool:
        """Parses a local threat intelligence (TI) file to extract
         and store various indicators of compromise (IoCs), including IP
         addresses,
         domains, ASN numbers, and IP ranges, in the database.
         The function handles IoCs by categorizing them
        based on their types and stores them with associated metadata
        like threat level, description, and tags.

        Each line in the TI file is expected to follow a specific
         format, typically CSV, with entries for the IoC, its threat level,
         and a description. The function validates the threat level
         of each IoC against a predefined set of valid threat levels
         and skips any entries that do not conform to
          expected data types or formats.

        Parameters:
            ti_file_path (str): The absolute path to the local
            TI file being parsed. This file should contain
            the IoCs to be extracted and stored.

        Returns:
            bool: Returns True if the file was successfully
             parsed and the IoCs were stored in the database.
              Currently, the function always returns True.

        Side Effects:
            - Populates the database with new IoCs extracted from the
            provided TI file.
            - Logs errors to the console for entries that cannot be
            processed due to invalid data types or formats.
            - Skips lines that are commented out in the TI file.
        """
        data_file_name = ti_file_path.split("/")[-1]
        malicious_ips = {}
        malicious_asns = {}
        malicious_domains = {}
        malicious_ip_ranges = {}
        # used for debugging
        line_number = 0
        with open(ti_file_path) as local_ti_file:
            self.print(f"Reading local file {ti_file_path}", 2, 0)

            # skip comments
            while True:
                line_number += 1
                line = local_ti_file.readline()
                if not line.startswith("#"):
                    break

            for line in local_ti_file:
                line_number += 1
                # The format of the file should be
                # "103.15.53.231","critical", "Karel from our village. He is bad guy."
                data = line.replace("\n", "").replace('"', "").split(",")

                # the column order is hardcoded because it's owr
                # own ti file and we know the format,
                # we shouldn't be trying to find it
                (
                    ioc,
                    threat_level,
                    description,
                ) = (
                    data[0],
                    data[1].lower(),
                    data[2].strip(),
                )

                # validate the threat level taken from the user
                if not self.is_valid_threat_level(threat_level):
                    # default value
                    threat_level = "medium"

                ioc_info: dict = {
                    "description": description,
                    "source": data_file_name,
                    "threat_level": threat_level,
                    "tags": "local TI file",
                }
                ioc_info: str = json.dumps(ioc_info)

                data_type = utils.detect_data_type(ioc.strip())
                if data_type == "ip":
                    ip_address = ipaddress.ip_address(ioc.strip())
                    # Only use global addresses. Ignore multicast,
                    # broadcast, private, reserved and undefined
                    if ip_address.is_global:
                        malicious_ips[str(ip_address)] = ioc_info

                elif data_type == "domain":
                    malicious_domains[ioc] = ioc_info

                elif data_type == "ip_range":
                    net_addr = ioc[: ioc.index("/")]
                    if (
                        utils.is_ignored_ip(net_addr)
                        or net_addr in utils.home_networks
                    ):
                        continue
                    malicious_ip_ranges[ioc] = ioc_info

                elif data_type == "asn":
                    malicious_asns[ioc] = ioc_info

                else:
                    # invalid ioc, skip it
                    self.print(
                        (
                            f"Error while reading the TI file {ti_file_path}."
                            f" Line {line_number} has invalid data: {ioc}"
                        ),
                        0,
                        1,
                    )

        # Add all loaded malicious ips to the database
        self.db.add_ips_to_IoC(malicious_ips)
        # Add all loaded malicious domains to the database
        self.db.add_domains_to_IoC(malicious_domains)
        self.db.add_ip_range_to_IoC(malicious_ip_ranges)
        self.db.add_asn_to_IoC(malicious_asns)
        return True

    def __delete_old_source_ips(self, file):
        """When file is updated, delete the old IPs in the cache.

        Deletes IPs associated with a specific source file from the
        threat intelligence cache in the database. This is typically
        done before re-parsing the same TI file to ensure that
        outdated IoCs are removed.

        Parameters:
            file (str): The name of the source file whose associated
            IPs are to be deleted from the cache.

        Side Effects:
            - Modifies the database by removing IPs that are associated
            with the specified source file.
        """
        all_data = self.db.get_IPs_in_IoC()
        old_data = []
        for ip_data in all_data.items():
            ip = ip_data[0]
            data = json.loads(ip_data[1])
            if data["source"] == file:
                old_data.append(ip)
        if old_data:
            self.db.delete_ips_from_IoC_ips(old_data)

    def __delete_old_source_domains(self, file):
        """Deletes all domain indicators of compromise (IoCs) associated with a specific
        source file from the database. This method is typically called when the source
        file is updated to ensure the database reflects the most current data.

        Parameters:
            file (str): The filename (including extension) of the
            source file whose associated domains are to be deleted.

        Side Effects:
            - Domains associated with the specified source file
            are removed from the database. This operation directly
            modifies the database's domain IoCs records.
        """
        all_data = self.db.get_Domains_in_IoC()
        old_data = []
        for domain_data in all_data.items():
            domain = domain_data[0]
            data = json.loads(domain_data[1])
            if data["source"] == file:
                old_data.append(domain)
        if old_data:
            self.db.delete_domains_from_IoC_domains(old_data)

    def __delete_old_source_data_from_database(self, data_file):
        """Deletes old indicators of compromise (IoCs) associated with a specific source
        file from the database. This includes both IP addresses and domains. This method
        ensures that the database is updated to reflect the most recent IoCs when a
        source file is re-parsed.

        Parameters:
            data_file (str): The name of the source file
            (including extension) to delete old IoCs from.

        Side Effects:
            - Invokes __delete_old_source_IPs and __delete_old_source_Domains
             methods to remove outdated IoCs from the database. This
              operation directly modifies the database's records.
        """
        # Only read the files with .txt or .csv
        self.__delete_old_source_ips(data_file)
        self.__delete_old_source_domains(data_file)

    def parse_ja3_file(self, path):
        """Parses a file containing JA3 hashes, their threat levels, and descriptions,
        then stores this information in the database. The file is expected to be
        formatted with one entry per line, each containing a JA3 hash, a threat level,
        and a description, separated by commas.

        Parameters:
            path (str): The absolute path to the local file containing
            JA3 hashes.

        Returns:
            bool: Returns True if the file is successfully parsed and
            its contents stored in the database, False otherwise.

        Side Effects:
            - Populates the database with JA3 hash IoCs extracted from
            the file. If a JA3 hash is already present, its entry is
             updated with the new data.
            - Validates the format of JA3 hashes using MD5 validation
            and skips any invalid entries.
        """
        filename = os.path.basename(path)
        ja3_dict = {}
        # used for debugging
        line_number = 0

        with open(path) as local_ja3_file:
            self.print(f"Reading local file {path}", 2, 0)

            # skip comments
            while True:
                line_number += 1
                line = local_ja3_file.readline()
                if not line.startswith("#"):
                    break

            for line in local_ja3_file:
                line_number += 1
                # The format of the file should be
                # "JA3 hash", "Threat level", "Description"
                data = line.replace("\n", "").replace('"', "").split(",")

                # the column order is hardcoded because it's owr
                # own ti file and we know the format,
                # we shouldn't be trying to find it
                ja3, threat_level, description = (
                    data[0].strip(),
                    data[1].lower().strip(),
                    data[2],
                )

                # validate the threat level taken from the user
                if utils.is_valid_threat_level(threat_level):
                    # default value
                    threat_level = "medium"

                # validate the ja3 hash taken from the user
                if not validators.md5(ja3):
                    continue

                ja3_dict[ja3] = json.dumps(
                    {
                        "description": description,
                        "source": filename,
                        "threat_level": threat_level,
                    }
                )
        # Add all loaded JA3 to the database
        self.db.add_ja3_to_IoC(ja3_dict)
        return True

    def parse_jarm_file(self, path):
        """Parses a file containing JARM hashes, their associated threat levels, and
        descriptions, then stores this information in the database. The file is expected
        to follow a specific format where each line contains a JARM hash, its threat
        level, and a descriptive text, separated by commas.

        Parameters:
            path (str): The absolute path to the local file containing
            JARM hashes.

        Returns:
            bool: Always returns True to indicate the method has executed.
             This behavior could be modified in the future to reflect the
              success status of parsing and database storage operations.

        This method processes each line of the provided file, skipping any
        lines that are commented out or improperly formatted. It validates
         the threat level of each JARM hash against a predefined list of
         valid levels,
         defaulting to 'medium' if the provided level is not recognized.

        Side Effects:
            - Populates the database with new JARM hash records extracted
            from the provided file. Existing records for a JARM hash are
            not explicitly handled in this method, so duplicate entries
            could occur if not managed elsewhere.
            - Logs the progress of reading the file, including a message
            indicating the start of the process and any errors related to
            invalid line formats.
        """
        filename = os.path.basename(path)
        jarm_dict = {}
        # used for debugging
        line_number = 0

        with open(path) as local_ja3_file:
            self.print(f"Reading local file {path}", 2, 0)

            # skip comments
            while True:
                line_number += 1
                line = local_ja3_file.readline()
                if not line.startswith("#"):
                    break

            for line in local_ja3_file:
                line_number += 1
                # The format of the file should be
                # "JARM hash", "Threat level", "Description"
                data = line.replace("\n", "").replace('"', "").split(",")
                if len(data) < 3:
                    # invalid line
                    continue

                # the column order is hardcoded because
                # it's owr own ti file and we know the format,
                # we shouldn't be trying to find it
                jarm, threat_level, description = (
                    data[0].strip(),
                    data[1].lower().strip(),
                    data[2],
                )

                # validate the threat level taken from the user
                if utils.is_valid_threat_level(threat_level):
                    # default value
                    threat_level = "medium"

                jarm_dict[jarm] = json.dumps(
                    {
                        "description": description,
                        "source": filename,
                        "threat_level": threat_level,
                    }
                )
        # Add all loaded JARM to the database
        self.db.add_jarm_to_IoC(jarm_dict)
        return True

    def should_update_local_ti_file(self, path_to_local_ti_file: str) -> bool:
        """Determines whether a local threat intelligence (TI) file needs to be updated
        by comparing its current hash value against the stored hash value in the
        database.

        Parameters:
            path_to_local_ti_file (str): Absolute path to the local TI file.

        Returns:
            str or bool: Returns the new hash as a string if the file's hash
             has changed (indicating an update is needed), or False otherwise.

        The method calculates the hash of the provided file and compares it
         to the previously stored hash value for that file in the database.
          If the hashes differ, it implies the file has been updated and
          should be re-parsed.
         This function is designed to work with the walrus operator in
          conditional statements, allowing for efficient file update checks.

        Note:
        - This method prints messages indicating the file's status
        (e.g., up to date, updating) to the console.
        - Deletes old source data from the database if the file has
         been updated.
        """
        filename = os.path.basename(path_to_local_ti_file)

        self.print(f"Loading local TI file {path_to_local_ti_file}", 2, 0)
        data = self.db.get_TI_file_info(filename)
        old_hash = data.get("hash", False)

        new_hash = utils.get_sha256_hash(path_to_local_ti_file)

        if not new_hash:
            self.print(
<<<<<<< HEAD
                f"Some error occurred on calculating file hash. Not loading the file {path_to_local_ti_file}",
=======
                (
                    "Some error occurred on calculating file hash. "
                    f"Not loading the file {path_to_local_ti_file}"
                ),
>>>>>>> 4f837b34
                0,
                3,
            )
            return False

        if old_hash == new_hash:
            self.print(f"File {path_to_local_ti_file} is up to date.", 2, 0)
            return False
        else:
            self.print(
                f"Updating the local TI file {path_to_local_ti_file}", 2, 0
            )
            if old_hash:
                self.__delete_old_source_data_from_database(filename)
            return new_hash

    def is_outgoing_icmp_packet(self, protocol: str, ip_state: str) -> bool:
        """Determines if a packet is an outgoing ICMP packet based on protocol and IP
        state information.

        Parameters:
        protocol (str): The protocol of the packet, expected to be 'ICMP'
        for Internet Control Message Protocol.
        ip_state (str): The state of the IP address in the packet flow,
        expected to be 'dstip' for outgoing packets.

        Returns:
        bool: True if the packet is identified as an outgoing ICMP packet,
         otherwise False.

        This method is useful for filtering or identifying outbound ICMP
        traffic, such as unreachable packets sent by the host.
        """
        return protocol == "ICMP" and ip_state == "dstip"

    def spamhaus(self, ip):
        """Supports IP lookups only.

        Queries the Spamhaus DNSBL (DNS-based Block List) to determine if the
         given IP address is listed as a source of spam or malicious activity.

        Parameters:
            ip (str): The IP address to query against the Spamhaus DNSBL.

        Returns:
            dict or False: A dictionary containing information about the
            listing if the IP is found in the Spamhaus DNSBL, including the
            source dataset, description, threat level, and tags.
            Returns False if the IP is not listed.

        Each IP found in the DNSBL is associated with specific datasets
         indicating the nature of the threat. This method maps the response
         from the DNSBL query to human-readable information.

        Note:
            This method requires an active internet connection to query the
             Spamhaus DNSBL and proper DNS resolution settings that allow
             querying Spamhaus.
        """
        # these are spamhaus datasets
        lists_names = {
            "127.0.0.2": "SBL Data",
            "127.0.0.3": "SBL CSS Data",
            "127.0.0.4": "XBL CBL Data",
            "127.0.0.9": "SBL DROP/EDROP Data",
            "127.0.0.10": "PBL ISP Maintained",
            "127.0.0.11": "PBL Spamhaus Maintained",
            0: False,
        }

        list_description = {
            "127.0.0.2": (
                "IP under the control of, used by, or made "
                "available for use"
                " by spammers and abusers in unsolicited bulk "
                "email or other types of Internet-based abuse that "
                "threatens networks or users"
            ),
            "127.0.0.3": (
                "IP involved in sending low-reputation email, "
                "may display a risk to users or a compromised host"
            ),
            "127.0.0.4": (
                "IP address of exploited systems."
                "This includes machines operating open proxies, "
                "systems infected with trojans, and other "
                "malware vectors."
            ),
            "127.0.0.9": (
                "IP is part of a netblock that is ‘hijacked’ "
                "or leased by professional spam "
                "or cyber-crime operations and therefore used "
                "for dissemination of malware, "
                "trojan downloaders, botnet controllers, etc."
            ),
            "127.0.0.10": (
                "IP address should not -according to the ISP "
                "controlling it- "
                "be delivering unauthenticated SMTP email to "
                "any Internet mail server"
            ),
            "127.0.0.11": (
                "IP is not expected be delivering unauthenticated"
                " SMTP email to any Internet mail server,"
                " such as dynamic and residential IP space"
            ),
        }

        spamhaus_dns_hostname = (
            ".".join(ip.split(".")[::-1]) + ".zen.spamhaus.org"
        )

        try:
            spamhaus_result = dns.resolver.resolve(spamhaus_dns_hostname, "A")
        except Exception:
            spamhaus_result = 0

        if not spamhaus_result:
            return

        # convert dns answer to text
        lists_that_have_this_ip = [data.to_text() for data in spamhaus_result]

        # get the source and description of the ip
        source_dataset = ""
        description = ""
        for list in lists_that_have_this_ip:
            name = lists_names.get(list, False)
            if not name:
                continue
            source_dataset += f"{name}, "
            description = list_description.get(list, "")

        if not source_dataset:
            return False

        source_dataset += "spamhaus"

        return {
            "source": source_dataset,
            "description": description,
            "threat_level": "medium",
            "tags": "spam",
        }

    def is_ignored_domain(self, domain):
        """Checks if the given domain should be ignored based on its top-level domain
        (TLD).

        Parameters:
            domain (str): The domain name to check.

        Returns:
<<<<<<< HEAD
            bool: True if the domain ends with a TLD that is typically not relevant to threat intelligence analysis (e.g., .arpa, .local), otherwise False.

        This method helps in filtering out domain names that are unlikely to be involved in malicious activities based on their TLDs. It is particularly useful in preprocessing steps where irrelevant domains are excluded from further analysis.
=======
            bool: True if the domain ends with a TLD that is typically not
            relevant to threat intelligence analysis (e.g., .arpa, .local),
             otherwise False.

        This method helps in filtering out domain names that are unlikely
        to be involved in malicious activities based on their TLDs.
         It is particularly useful in preprocessing steps where irrelevant
         domains are excluded from further analysis.
>>>>>>> 4f837b34
        """
        if not domain:
            return True
        ignored_TLDs = (".arpa", ".local")

        for keyword in ignored_TLDs:
            if domain.endswith(keyword):
                return True

    def set_evidence_malicious_hash(self, file_info: Dict[str, any]):
        """Creates and records evidence of a malicious file based on
        its hash value, incorporating various pieces of information
        such as the file's source and destination IP addresses, its threat
        level, and the detection confidence.

        Parameters:
            file_info (Dict[str, any]): A dictionary containing information
            about the malicious file, including:
                - 'flow': A dictionary containing details about the network
                flow where the malicious file was detected, including source
                and destination IPs, the file's MD5 hash, and its size.
                - 'profileid', 'twid': Identifiers for the network profile
                and time window in which the detection occurred.
                - 'threat_level', 'confidence': The assessed threat level
                 and confidence score for the detection.

        This method constructs evidence entries for both the source and
        destination IP addresses involved in the transfer of the malicious
        file. It leverages the provided information to detail the nature
        of the threat and its detection, storing these entries in the
        database for further analysis and response.

        Note:
            - The method relies on predefined mappings of threat levels to
            specific enum values and formats timestamps according to the
            system's alert format.
            - It directly interacts with the database to store the
            generated evidence, enhancing the system's awareness and
            response capabilities against detected threats.
        """
        srcip = file_info["flow"]["saddr"]
        threat_level: str = utils.threat_level_to_string(
            file_info["threat_level"]
        )
        threat_level: ThreatLevel = ThreatLevel[threat_level.upper()]
        confidence: float = file_info["confidence"]
        daddr = file_info["flow"]["daddr"]

        ip_identification: str = self.db.get_ip_identification(daddr)
        description: str = (
            f'Malicious downloaded file {file_info["flow"]["md5"]}. '
            f'size: {file_info["flow"]["size"]} '
            f"from IP: {daddr}. "
            f'Detected by: {file_info["blacklist"]}. '
            f"Score: {confidence}. {ip_identification}"
        )
        ts = utils.convert_format(
            file_info["flow"]["starttime"], utils.alerts_format
        )
        twid = TimeWindow(
            number=int(file_info["twid"].replace("timewindow", ""))
        )
        evidence = Evidence(
            evidence_type=EvidenceType.MALICIOUS_DOWNLOADED_FILE,
            attacker=Attacker(
                direction=Direction.SRC, attacker_type=IoCType.IP, value=srcip
            ),
            threat_level=threat_level,
            confidence=confidence,
            description=description,
            profile=ProfileID(ip=srcip),
            timewindow=twid,
            uid=[file_info["flow"]["uid"]],
            timestamp=ts,
            category=IDEACategory.MALWARE,
        )

        self.db.set_evidence(evidence)

        evidence = Evidence(
            evidence_type=EvidenceType.MALICIOUS_DOWNLOADED_FILE,
            attacker=Attacker(
                direction=Direction.DST, attacker_type=IoCType.IP, value=daddr
            ),
            victim=Victim(
                direction=Direction.SRC, victim_type=IoCType.IP, value=srcip
            ),
            threat_level=threat_level,
            confidence=confidence,
            description=description,
            profile=ProfileID(ip=srcip),
            timewindow=twid,
            uid=[file_info["flow"]["uid"]],
            timestamp=ts,
            category=IDEACategory.MALWARE,
        )

        self.db.set_evidence(evidence)

    def circl_lu(self, flow_info: dict):
        """Queries the Circl.lu API to determine if an MD5 hash of a
        file is known to be malicious based on the file's hash. Utilizes
        internal helper functions to calculate a threat level and
        confidence score based on the Circl.lu API
        response.

        Parameters:
            - flow_info (dict): Information about the network flow including
             the MD5 hash of the file to be checked.

        Returns:
            - A dictionary containing the 'confidence' score, 'threat_level',
            and a list of 'blacklist' sources that flagged the file as
            malicious. If the API call fails, or the file is not known
             to be malicious,
            None is returned.

        Side Effects:
            - May enqueue the flow information into `circllu_queue`
            for later processing if the API call encounters an exception.
            - Makes a network request to the Circl.lu API.
        """

        def calculate_threat_level(circl_trust: str):
            """Converts a Circl.lu trust score into a
            standardized threat level.

            Parameters:
                - circl_trust (str): The trust level from Circl.lu,
                where 0 indicates completely malicious and 100
                 completely benign.

            Returns:
                - A float representing the threat level,
                 scaled from 0 (benign) to 1 (malicious).
            """
            # the lower the value, the more malicious the file is
            benign_percentage = float(circl_trust)
            malicious_percentage = 100 - benign_percentage
            # scale the benign percentage from 0 to 1
            threat_level = float(malicious_percentage) / 100
            return threat_level

        def calculate_confidence(blacklists):
            """Calculates the confidence score based on the count of
            blacklists that
            marked the file as malicious.

            Parameters:
                - blacklists (str): A space-separated string of blacklists
                 that flagged the file.

            Returns:
                - A confidence score as a float. A higher score indicates
                higher confidence in the file's maliciousness.
            """
            blacklists = len(blacklists.split(" "))
            if blacklists == 1:
                confidence = 0.5
            elif blacklists == 2:
                confidence = 0.7
            else:
                confidence = 1
            return confidence

        md5 = flow_info["flow"]["md5"]
        circl_base_url = "https://hashlookup.circl.lu/lookup/"
        try:
            circl_api_response = self.circl_session.get(
                f"{circl_base_url}/md5/{md5}",
                headers=self.circl_session.headers,
            )
        except Exception:
            # add the hash to the cirllu queue and ask for it later
            self.circllu_queue.put(flow_info)
            return

        if circl_api_response.status_code != 200:
            return
        response = json.loads(circl_api_response.text)
        # KnownMalicious: List of source considering the hashed file as
        # being malicious (CIRCL)
        if "KnownMalicious" not in response:
            return

        file_info = {
            "confidence": calculate_confidence(response["KnownMalicious"]),
            "threat_level": calculate_threat_level(
                response["hashlookup:trust"]
            ),
            "blacklist": f'{response["KnownMalicious"]}, circl.lu',
        }
        return file_info

    def search_online_for_hash(self, flow_info: dict):
<<<<<<< HEAD
        """
        Attempts to find information about a file hash by querying online sources.
        Currently, it queries the Circl.lu and URLhaus databases for any matches to the provided MD5 hash.
=======
        """Attempts to find information about a file hash by
        querying online sources.
        Currently, it queries the Circl.lu and URLhaus databases
        for any matches to the
        provided MD5 hash.
>>>>>>> 4f837b34

        Parameters:
            - flow_info (dict): Contains information about the flow,
            including 'type', 'flow' (which contains the 'md5' hash),
        'profileid', and 'twid'.

        Returns:
            - dict: Information about the hash if found, including
            confidence level, threat level, and the source of the information.
            - None: If no information is found about the hash in
            the queried sources.

        The function first attempts to find information using the
        Circl.lu service. If no information is found there, it then
        queries the URLhaus service.
        """
        if circllu_info := self.circl_lu(flow_info):
            return circllu_info

        if urlhaus_info := self.urlhaus.urlhaus_lookup(
            flow_info["flow"]["md5"], "md5_hash"
        ):
            return urlhaus_info

    def search_offline_for_ip(self, ip):
<<<<<<< HEAD
        """
        Searches for the given IP address in the local threat intelligence files to determine if it is known to be malicious.
=======
        """Searches for the given IP address in the local
        threat intelligence files to
        determine if it is known to be malicious.
>>>>>>> 4f837b34

        Parameters:
            - ip (str): The IP address to search for in the
            threat intelligence.

        Returns:
            - dict: Information about the IP if it is found in
            the local threat intelligence files, indicating it is malicious.
            - False: If the IP is not found in the local threat
             intelligence files.

        This function queries the local database for any matches
        to the provided IP address.
        """
        ip_info = self.db.search_IP_in_IoC(ip)
        # check if it's a blacklisted ip
        return json.loads(ip_info) if ip_info else False

    def search_online_for_ip(self, ip):
        if spamhaus_res := self.spamhaus(ip):
            return spamhaus_res

    def ip_has_blacklisted_asn(
        self,
        ip,
        uid,
        timestamp,
        profileid,
        twid,
        is_dns_response: bool = False,
    ):
        """Checks if the given IP address is associated with a
        blacklisted Autonomous System Number (ASN).

        Parameters:
            - ip (str): IP address to check.
            - uid (str): Unique identifier for the network flow.
            - timestamp (str): Timestamp when the network flow occurred.
            - profileid (str): Identifier for the profile associated
             with the network flow.
            - twid (str): Time window identifier.
            - is_dns_response (bool): Indicates if the check is
            for a DNS response.

        Side Effects:
            - Generates and stores evidence if the IP's ASN is
             found to be blacklisted.

        Returns:
            - None: The function does not return a value but stores
            evidence if a blacklisted ASN is associated with the IP.

        This function queries the local database to determine if
        the IP's ASN is known to be malicious.
        """
        ip_info = self.db.get_ip_info(ip)
        if not ip_info:
            # we dont know the asn of this ip
            return

        if "asn" not in ip_info:
            return

        asn = ip_info["asn"].get("number", "")
        if not asn:
            return

        if asn_info := self.db.is_blacklisted_ASN(asn):
            asn_info = json.loads(asn_info)
            self.set_evidence_malicious_asn(
                ip,
                uid,
                timestamp,
                profileid,
                twid,
                asn,
                asn_info,
                is_dns_response=is_dns_response,
            )

    def ip_belongs_to_blacklisted_range(
        self, ip, uid, daddr, timestamp, profileid, twid, ip_state
    ):
<<<<<<< HEAD
        """
        Verifies if the provided IP address falls within any known malicious IP ranges.
=======
        """Verifies if the provided IP address falls within any known malicious IP
        ranges.
>>>>>>> 4f837b34

        Parameters:
            - ip (str): The IP address to check.
            - uid (str): Unique identifier for the network flow.
            - daddr (str): Destination IP address in the flow
             (for context in evidence).
            - timestamp (str): Timestamp when the flow was captured.
            - profileid (str): Identifier of the profile associated with the flow.
            - twid (str): Time window identifier for when the flow occurred.
<<<<<<< HEAD
            - ip_state (str): Indicates whether the IP was a source or destination in the network flow.

        Returns:
            - True: If the IP is within a blacklisted range.
            - False: If the IP is not within a blacklisted range or cannot be processed.
=======
            - ip_state (str): Indicates whether the IP was a source or
             destination in the network flow.

        Returns:
            - True: If the IP is within a blacklisted range.
            - False: If the IP is not within a blacklisted range
            or cannot be processed.
>>>>>>> 4f837b34

        Side Effects:
            - Records evidence using `set_evidence_malicious_ip` if
            the IP is found within a blacklisted range.
        """

        ip_obj = ipaddress.ip_address(ip)
        # Malicious IP ranges are stored in slips sorted by the first octet
        # so get the ranges that match the fist octet of the given IP
        if validators.ipv4(ip):
            first_octet = ip.split(".")[0]
            ranges_starting_with_octet = self.cached_ipv4_ranges.get(
                first_octet, []
            )
        elif validators.ipv6(ip):
            first_octet = ip.split(":")[0]
            ranges_starting_with_octet = self.cached_ipv6_ranges.get(
                first_octet, []
            )
        else:
            return False

        for range in ranges_starting_with_octet:
            if ip_obj in ipaddress.ip_network(range):
                # ip was found in one of the blacklisted ranges
                ip_info = self.db.get_malicious_ip_ranges()[range]
                ip_info = json.loads(ip_info)
                self.set_evidence_malicious_ip(
                    ip,
                    uid,
                    daddr,
                    timestamp,
                    ip_info,
                    profileid,
                    twid,
                    ip_state,
                )
                return True

    def search_offline_for_domain(self, domain):
<<<<<<< HEAD
        """
        Checks if the provided domain name is listed in the local threat intelligence as malicious.
=======
        """Checks if the provided domain name is listed in the
        local threat intelligence
        as malicious.
>>>>>>> 4f837b34

        Parameters:
            - domain (str): The domain name to be checked.

        Returns:
<<<<<<< HEAD
            - Tuple: (domain_info, is_subdomain) where `domain_info` is the information about the domain if it's found in the local threat intelligence, and `is_subdomain` is a boolean indicating whether the domain is a subdomain of a known malicious domain. Returns (False, False) if the domain is not found or not malicious.

        This function queries the local threat intelligence database for the provided domain name and determines if it is considered malicious.
=======
            - Tuple: (domain_info, is_subdomain) where `domain_info`
            is the information about the domain if it's found in the local
             threat intelligence, and `is_subdomain` is a boolean
             indicating whether the domain
            is a subdomain of a known malicious domain.
            Returns (False, False) if the domain is not found or not malicious.

        This function queries the local threat intelligence database for
        the provided domain name and determines if it is considered malicious.
>>>>>>> 4f837b34
        """
        # Search for this domain in our database of IoC
        (
            domain_info,
            is_subdomain,
        ) = self.db.is_domain_malicious(domain)
        if (
            domain_info is not False
        ):  # Dont change this condition. This is the only way it works
            # If the domain is in the blacklist of IoC. Set an evidence
            domain_info = json.loads(domain_info)
            return domain_info, is_subdomain
        return False, False

    def search_online_for_url(self, url):
        return self.urlhaus.urlhaus_lookup(url, "url")

    def is_malicious_ip(
        self,
        ip: str,
        uid: str,
        daddr: str,
        timestamp: str,
        profileid: str,
        twid: str,
        ip_state: str,
        is_dns_response: bool = False,
        dns_query: str = False,
    ) -> bool:
<<<<<<< HEAD
        """
        Checks whether an IP address is malicious by looking it up in both offline and online threat intelligence databases.
=======
        """Checks whether an IP address is malicious by looking it up
         in both offline
        and online threat intelligence databases.
>>>>>>> 4f837b34

        Parameters:
            - ip (str): The IP address to check.
            - uid (str): Unique identifier for the network flow.
            - daddr (str): Destination IP address in the network flow.
            - timestamp (str): Timestamp when the network flow occurred.
<<<<<<< HEAD
            - profileid (str): Identifier of the profile associated with the network flow.
            - twid (str): Time window identifier for when the network flow occurred.
            - ip_state (str): Specifies whether the IP was a source or destination ('srcip' or 'dstip').
            - is_dns_response (bool, optional): Indicates if the lookup is for an IP found in a DNS response.
            - dns_query (str, optional): The DNS query associated with the DNS response containing the IP.

        Returns:
            - bool: True if the IP address is found to be malicious, False otherwise.
=======
            - profileid (str): Identifier of the profile associated with
             the network flow.
            - twid (str): Time window identifier for when the network
            flow occurred.
            - ip_state (str): Specifies whether the IP was a source or
            destination ('srcip' or 'dstip').
            - is_dns_response (bool, optional): Indicates if the lookup
             is for an IP found in a DNS response.
            - dns_query (str, optional): The DNS query associated with
            the DNS response containing the IP.

        Returns:
            - bool: True if the IP address is found to be malicious,
             False otherwise.
>>>>>>> 4f837b34

        Side Effects:
            - If the IP is found to be malicious, evidence is recorded
            using either `set_evidence_malicious_ip_in_dns_response`
            or `set_evidence_malicious_ip` methods depending on the context.
        """
        ip_info = self.search_offline_for_ip(ip)
        if not ip_info:
            ip_info = self.search_online_for_ip(ip)
        if not ip_info:
            # not malicious
            return False

        self.db.add_ips_to_IoC({ip: json.dumps(ip_info)})
        if is_dns_response:
            self.set_evidence_malicious_ip_in_dns_response(
                ip,
                uid,
                timestamp,
                ip_info,
                dns_query,
                profileid,
                twid,
            )
        else:
            self.set_evidence_malicious_ip(
                ip,
                uid,
                daddr,
                timestamp,
                ip_info,
                profileid,
                twid,
                ip_state,
            )
        return True

    def is_malicious_hash(self, flow_info: dict):
<<<<<<< HEAD
        """
        Checks if a file hash is considered malicious based on online threat intelligence sources.

        Parameters:
            - flow_info (dict): A dictionary containing information about the network flow, including the file's MD5 hash.

        Returns:
            - None: The function does not return a value but triggers evidence creation if the hash is found to be malicious.
=======
        """Checks if a file hash is considered malicious based on online threat
        intelligence sources.

        Parameters:
            - flow_info (dict): A dictionary containing information about
             the network flow, including the file's MD5 hash.

        Returns:
            - None: The function does not return a value but triggers
            evidence creation if the hash is found to be malicious.
>>>>>>> 4f837b34

        Side Effects:
            - If the hash is found to be malicious based on online sources,
            evidence is recorded using `set_evidence_malicious_hash`.
        """
        if not flow_info["flow"]["md5"]:
            # some lines in the zeek files.log doesn't have a hash for example
            # {"ts":293.713187,"fuid":"FpvjEj3U0Qoj1fVCQc",
            # "tx_hosts":["94.127.78.125"],"rx_hosts":["10.0.2.19"],
            # "conn_uids":["CY7bgw3KI8QyV67jqa","CZEkWx4wAvHJv0HTw9",
            # "CmM1ggccDvwnwPCl3","CBwoAH2RcIueFH4eu9","CZVfkc4BGLqRR7wwD5"],
            # "source":"HTTP","depth":0,"analyzers":["SHA1","SHA256","MD5"]
            # .. }
            return

        if blacklist_details := self.search_online_for_hash(flow_info):
            # the md5 appeared in a blacklist
            # update the blacklist_details dict with uid,
            # twid, ts etc. of the detected file/flow
            blacklist_details.update(flow_info)
            # is the detection done by urlhaus or circllu?
            if "URLhaus" in blacklist_details["blacklist"]:
                self.urlhaus.set_evidence_malicious_hash(blacklist_details)
            else:
                self.set_evidence_malicious_hash(blacklist_details)

    def is_malicious_url(self, url, uid, timestamp, daddr, profileid, twid):
<<<<<<< HEAD
        """
        Determines if a URL is considered malicious by querying online threat intelligence sources.
=======
        """Determines if a URL is considered malicious by querying online threat
        intelligence sources.
>>>>>>> 4f837b34

        Parameters:
            - url (str): The URL to check.
            - uid (str): Unique identifier for the network flow.
            - timestamp (str): Timestamp when the network flow occurred.
            - daddr (str): Destination IP address in the network flow.
<<<<<<< HEAD
            - profileid (str): Identifier of the profile associated with the network flow.
            - twid (str): Time window identifier for when the network flow occurred.

        Returns:
            - None: The function does not return a value but triggers evidence creation if the URL is found to be malicious.
=======
            - profileid (str): Identifier of the profile associated
            with the network flow.
            - twid (str): Time window identifier for when the network
            flow occurred.

        Returns:
            - None: The function does not return a value but triggers
            evidence creation if the URL is found to be malicious.
>>>>>>> 4f837b34

        Side Effects:
            - If the URL is found to be malicious, evidence is recorded
            using the `set_evidence_malicious_url` method.
        """
        url_info = self.search_online_for_url(url)

        if not url_info:
            # not malicious
            return False

        self.urlhaus.set_evidence_malicious_url(
            daddr, url_info, uid, timestamp, profileid, twid
        )

    def set_evidence_malicious_cname_in_dns_response(
        self,
        cname: str,
        dns_query: str,
        uid: str,
        timestamp: str,
        cname_info: dict,
        is_subdomain: bool,
        profileid: str = "",
        twid: str = "",
    ):
<<<<<<< HEAD
        """
        Records evidence that a CNAME found in a DNS response is associated with a known malicious domain.
=======
        """Records evidence that a CNAME found in a DNS
        response is associated with a known malicious domain.
>>>>>>> 4f837b34

        Parameters:
            - cname (str): The CNAME that was looked up and found to be
             malicious.
            - dns_query (str): The original DNS query that resulted in
            the malicious CNAME response.
            - uid (str): Unique identifier for the network flow.
            - timestamp (str): Timestamp when the network flow occurred.
<<<<<<< HEAD
            - cname_info (dict): Information about the malicious nature of the CNAME.
            - is_subdomain (bool): Indicates whether the CNAME is a subdomain of a known malicious domain.
            - profileid (str, optional): Identifier of the profile associated with the network flow.
            - twid (str, optional): Time window identifier for when the network flow occurred.

        Returns:
            - None: The function directly triggers evidence creation for the malicious CNAME and does not return a value.
=======
            - cname_info (dict): Information about the malicious nature of
            the CNAME.
            - is_subdomain (bool): Indicates whether the CNAME is a subdomain
            of a known malicious domain.
            - profileid (str, optional): Identifier of the profile associated
             with the network flow.
            - twid (str, optional): Time window identifier for when the
            network flow occurred.

        Returns:
            - None: The function directly triggers evidence creation for
            the malicious CNAME and does not return a value.
>>>>>>> 4f837b34

        Side Effects:
            - Records evidence of the malicious CNAME in the system.
        """
        if not cname_info:
            return

        srcip = profileid.split("_")[-1]
        # in case of finding a subdomain in our blacklists
        # print that in the description of the alert and change the
        # confidence accordingly in case of a domain, confidence=1
        confidence: float = 0.7 if is_subdomain else 1

        # when we comment ti_files and run slips, we
        # get the error of not being able to get feed threat_level
        threat_level: float = utils.threat_levels[
            cname_info.get("threat_level", "high")
        ]
        threat_level: ThreatLevel = ThreatLevel(threat_level)
        description: str = (
            f"blacklisted CNAME: {cname} when resolving "
            f"{dns_query} "
            f"Description: {cname_info.get('description', '')}, "
            f"Found in feed: {cname_info['source']}, "
            f"Confidence: {confidence}. "
        )

        tags = cname_info.get("tags", None)
        if tags:
            description += f"with tags: {tags}. "

        evidence = Evidence(
            evidence_type=EvidenceType.THREAT_INTELLIGENCE_BLACKLISTED_DNS_ANSWER,
            attacker=Attacker(
                direction=Direction.SRC, attacker_type=IoCType.IP, value=srcip
            ),
            victim=Victim(
                victim_type=IoCType.DOMAIN,
                direction=Direction.DST,
                value=dns_query,
            ),
            threat_level=threat_level,
            confidence=confidence,
            description=description,
            profile=ProfileID(ip=srcip),
            timewindow=TimeWindow(number=int(twid.replace("timewindow", ""))),
            uid=[uid],
            timestamp=utils.convert_format(timestamp, utils.alerts_format),
            category=IDEACategory.ANOMALY_TRAFFIC,
            source_target_tag=Tag.BLACKLISTED_DOMAIN,
        )

        self.db.set_evidence(evidence)

    def is_malicious_cname(
        self,
        dns_query,
        cname,
        uid,
        timestamp,
        profileid,
        twid,
    ):
        """
        Evaluates whether a CNAME (Canonical Name) record returned
        in a DNS response is associated with a known malicious domain. If
        the CNAME is found to be malicious based on offline threat
        intelligence sources, evidence is recorded, and the domain
        information is updated in the database.

        Parameters:
            - dns_query (str): The DNS query that resulted in the
            CNAME response.
            - cname (str): The CNAME record value to be checked for
             malicious activity.
            - uid (str): Unique identifier of the network flow where the
            DNS response was observed.
            - timestamp (str): The timestamp when the DNS response
            was captured.
            - profileid (str): Identifier of the user or entity profile
             associated with the network flow.
            - twid (str): Identifier of the time window during which the
             network flow occurred.

        Returns:
<<<<<<< HEAD
            - False: If the CNAME is determined to be non-malicious or belongs to an ignored domain category.
            - True: If the CNAME is found to be malicious and evidence is recorded successfully.

        The function first checks if the CNAME belongs to a domain category that should be ignored (e.g., local domains). If not ignored, it proceeds to search for the CNAME in offline threat intelligence sources. If the CNAME is identified as malicious, it records evidence of the malicious CNAME in a DNS response, updates domain information in the database to mark it as malicious, and adds the domain to a list of known malicious domains.
=======
            - False: If the CNAME is determined to be non-malicious or
            belongs to an ignored domain category.
            - True: If the CNAME is found to be malicious and evidence
             is recorded successfully.

        The function first checks if the CNAME belongs to a domain category
        that should be ignored (e.g., local domains). If not ignored,
        it proceeds to search for the CNAME in offline threat intelligence
         sources. If the
         CNAME is identified as malicious, it records evidence of the
          malicious CNAME in a DNS response, updates domain information
           in the database to mark
         it as malicious, and adds the domain to a list of known
         malicious domains.
>>>>>>> 4f837b34

        Side Effects:
            - Records evidence of malicious CNAME using
            `set_evidence_malicious_cname_in_dns_response`.
            - Updates domain information in the database with the
            malicious status and additional threat intelligence data.
            - Adds the domain to a list of known malicious domains in the
             database.
        """

        if self.is_ignored_domain(cname):
            return False

        domain_info, is_subdomain = self.search_offline_for_domain(cname)
        if not domain_info:
            return False

        self.set_evidence_malicious_cname_in_dns_response(
            cname,
            dns_query,
            uid,
            timestamp,
            domain_info,
            is_subdomain,
            profileid,
            twid,
        )
        # mark this domain as malicious in our database
        domain_info = {"threatintelligence": domain_info}
        self.db.set_info_for_domains(cname, domain_info)

        # add this domain to our MaliciousDomains hash in the database
        self.db.set_malicious_domain(cname, profileid, twid)

    def is_malicious_domain(
        self,
        domain,
        uid,
        timestamp,
        profileid,
        twid,
    ):
        """Evaluates a domain to determine if it is recognized as
        malicious based on
        threat intelligence data stored offline. If the domain is
        identified as
        malicious, it records an evidence entry and marks the
        domain in the database.

        Parameters:
            domain (str): The domain name to be evaluated for
             malicious activity.
            uid (str): Unique identifier of the network flow
            associated with this domain query.
            timestamp (str): Timestamp when the domain query
            was observed.
            profileid (str): Identifier of the network profile
            that initiated the domain query.
            twid (str): Time window identifier during which the
            domain query occurred.

        Returns:
            bool: False if the domain is ignored or not found in the
            offline threat intelligence data, indicating no further action
             is required. Otherwise, it does not explicitly return
             a value but performs operations to record the
              malicious domain evidence.

        Side Effects:
            - Generates and stores an evidence entry for the malicious
            domain in the database.
            - Marks the domain as malicious in the database, enhancing
            the system's future recognition of this threat.
        """
        if self.is_ignored_domain(domain):
            return False

        domain_info, is_subdomain = self.search_offline_for_domain(domain)
        if not domain_info:
            return False

        self.set_evidence_malicious_domain(
            domain,
            uid,
            timestamp,
            domain_info,
            is_subdomain,
            profileid,
            twid,
        )

        # mark this domain as malicious in our database
        domain_info = {"threatintelligence": domain_info}
        self.db.set_info_for_domains(domain, domain_info)

        # add this domain to our MaliciousDomains hash in the database
        self.db.set_malicious_domain(domain, profileid, twid)

    def update_local_file(self, filename):
        """Checks for updates to a specified local threat intelligence
        (TI) file by comparing its hash value against the stored hash in
        the database.
        If the file has been updated (i.e., the hash value has changed),
        the method updates the file's content in the database.

        Parameters:
            filename (str): The name of the local TI file.
            The file must be located in the `config/local_ti_files/`
            directory as specified by the `path_to_local_ti_files` attribute.

        Returns:
            bool: True if the file was updated in the database, False if no
             update was needed or if the operation failed.

        Note:
            - The method supports different types of TI files, including
             those containing JA3 and JARM hashes, by examining the
             `filename` for specific substrings (e.g., 'JA3', 'JARM')
             to determine the appropriate parsing method.
            - Ensures the database reflects the most current version
             of the TI file by updating both the content and the stored
             hash value upon detecting changes.

        Side Effects:
            - Modifies the database by adding new threat intelligence data
             and updating the stored hash for the processed file.
            - Implicitly depends on the correct implementation of
            `parse_ja3_file`, `parse_jarm_file`, and `parse_local_ti_file`
            methods to accurately update the database with the contents
             of the TI file.
        """
        fullpath = os.path.join(self.path_to_local_ti_files, filename)
        if filehash := self.should_update_local_ti_file(fullpath):
            if "JA3" in filename:
                # Load updated data to the database
                self.parse_ja3_file(fullpath)
            elif "JARM" in filename:
                # Load updated data to the database
                self.parse_jarm_file(fullpath)
            else:
                # Load updated data to the database
                self.parse_local_ti_file(fullpath)
            # Store the new etag and time of file in the database
            malicious_file_info = {"hash": filehash}
            self.db.set_TI_file_info(filename, malicious_file_info)
            return True

    def pre_main(self):
        utils.drop_root_privs()
        # Load the local Threat Intelligence files that are
        # stored in the local folder self.path_to_local_ti_files
        # The remote files are being loaded by the update_manager
        local_files = (
            "own_malicious_iocs.csv",
            "own_malicious_JA3.csv",
            "own_malicious_JARM.csv",
        )
        for local_file in local_files:
            self.update_local_file(local_file)

        self.circllu_calls_thread.start()

    def should_lookup(self, ip: str, protocol: str, ip_state: str) -> bool:
        """Return whether slips should lookup the given ip or notd."""
        return utils.is_ignored_ip(ip) or self.is_outgoing_icmp_packet(
            protocol, ip_state
        )

    def main(self):
        # The channel can receive an IP address or a domain name
        if msg := self.get_msg("give_threat_intelligence"):
            data = json.loads(msg["data"])
            profileid = data.get("profileid")
            twid = data.get("twid")
            timestamp = data.get("stime")
            uid = data.get("uid")
            protocol = data.get("proto")
            daddr = data.get("daddr")
            # these 2 are only available when looking up dns answers
            # the query is needed when a malicious answer is found,
            # for more detailed description of the evidence
            is_dns_response = data.get("is_dns_response")
            dns_query = data.get("dns_query")
            # IP is the IP that we want the TI for. It can be a SRC or DST IP
            to_lookup = data.get("to_lookup", "")
            # detect the type given because sometimes,
            # http.log host field has ips OR domains
            type_ = utils.detect_data_type(to_lookup)

            # ip_state will say if it is a srcip or if it was a dst_ip
            ip_state = data.get("ip_state")

            # If given an IP, ask for it
            # Block only if the traffic isn't outgoing ICMP port unreachable packet

            if type_ == "ip":
                ip = to_lookup
                if not self.should_lookup(ip, protocol, ip_state):
                    self.is_malicious_ip(
                        ip,
                        uid,
                        daddr,
                        timestamp,
                        profileid,
                        twid,
                        ip_state,
                        dns_query=dns_query,
                        is_dns_response=is_dns_response,
                    )
                    self.ip_belongs_to_blacklisted_range(
                        ip, uid, daddr, timestamp, profileid, twid, ip_state
                    )
                    self.ip_has_blacklisted_asn(
                        ip,
                        uid,
                        timestamp,
                        profileid,
                        twid,
                        is_dns_response=is_dns_response,
                    )
            elif type_ == "domain":
                if is_dns_response:
                    self.is_malicious_cname(
                        dns_query, to_lookup, uid, timestamp, profileid, twid
                    )
                else:
                    self.is_malicious_domain(
                        to_lookup, uid, timestamp, profileid, twid
                    )
            elif type_ == "url":
                self.is_malicious_url(
                    to_lookup, uid, timestamp, daddr, profileid, twid
                )

        if msg := self.get_msg("new_downloaded_file"):
            file_info: dict = json.loads(msg["data"])
            # the format of file_info is as follows
            #  {
            #     'flow': asdict(self.flow),
            #     'type': 'suricata' or 'zeek',
            #     'profileid': str,
            #     'twid': str,
            # }

            if file_info["type"] == "zeek":
                self.is_malicious_hash(file_info)<|MERGE_RESOLUTION|>--- conflicted
+++ resolved
@@ -11,10 +11,6 @@
 
 from slips_files.common.parsers.config_parser import ConfigParser
 from slips_files.common.slips_utils import utils
-<<<<<<< HEAD
-=======
-import multiprocessing
->>>>>>> 4f837b34
 from slips_files.common.abstracts.module import IModule
 from modules.threat_intelligence.urlhaus import URLhaus
 from slips_files.core.evidence_structure.evidence import (
@@ -147,15 +143,10 @@
                     self.cached_ipv6_ranges[first_octet] = [range]
 
     def __read_configuration(self):
-<<<<<<< HEAD
-        """
-        Reads the module's configuration settings from a configuration file or source. This includes settings such as the path to local threat intelligence files. If the directory for local threat intelligence files does not exist, it creates it.
-=======
         """Reads the module's configuration settings from a configuration file or
         source. This includes settings such as the path to local threat intelligence
         files. If the directory for local threat intelligence files does not exist, it
         creates it.
->>>>>>> 4f837b34
 
         Side Effects:
             - Sets `path_to_local_ti_files` with the configured
@@ -994,14 +985,10 @@
 
         if not new_hash:
             self.print(
-<<<<<<< HEAD
-                f"Some error occurred on calculating file hash. Not loading the file {path_to_local_ti_file}",
-=======
                 (
                     "Some error occurred on calculating file hash. "
                     f"Not loading the file {path_to_local_ti_file}"
                 ),
->>>>>>> 4f837b34
                 0,
                 3,
             )
@@ -1155,11 +1142,6 @@
             domain (str): The domain name to check.
 
         Returns:
-<<<<<<< HEAD
-            bool: True if the domain ends with a TLD that is typically not relevant to threat intelligence analysis (e.g., .arpa, .local), otherwise False.
-
-        This method helps in filtering out domain names that are unlikely to be involved in malicious activities based on their TLDs. It is particularly useful in preprocessing steps where irrelevant domains are excluded from further analysis.
-=======
             bool: True if the domain ends with a TLD that is typically not
             relevant to threat intelligence analysis (e.g., .arpa, .local),
              otherwise False.
@@ -1168,7 +1150,6 @@
         to be involved in malicious activities based on their TLDs.
          It is particularly useful in preprocessing steps where irrelevant
          domains are excluded from further analysis.
->>>>>>> 4f837b34
         """
         if not domain:
             return True
@@ -1364,17 +1345,12 @@
         return file_info
 
     def search_online_for_hash(self, flow_info: dict):
-<<<<<<< HEAD
-        """
-        Attempts to find information about a file hash by querying online sources.
-        Currently, it queries the Circl.lu and URLhaus databases for any matches to the provided MD5 hash.
-=======
-        """Attempts to find information about a file hash by
+        """
+        Attempts to find information about a file hash by
         querying online sources.
         Currently, it queries the Circl.lu and URLhaus databases
         for any matches to the
         provided MD5 hash.
->>>>>>> 4f837b34
 
         Parameters:
             - flow_info (dict): Contains information about the flow,
@@ -1400,14 +1376,10 @@
             return urlhaus_info
 
     def search_offline_for_ip(self, ip):
-<<<<<<< HEAD
-        """
-        Searches for the given IP address in the local threat intelligence files to determine if it is known to be malicious.
-=======
-        """Searches for the given IP address in the local
+        """
+        Searches for the given IP address in the local
         threat intelligence files to
         determine if it is known to be malicious.
->>>>>>> 4f837b34
 
         Parameters:
             - ip (str): The IP address to search for in the
@@ -1491,13 +1463,9 @@
     def ip_belongs_to_blacklisted_range(
         self, ip, uid, daddr, timestamp, profileid, twid, ip_state
     ):
-<<<<<<< HEAD
-        """
-        Verifies if the provided IP address falls within any known malicious IP ranges.
-=======
-        """Verifies if the provided IP address falls within any known malicious IP
+        """
+        Verifies if the provided IP address falls within any known malicious IP
         ranges.
->>>>>>> 4f837b34
 
         Parameters:
             - ip (str): The IP address to check.
@@ -1507,13 +1475,6 @@
             - timestamp (str): Timestamp when the flow was captured.
             - profileid (str): Identifier of the profile associated with the flow.
             - twid (str): Time window identifier for when the flow occurred.
-<<<<<<< HEAD
-            - ip_state (str): Indicates whether the IP was a source or destination in the network flow.
-
-        Returns:
-            - True: If the IP is within a blacklisted range.
-            - False: If the IP is not within a blacklisted range or cannot be processed.
-=======
             - ip_state (str): Indicates whether the IP was a source or
              destination in the network flow.
 
@@ -1521,7 +1482,6 @@
             - True: If the IP is within a blacklisted range.
             - False: If the IP is not within a blacklisted range
             or cannot be processed.
->>>>>>> 4f837b34
 
         Side Effects:
             - Records evidence using `set_evidence_malicious_ip` if
@@ -1562,24 +1522,14 @@
                 return True
 
     def search_offline_for_domain(self, domain):
-<<<<<<< HEAD
-        """
-        Checks if the provided domain name is listed in the local threat intelligence as malicious.
-=======
         """Checks if the provided domain name is listed in the
         local threat intelligence
         as malicious.
->>>>>>> 4f837b34
 
         Parameters:
             - domain (str): The domain name to be checked.
 
         Returns:
-<<<<<<< HEAD
-            - Tuple: (domain_info, is_subdomain) where `domain_info` is the information about the domain if it's found in the local threat intelligence, and `is_subdomain` is a boolean indicating whether the domain is a subdomain of a known malicious domain. Returns (False, False) if the domain is not found or not malicious.
-
-        This function queries the local threat intelligence database for the provided domain name and determines if it is considered malicious.
-=======
             - Tuple: (domain_info, is_subdomain) where `domain_info`
             is the information about the domain if it's found in the local
              threat intelligence, and `is_subdomain` is a boolean
@@ -1589,7 +1539,6 @@
 
         This function queries the local threat intelligence database for
         the provided domain name and determines if it is considered malicious.
->>>>>>> 4f837b34
         """
         # Search for this domain in our database of IoC
         (
@@ -1619,30 +1568,15 @@
         is_dns_response: bool = False,
         dns_query: str = False,
     ) -> bool:
-<<<<<<< HEAD
-        """
-        Checks whether an IP address is malicious by looking it up in both offline and online threat intelligence databases.
-=======
         """Checks whether an IP address is malicious by looking it up
          in both offline
         and online threat intelligence databases.
->>>>>>> 4f837b34
 
         Parameters:
             - ip (str): The IP address to check.
             - uid (str): Unique identifier for the network flow.
             - daddr (str): Destination IP address in the network flow.
             - timestamp (str): Timestamp when the network flow occurred.
-<<<<<<< HEAD
-            - profileid (str): Identifier of the profile associated with the network flow.
-            - twid (str): Time window identifier for when the network flow occurred.
-            - ip_state (str): Specifies whether the IP was a source or destination ('srcip' or 'dstip').
-            - is_dns_response (bool, optional): Indicates if the lookup is for an IP found in a DNS response.
-            - dns_query (str, optional): The DNS query associated with the DNS response containing the IP.
-
-        Returns:
-            - bool: True if the IP address is found to be malicious, False otherwise.
-=======
             - profileid (str): Identifier of the profile associated with
              the network flow.
             - twid (str): Time window identifier for when the network
@@ -1657,7 +1591,6 @@
         Returns:
             - bool: True if the IP address is found to be malicious,
              False otherwise.
->>>>>>> 4f837b34
 
         Side Effects:
             - If the IP is found to be malicious, evidence is recorded
@@ -1696,16 +1629,6 @@
         return True
 
     def is_malicious_hash(self, flow_info: dict):
-<<<<<<< HEAD
-        """
-        Checks if a file hash is considered malicious based on online threat intelligence sources.
-
-        Parameters:
-            - flow_info (dict): A dictionary containing information about the network flow, including the file's MD5 hash.
-
-        Returns:
-            - None: The function does not return a value but triggers evidence creation if the hash is found to be malicious.
-=======
         """Checks if a file hash is considered malicious based on online threat
         intelligence sources.
 
@@ -1716,7 +1639,6 @@
         Returns:
             - None: The function does not return a value but triggers
             evidence creation if the hash is found to be malicious.
->>>>>>> 4f837b34
 
         Side Effects:
             - If the hash is found to be malicious based on online sources,
@@ -1744,26 +1666,14 @@
                 self.set_evidence_malicious_hash(blacklist_details)
 
     def is_malicious_url(self, url, uid, timestamp, daddr, profileid, twid):
-<<<<<<< HEAD
-        """
-        Determines if a URL is considered malicious by querying online threat intelligence sources.
-=======
         """Determines if a URL is considered malicious by querying online threat
         intelligence sources.
->>>>>>> 4f837b34
 
         Parameters:
             - url (str): The URL to check.
             - uid (str): Unique identifier for the network flow.
             - timestamp (str): Timestamp when the network flow occurred.
             - daddr (str): Destination IP address in the network flow.
-<<<<<<< HEAD
-            - profileid (str): Identifier of the profile associated with the network flow.
-            - twid (str): Time window identifier for when the network flow occurred.
-
-        Returns:
-            - None: The function does not return a value but triggers evidence creation if the URL is found to be malicious.
-=======
             - profileid (str): Identifier of the profile associated
             with the network flow.
             - twid (str): Time window identifier for when the network
@@ -1772,7 +1682,6 @@
         Returns:
             - None: The function does not return a value but triggers
             evidence creation if the URL is found to be malicious.
->>>>>>> 4f837b34
 
         Side Effects:
             - If the URL is found to be malicious, evidence is recorded
@@ -1799,13 +1708,8 @@
         profileid: str = "",
         twid: str = "",
     ):
-<<<<<<< HEAD
-        """
-        Records evidence that a CNAME found in a DNS response is associated with a known malicious domain.
-=======
         """Records evidence that a CNAME found in a DNS
         response is associated with a known malicious domain.
->>>>>>> 4f837b34
 
         Parameters:
             - cname (str): The CNAME that was looked up and found to be
@@ -1814,15 +1718,6 @@
             the malicious CNAME response.
             - uid (str): Unique identifier for the network flow.
             - timestamp (str): Timestamp when the network flow occurred.
-<<<<<<< HEAD
-            - cname_info (dict): Information about the malicious nature of the CNAME.
-            - is_subdomain (bool): Indicates whether the CNAME is a subdomain of a known malicious domain.
-            - profileid (str, optional): Identifier of the profile associated with the network flow.
-            - twid (str, optional): Time window identifier for when the network flow occurred.
-
-        Returns:
-            - None: The function directly triggers evidence creation for the malicious CNAME and does not return a value.
-=======
             - cname_info (dict): Information about the malicious nature of
             the CNAME.
             - is_subdomain (bool): Indicates whether the CNAME is a subdomain
@@ -1835,7 +1730,6 @@
         Returns:
             - None: The function directly triggers evidence creation for
             the malicious CNAME and does not return a value.
->>>>>>> 4f837b34
 
         Side Effects:
             - Records evidence of the malicious CNAME in the system.
@@ -1921,12 +1815,6 @@
              network flow occurred.
 
         Returns:
-<<<<<<< HEAD
-            - False: If the CNAME is determined to be non-malicious or belongs to an ignored domain category.
-            - True: If the CNAME is found to be malicious and evidence is recorded successfully.
-
-        The function first checks if the CNAME belongs to a domain category that should be ignored (e.g., local domains). If not ignored, it proceeds to search for the CNAME in offline threat intelligence sources. If the CNAME is identified as malicious, it records evidence of the malicious CNAME in a DNS response, updates domain information in the database to mark it as malicious, and adds the domain to a list of known malicious domains.
-=======
             - False: If the CNAME is determined to be non-malicious or
             belongs to an ignored domain category.
             - True: If the CNAME is found to be malicious and evidence
@@ -1941,7 +1829,6 @@
            in the database to mark
          it as malicious, and adds the domain to a list of known
          malicious domains.
->>>>>>> 4f837b34
 
         Side Effects:
             - Records evidence of malicious CNAME using
