import ipaddress
import os
import json
import validators
import dns
import requests
import threading
import time
from typing import Dict, List

from slips_files.common.slips_utils import utils
from slips_files.common.imports import *
from modules.threat_intelligence.urlhaus import URLhaus
from slips_files.core.evidence_structure.evidence import (
    Evidence,
    ProfileID,
    TimeWindow,
    Attacker,
    ThreatLevel,
    EvidenceType,
    IoCType,
    Direction,
    IDEACategory,
    Tag,
)


class ThreatIntel(IModule, URLhaus):
    name = "Threat Intelligence"
    description = (
        "Check if the source IP or destination IP"
        " are in a malicious list of IPs"
    )
    authors = ["Frantisek Strasak, Sebastian Garcia, Alya Gomaa"]

    def init(self):
        """
        Initializes the ThreatIntel module. This includes setting up database subscriptions for threat intelligence and new downloaded file notifications, reading configuration settings, caching malicious IP ranges, creating a session for Circl.lu API queries, initializing the URLhaus module, and starting a background thread for handling pending Circl.lu queries.

        Attributes:
            separator (str): A field separator value retrieved from the database.
            channels (dict): Subscriptions to database channels for receiving threat intelligence and file download notifications.
            circllu_queue (multiprocessing.Queue): A queue for holding pending Circl.lu queries.
            circllu_calls_thread (threading.Thread): A daemon thread that processes items in the circllu_queue every 2 minutes.
            urlhaus (URLhaus): An instance of the URLhaus module for querying URLhaus data.
        """
        self.separator = self.db.get_field_separator()
        self.c1 = self.db.subscribe("give_threat_intelligence")
        self.c2 = self.db.subscribe("new_downloaded_file")
        self.channels = {
            "give_threat_intelligence": self.c1,
            "new_downloaded_file": self.c2,
        }
        self.__read_configuration()
        self.get_malicious_ip_ranges()
        self.create_circl_lu_session()
        self.circllu_queue = multiprocessing.Queue()
        self.circllu_calls_thread = threading.Thread(
            target=self.make_pending_query, daemon=True
        )
        self.urlhaus = URLhaus(self.db)

    def make_pending_query(self):
        """
        Processes the pending Circl.lu queries stored in the queue. This method runs as a daemon thread, executing a batch of up to 10 queries every 2 minutes. After processing a batch, it waits for another 2 minutes before attempting the next batch of queries. This method continuously checks the queue for new items and processes them accordingly.

        Side Effects:
            - Calls `is_malicious_hash` for each flow information item retrieved from the queue.
            - Modifies the state of the `circllu_queue` by removing processed items.
        """
        max_queries = 10
        while True:
            time.sleep(120)
            try:
                flow_info = self.circllu_queue.get(timeout=0.5)
            except Exception:
                # queue is empty wait extra 2 min
                continue

            queries_done = 0
            while self.circllu_queue != [] and queries_done <= max_queries:
                self.is_malicious_hash(flow_info)
                queries_done += 1

    def create_circl_lu_session(self):
        """
        Creates a new session for making API requests to Circl.lu. This session is configured with SSL verification enabled and sets the `Accept` header to `application/json`, indicating that responses should be in JSON format.

        Side Effects:
            - Initializes the `circl_session` attribute with a new requests session configured for Circl.lu API calls.
        """
        self.circl_session = requests.session()
        self.circl_session.verify = True
        self.circl_session.headers = {"accept": "application/json"}

    def get_malicious_ip_ranges(self):
        """
        Retrieves and caches the malicious IP ranges from the database, separating them into IPv4 and IPv6 ranges. These ranges are stored in dictionaries indexed by the first octet (or hextet for IPv6) of the range, to optimize lookup times.

        Side Effects:
            - Populates `cached_ipv4_ranges` and `cached_ipv6_ranges` dictionaries with malicious IP ranges categorized by their first octet or hextet.
        """
        ip_ranges = self.db.get_malicious_ip_ranges()
        self.cached_ipv6_ranges = {}
        self.cached_ipv4_ranges = {}
        for range in ip_ranges.keys():
            if "." in range:
                first_octet = range.split(".")[0]
                try:
                    self.cached_ipv4_ranges[first_octet].append(range)
                except KeyError:
                    # first time seeing this octet
                    self.cached_ipv4_ranges[first_octet] = [range]
            else:
                # ipv6 range
                first_octet = range.split(":")[0]
                try:
                    self.cached_ipv6_ranges[first_octet].append(range)
                except KeyError:
                    # first time seeing this octet
                    self.cached_ipv6_ranges[first_octet] = [range]

    def __read_configuration(self):
        """
        Reads the module's configuration settings from a configuration file or source. This includes settings such as the path to local threat intelligence files. If the directory for local threat intelligence files does not exist, it creates it.
        
        Side Effects:
            - Sets `path_to_local_ti_files` with the configured path to local threat intelligence files.
            - Creates the directory at `path_to_local_ti_files` if it does not already exist.
        """
        conf = ConfigParser()
        self.path_to_local_ti_files = conf.local_ti_data_path()
        if not os.path.exists(self.path_to_local_ti_files):
            os.mkdir(self.path_to_local_ti_files)

    def set_evidence_malicious_asn(
        self,
        daddr: str,
        uid: str,
        timestamp: str,
        profileid: str,
        twid: str,
        asn: str,
        asn_info: dict,
        is_dns_response: bool = False,
    ):
        """
        Sets evidence for an interaction with a malicious ASN (Autonomous System Number).

        This function generates and stores evidence of traffic associated with a malicious ASN,
        whether as part of a DNS response or a direct IP connection.

        Parameters:
            daddr (str): The destination IP address involved in the interaction.
            uid (str): Unique identifier for the network flow generating this evidence.
            timestamp (str): The timestamp when the interaction occurred.
            profileid (str): Identifier for the profile associated with the source IP.
            twid (str): Identifier for the time window during which the interaction occurred.
            asn (str): The ASN considered malicious.
            asn_info (dict): Dictionary containing details about the malicious ASN,
                                including its threat level, description, and source.
            is_dns_response (bool, optional): Flag indicating whether the interaction was part of a DNS response.

        Side Effects:
            Creates and stores two pieces of evidence regarding the malicious ASN interaction,
            one from the perspective of the source IP and another from the destination IP.
        """

        confidence: float = 0.8
        saddr = profileid.split("_")[-1]

        # when we comment ti_files and run slips, we get the
        # error of not being able to get feed threat_level
        threat_level: float = utils.threat_levels[
            asn_info.get("threat_level", "medium")
        ]
        threat_level: ThreatLevel = ThreatLevel(threat_level)

        tags = asn_info.get("tags", "")
        identification: str = self.db.get_ip_identification(daddr)
        if is_dns_response:
            description: str = (
                f"Connection to IP: {daddr} with blacklisted ASN: {asn} "
            )
        else:
            description: str = (
                f"DNS response with IP: {daddr} with blacklisted ASN: {asn} "
            )

        description += (
            f'Description: {asn_info["description"]}, '
            f'Found in feed: {asn_info["source"]}, '
            f"Confidence: {confidence}. "
            f"Tags: {tags} {identification}"
        )
        twid_int = int(twid.replace("timewindow", ""))
        evidence = Evidence(
            evidence_type=EvidenceType.THREAT_INTELLIGENCE_BLACKLISTED_ASN,
            attacker=Attacker(
                direction=Direction.SRC, attacker_type=IoCType.IP, value=saddr
            ),
            threat_level=threat_level,
            confidence=confidence,
            description=description,
            profile=ProfileID(ip=saddr),
            timewindow=TimeWindow(number=twid_int),
            uid=[uid],
            timestamp=utils.convert_format(timestamp, utils.alerts_format),
            category=IDEACategory.ANOMALY_TRAFFIC,
            source_target_tag=Tag.BLACKLISTED_ASN,
        )

        self.db.set_evidence(evidence)
        evidence = Evidence(
            evidence_type=EvidenceType.THREAT_INTELLIGENCE_BLACKLISTED_ASN,
            attacker=Attacker(
                direction=Direction.DST, attacker_type=IoCType.IP, value=daddr
            ),
            threat_level=threat_level,
            confidence=confidence,
            description=description,
            profile=ProfileID(ip=daddr),
            timewindow=TimeWindow(number=twid_int),
            uid=[uid],
            timestamp=utils.convert_format(timestamp, utils.alerts_format),
            category=IDEACategory.ANOMALY_TRAFFIC,
            source_target_tag=Tag.BLACKLISTED_ASN,
        )

        self.db.set_evidence(evidence)

    def set_evidence_malicious_ip_in_dns_response(
        self,
        ip: str,
        uid: str,
        timestamp: str,
        ip_info: dict,
        dns_query: str,
        profileid: str,
        twid: str,
    ):
        """
        Sets evidence for a DNS response containing a blacklisted IP address.

        This function records evidence when a DNS query response includes an IP address
        known to be malicious based on threat intelligence data.

        Parameters:
            ip (str): The malicious IP address found in the DNS response.
            uid (str): Unique identifier for the network flow that generated this evidence.
            timestamp (str): The exact time when the DNS query was made.
            ip_info (dict): Information about the malicious IP, including its threat level,
                            description, and source from the threat intelligence database.
            dns_query (str): The DNS query that led to the malicious IP response.
            profileid (str): Identifier for the profile associated with the source IP of the DNS query.
            twid (str): Identifier for the time window during which the DNS query occurred.

        Side Effects:
            Creates and stores evidence regarding the DNS response containing a malicious IP address,
            marking the interaction in the threat intelligence database.
        """
        threat_level: float = utils.threat_levels[
            ip_info.get("threat_level", "medium")
        ]
        threat_level: ThreatLevel = ThreatLevel(threat_level)
        saddr = profileid.split("_")[-1]

        ip_identification: str = self.db.get_ip_identification(
            ip, get_ti_data=False
        ).strip()
        description: str = (
            f"DNS answer with a blacklisted "
            f"IP: {ip} for query: {dns_query}"
            f"{ip_identification} Description: "
            f'{ip_info["description"]}. '
            f'Source: {ip_info["source"]}.'
        )

        twid_int = int(twid.replace("timewindow", ""))
        evidence = Evidence(
            evidence_type=EvidenceType.THREAT_INTELLIGENCE_BLACKLISTED_DNS_ANSWER,
            attacker=Attacker(
                direction=Direction.DST, attacker_type=IoCType.IP, value=ip
            ),
            threat_level=threat_level,
            confidence=1.0,
            description=description,
            profile=ProfileID(ip=ip),
            timewindow=TimeWindow(number=twid_int),
            uid=[uid],
            timestamp=utils.convert_format(timestamp, utils.alerts_format),
            category=IDEACategory.ANOMALY_TRAFFIC,
            source_target_tag=Tag.BLACKLISTED_IP,
        )

        self.db.set_evidence(evidence)

        evidence = Evidence(
            evidence_type=EvidenceType.THREAT_INTELLIGENCE_BLACKLISTED_DNS_ANSWER,
            attacker=Attacker(
                direction=Direction.SRC, attacker_type=IoCType.IP, value=saddr
            ),
            threat_level=threat_level,
            confidence=1.0,
            description=description,
            profile=ProfileID(ip=saddr),
            timewindow=TimeWindow(number=twid_int),
            uid=[uid],
            timestamp=utils.convert_format(timestamp, utils.alerts_format),
            category=IDEACategory.ANOMALY_TRAFFIC,
            source_target_tag=Tag.BLACKLISTED_IP,
        )

        self.db.set_evidence(evidence)

        # mark this ip as malicious in our database
        ip_info = {"threatintelligence": ip_info}
        self.db.setInfoForIPs(ip, ip_info)

        # add this ip to our MaliciousIPs hash in the database
        self.db.set_malicious_ip(ip, profileid, twid)

    def set_evidence_malicious_ip(
        self,
        ip: str,
        uid: str,
        daddr: str,
        timestamp: str,
        ip_info: dict,
        profileid: str = "",
        twid: str = "",
        ip_state: str = "",
    ):
        """
        Records evidence of traffic involving a malicious IP address within a specified time window.

        Parameters:
            ip (str): The IP address under scrutiny.
            uid (str): Unique identifier for the network flow related to this event.
            daddr (str): Destination IP address of the flow.
            timestamp (str): Timestamp when the event occurred.
            ip_info (dict): Contains metadata about the IP such as source, description, and threat level.
            profileid (str): Identifier for the network profile involved in the event.
            twid (str): Time window identifier during which the event was observed.
            ip_state (str): Indicates whether the IP in question was the source or destination.

        This function creates and stores evidence objects for both the source and destination
        addresses involved in the traffic with the malicious IP, marking them accordingly
        in the database as part of threat intelligence handling.

        Side Effects:
            - Two evidence records are created and stored in the database.
            - The involved IP is marked as malicious in the database.
        """
        threat_level: float = utils.threat_levels[
            ip_info.get("threat_level", "medium")
        ]
        threat_level: ThreatLevel = ThreatLevel(threat_level)
        saddr = profileid.split("_")[-1]

        if "src" in ip_state:
            description: str = (
                f"connection from blacklisted " f"IP: {ip} to {daddr}. "
            )
        elif "dst" in ip_state:
            description: str = (
                f"connection to blacklisted " f"IP: {ip} from {saddr}. "
            )
        else:
            # ip_state is not specified?
            return

        ip_identification: str = self.db.get_ip_identification(
            ip, get_ti_data=False
        ).strip()
        description += (
            f"{ip_identification} Description: "
            f'{ip_info["description"]}. '
            f'Source: {ip_info["source"]}.'
        )

        twid_int = int(twid.replace("timewindow", ""))
        evidence = Evidence(
            evidence_type=EvidenceType.THREAT_INTELLIGENCE_BLACKLISTED_IP,
            attacker=Attacker(
                direction=Direction.DST, attacker_type=IoCType.IP, value=daddr
            ),
            threat_level=threat_level,
            confidence=1.0,
            description=description,
            profile=ProfileID(ip=daddr),
            timewindow=TimeWindow(number=twid_int),
            uid=[uid],
            timestamp=utils.convert_format(timestamp, utils.alerts_format),
            category=IDEACategory.ANOMALY_TRAFFIC,
            source_target_tag=Tag.BLACKLISTED_IP,
        )
        self.db.set_evidence(evidence)

        evidence = Evidence(
            evidence_type=EvidenceType.THREAT_INTELLIGENCE_BLACKLISTED_IP,
            attacker=Attacker(
                direction=Direction.SRC, attacker_type=IoCType.IP, value=saddr
            ),
            threat_level=threat_level,
            confidence=1.0,
            description=description,
            profile=ProfileID(ip=saddr),
            timewindow=TimeWindow(number=twid_int),
            uid=[uid],
            timestamp=utils.convert_format(timestamp, utils.alerts_format),
            category=IDEACategory.ANOMALY_TRAFFIC,
            source_target_tag=Tag.BLACKLISTED_IP,
        )
        self.db.set_evidence(evidence)

        # mark this ip as malicious in our database
        ip_info = {"threatintelligence": ip_info}
        self.db.setInfoForIPs(ip, ip_info)

        # add this ip to our MaliciousIPs hash in the database
        self.db.set_malicious_ip(ip, profileid, twid)

    def set_evidence_malicious_domain(
        self,
        domain: str,
        uid: str,
        timestamp: str,
        domain_info: dict,
        is_subdomain: bool,
        profileid: str = "",
        twid: str = "",
    ):
        """
        Records evidence of activity involving a malicious domain within a specific time window.

        Parameters:
            domain (str): The domain name identified as malicious.
            uid (str): Unique identifier for the network flow that triggered this evidence.
            timestamp (str): Timestamp when the event occurred.
            domain_info (dict): Contains metadata about the domain such as source, description, and threat level.
            is_subdomain (bool): Indicates if the malicious domain is a subdomain.
            profileid (str): Identifier for the network profile involved in the event.
            twid (str): Time window identifier during which the event was observed.

        Depending on whether the domain was resolved in the DNS query, the function creates
        and stores evidence related to the domain. It also marks the domain as malicious
        in the database for future reference.

        Side Effects:
            - Creates and stores evidence related to the malicious domain in the database.
            - Marks the domain as malicious in the database.
        """

        if not domain_info:
            return

        srcip = profileid.split("_")[-1]
        # in case of finding a subdomain in our blacklists
        # print that in the description of the alert and change the
        # confidence accordingly in case of a domain, confidence=1
        confidence: float = 0.7 if is_subdomain else 1

        # when we comment ti_files and run slips, we
        # get the error of not being able to get feed threat_level
        threat_level: float = utils.threat_levels[
            domain_info.get("threat_level", "high")
        ]
        threat_level: ThreatLevel = ThreatLevel(threat_level)
        description: str = (
            f"connection to a blacklisted domain {domain}. "
            f'Description: {domain_info.get("description", "")},'
            f'Found in feed: {domain_info["source"]}, '
            f"Confidence: {confidence}. "
        )

        tags = domain_info.get("tags", None)
        if tags:
            description += f"with tags: {tags}. "
        twid_number = int(twid.replace("timewindow", ""))
        evidence = Evidence(
            evidence_type=EvidenceType.THREAT_INTELLIGENCE_BLACKLISTED_DOMAIN,
            attacker=Attacker(
                direction=Direction.SRC, attacker_type=IoCType.IP, value=srcip
            ),
            threat_level=threat_level,
            confidence=confidence,
            description=description,
            profile=ProfileID(ip=srcip),
            timewindow=TimeWindow(number=twid_number),
            uid=[uid],
            timestamp=utils.convert_format(timestamp, utils.alerts_format),
            category=IDEACategory.ANOMALY_TRAFFIC,
            source_target_tag=Tag.BLACKLISTED_DOMAIN,
        )

        self.db.set_evidence(evidence)
        domain_resolution: List[str] = self.db.get_domain_resolution(domain)
        if domain_resolution:
            domain_resolution: str = domain_resolution[0]
            evidence = Evidence(
                evidence_type=EvidenceType.THREAT_INTELLIGENCE_BLACKLISTED_DOMAIN,
                attacker=Attacker(
                    direction=Direction.DST,
                    attacker_type=IoCType.DOMAIN,
                    value=domain,
                ),
                threat_level=threat_level,
                confidence=confidence,
                description=description,
                profile=ProfileID(ip=domain_resolution),
                timewindow=TimeWindow(number=twid_number),
                uid=[uid],
                timestamp=utils.convert_format(timestamp, utils.alerts_format),
                category=IDEACategory.ANOMALY_TRAFFIC,
                source_target_tag=Tag.BLACKLISTED_DOMAIN,
            )

            self.db.set_evidence(evidence)

    def is_valid_threat_level(self, threat_level):
        return threat_level in utils.threat_levels

    def parse_local_ti_file(self, ti_file_path: str) -> bool:
        """
        Parses a local threat intelligence (TI) file to extract and store various indicators of compromise (IoCs), including IP addresses, domains, ASN numbers, and IP ranges, in the database. The function handles IoCs by categorizing them based on their types and stores them with associated metadata like threat level, description, and tags.

        Each line in the TI file is expected to follow a specific format, typically CSV, with entries for the IoC, its threat level, and a description. The function validates the threat level of each IoC against a predefined set of valid threat levels and skips any entries that do not conform to expected data types or formats.

        Parameters:
            ti_file_path (str): The absolute path to the local TI file being parsed. This file should contain the IoCs to be extracted and stored.

        Returns:
            bool: Returns True if the file was successfully parsed and the IoCs were stored in the database. Currently, the function always returns True.

        Side Effects:
            - Populates the database with new IoCs extracted from the provided TI file.
            - Logs errors to the console for entries that cannot be processed due to invalid data types or formats.
            - Skips lines that are commented out in the TI file.
        """
        data_file_name = ti_file_path.split("/")[-1]
        malicious_ips = {}
        malicious_asns = {}
        malicious_domains = {}
        malicious_ip_ranges = {}
        # used for debugging
        line_number = 0
        with open(ti_file_path) as local_ti_file:
            self.print(f"Reading local file {ti_file_path}", 2, 0)

            # skip comments
            while True:
                line_number += 1
                line = local_ti_file.readline()
                if not line.startswith("#"):
                    break

            for line in local_ti_file:
                line_number += 1
                # The format of the file should be
                # "103.15.53.231","critical", "Karel from our village. He is bad guy."
                data = line.replace("\n", "").replace('"', "").split(",")

                # the column order is hardcoded because it's owr own ti file and we know the format,
                # we shouldn't be trying to find it
                (
                    ioc,
                    threat_level,
                    description,
                ) = (
                    data[0],
                    data[1].lower(),
                    data[2].strip(),
                )

                # validate the threat level taken from the user
                if not self.is_valid_threat_level(threat_level):
                    # default value
                    threat_level = "medium"

                ioc_info = {
                    "description": description,
                    "source": data_file_name,
                    "threat_level": threat_level,
                    "tags": "local TI file",
                }
                ioc_info: str = json.dumps(ioc_info)

                data_type = utils.detect_data_type(ioc.strip())
                if data_type == "ip":
                    ip_address = ipaddress.ip_address(ioc.strip())
                    # Only use global addresses. Ignore multicast,
                    # broadcast, private, reserved and undefined
                    if ip_address.is_global:
                        malicious_ips[str(ip_address)] = ioc_info

                elif data_type == "domain":
                    malicious_domains[ioc] = ioc_info

                elif data_type == "ip_range":
                    net_addr = ioc[: ioc.index("/")]
                    if (
                        utils.is_ignored_ip(net_addr)
                        or net_addr in utils.home_networks
                    ):
                        continue
                    malicious_ip_ranges[ioc] = ioc_info

                elif data_type == "asn":
                    malicious_asns[ioc] = ioc_info

                else:
                    # invalid ioc, skip it
                    self.print(
                        f"Error while reading the TI file {ti_file_path}."
                        f" Line {line_number} has invalid data: {ioc}",
                        0,
                        1,
                    )

        # Add all loaded malicious ips to the database
        self.db.add_ips_to_IoC(malicious_ips)
        # Add all loaded malicious domains to the database
        self.db.add_domains_to_IoC(malicious_domains)
        self.db.add_ip_range_to_IoC(malicious_ip_ranges)
        self.db.add_asn_to_IoC(malicious_asns)
        return True

    def __delete_old_source_IPs(self, file):
        """
        When file is updated, delete the old IPs in the cache

        Deletes IPs associated with a specific source file from the threat intelligence cache in the database. This is typically done before re-parsing the same TI file to ensure that outdated IoCs are removed.

        Parameters:
            file (str): The name of the source file whose associated IPs are to be deleted from the cache.

        Side Effects:
            - Modifies the database by removing IPs that are associated with the specified source file.
        """
        all_data = self.db.get_IPs_in_IoC()
        old_data = []
        for ip_data in all_data.items():
            ip = ip_data[0]
            data = json.loads(ip_data[1])
            if data["source"] == file:
                old_data.append(ip)
        if old_data:
            self.db.delete_ips_from_IoC_ips(old_data)

    def __delete_old_source_Domains(self, file):
        """
        Deletes all domain indicators of compromise (IoCs) associated with a specific source file from the database. This method is typically called when the source file is updated to ensure the database reflects the most current data.

        Parameters:
            file (str): The filename (including extension) of the source file whose associated domains are to be deleted.

        Side Effects:
            - Domains associated with the specified source file are removed from the database. This operation directly modifies the database's domain IoCs records.
        """
        all_data = self.db.get_Domains_in_IoC()
        old_data = []
        for domain_data in all_data.items():
            domain = domain_data[0]
            data = json.loads(domain_data[1])
            if data["source"] == file:
                old_data.append(domain)
        if old_data:
            self.db.delete_domains_from_IoC_domains(old_data)

    def __delete_old_source_data_from_database(self, data_file):
        """
        Deletes old indicators of compromise (IoCs) associated with a specific source file from the database. This includes both IP addresses and domains. This method ensures that the database is updated to reflect the most recent IoCs when a source file is re-parsed.

        Parameters:
            data_file (str): The name of the source file (including extension) to delete old IoCs from.

        Side Effects:
            - Invokes __delete_old_source_IPs and __delete_old_source_Domains methods to remove outdated IoCs from the database. This operation directly modifies the database's records.
        """
        # Only read the files with .txt or .csv
        self.__delete_old_source_IPs(data_file)
        self.__delete_old_source_Domains(data_file)

    def parse_ja3_file(self, path):
        """
        Parses a file containing JA3 hashes, their threat levels, and descriptions, then stores this information in the database. The file is expected to be formatted with one entry per line, each containing a JA3 hash, a threat level, and a description, separated by commas.

        Parameters:
            path (str): The absolute path to the local file containing JA3 hashes.

        Returns:
            bool: Returns True if the file is successfully parsed and its contents stored in the database, False otherwise.

        Side Effects:
            - Populates the database with JA3 hash IoCs extracted from the file. If a JA3 hash is already present, its entry is updated with the new data.
            - Validates the format of JA3 hashes using MD5 validation and skips any invalid entries.
        """
        filename = os.path.basename(path)
        ja3_dict = {}
        # used for debugging
        line_number = 0

        with open(path) as local_ja3_file:
            self.print(f"Reading local file {path}", 2, 0)

            # skip comments
            while True:
                line_number += 1
                line = local_ja3_file.readline()
                if not line.startswith("#"):
                    break

            for line in local_ja3_file:
                line_number += 1
                # The format of the file should be
                # "JA3 hash", "Threat level", "Description"
                data = line.replace("\n", "").replace('"', "").split(",")

                # the column order is hardcoded because it's owr
                # own ti file and we know the format,
                # we shouldn't be trying to find it
                ja3, threat_level, description = (
                    data[0].strip(),
                    data[1].lower().strip(),
                    data[2],
                )

                # validate the threat level taken from the user
                if utils.is_valid_threat_level(threat_level):
                    # default value
                    threat_level = "medium"

                # validate the ja3 hash taken from the user
                if not validators.md5(ja3):
                    continue

                ja3_dict[ja3] = json.dumps(
                    {
                        "description": description,
                        "source": filename,
                        "threat_level": threat_level,
                    }
                )
        # Add all loaded JA3 to the database
        self.db.add_ja3_to_IoC(ja3_dict)
        return True

    def parse_jarm_file(self, path):
        """
        Parses a file containing JARM hashes, their associated threat levels, and descriptions, then stores this information in the database. The file is expected to follow a specific format where each line contains a JARM hash, its threat level, and a descriptive text, separated by commas.

        Parameters:
            path (str): The absolute path to the local file containing JARM hashes.

        Returns:
            bool: Always returns True to indicate the method has executed. This behavior could be modified in the future to reflect the success status of parsing and database storage operations.

        This method processes each line of the provided file, skipping any lines that are commented out or improperly formatted. It validates the threat level of each JARM hash against a predefined list of valid levels, defaulting to 'medium' if the provided level is not recognized.

        Side Effects:
            - Populates the database with new JARM hash records extracted from the provided file. Existing records for a JARM hash are not explicitly handled in this method, so duplicate entries could occur if not managed elsewhere.
            - Logs the progress of reading the file, including a message indicating the start of the process and any errors related to invalid line formats.
        """
        filename = os.path.basename(path)
        jarm_dict = {}
        # used for debugging
        line_number = 0

        with open(path) as local_ja3_file:
            self.print(f"Reading local file {path}", 2, 0)

            # skip comments
            while True:
                line_number += 1
                line = local_ja3_file.readline()
                if not line.startswith("#"):
                    break

            for line in local_ja3_file:
                line_number += 1
                # The format of the file should be
                # "JARM hash", "Threat level", "Description"
                data = line.replace("\n", "").replace('"', "").split(",")
                if len(data) < 3:
                    # invalid line
                    continue

                # the column order is hardcoded because
                # it's owr own ti file and we know the format,
                # we shouldn't be trying to find it
                jarm, threat_level, description = (
                    data[0].strip(),
                    data[1].lower().strip(),
                    data[2],
                )

                # validate the threat level taken from the user
                if utils.is_valid_threat_level(threat_level):
                    # default value
                    threat_level = "medium"

                jarm_dict[jarm] = json.dumps(
                    {
                        "description": description,
                        "source": filename,
                        "threat_level": threat_level,
                    }
                )
        # Add all loaded JARM to the database
        self.db.add_jarm_to_IoC(jarm_dict)
        return True

    def should_update_local_ti_file(self, path_to_local_ti_file: str) -> bool:
        """
        Determines whether a local threat intelligence (TI) file needs to be updated based on a comparison of its current hash value against the stored hash value in the database.

        Parameters:
            path_to_local_ti_file (str): Absolute path to the local TI file.

        Returns:
            bool: True if the file's hash has changed (indicating an update is needed), False otherwise.

        The method calculates the hash of the provided file and compares it to the previously stored hash value for that file in the database. If the hashes differ, it implies the file has been updated and should be re-parsed.
    
        Note:
        - This method prints messages indicating the file's status (e.g., up to date, updating) to the console.
        - Deletes old source data from the database if the file has been updated.
        """
        filename = os.path.basename(path_to_local_ti_file)

        self.print(f"Loading local TI file {path_to_local_ti_file}", 2, 0)
        # Get what files are stored in cache db and their E-TAG to comapre with current files
        data = self.db.get_TI_file_info(filename)
        old_hash = data.get("hash", False)

        # In the case of the local file, we dont store the e-tag
        # we calculate the hash
        new_hash = utils.get_hash_from_file(path_to_local_ti_file)

        if not new_hash:
            # Something failed. Do not download
            self.print(
                f"Some error ocurred on calculating file hash."
                f" Not loading the file {path_to_local_ti_file}",
                0,
                3,
            )
            return False

        if old_hash == new_hash:
            # The 2 hashes are identical. File is up to date.
            self.print(f"File {path_to_local_ti_file} is up to date.", 2, 0)
            return False

        else:
            # Our TI file was changed. Load the new one
            self.print(
                f"Updating the local TI file {path_to_local_ti_file}", 2, 0
            )

            if old_hash:
                # File is updated and was in database.
                # Delete previous data of this file from the db.
                self.__delete_old_source_data_from_database(filename)
            return new_hash

    def is_outgoing_icmp_packet(self, protocol: str, ip_state: str) -> bool:
        """
        Determines if a packet is an outgoing ICMP packet based on protocol and IP state information.

        Parameters:
        protocol (str): The protocol of the packet, expected to be 'ICMP' for Internet Control Message Protocol.
        ip_state (str): The state of the IP address in the packet flow, expected to be 'dstip' for outgoing packets.

        Returns:
        bool: True if the packet is identified as an outgoing ICMP packet, otherwise False.

        This method is useful for filtering or identifying outbound ICMP traffic, such as unreachable packets sent by the host.
        """
        return protocol == "ICMP" and ip_state == "dstip"

    def spamhaus(self, ip):
        """
        Supports IP lookups only

        Queries the Spamhaus DNSBL (DNS-based Block List) to determine if the given IP address is listed as a source of spam or malicious activity.

        Parameters:
            ip (str): The IP address to query against the Spamhaus DNSBL.

        Returns:
            dict or False: A dictionary containing information about the listing if the IP is found in the Spamhaus DNSBL, including the source dataset, description, threat level, and tags. Returns False if the IP is not listed.

        Each IP found in the DNSBL is associated with specific datasets indicating the nature of the threat. This method maps the response from the DNSBL query to human-readable information, facilitating threat analysis and response.

        Note:
            This method requires an active internet connection to query the Spamhaus DNSBL and proper DNS resolution settings that allow querying Spamhaus.
        """
        # these are spamhaus datasets
        lists_names = {
            "127.0.0.2": "SBL Data",
            "127.0.0.3": "SBL CSS Data",
            "127.0.0.4": "XBL CBL Data",
            "127.0.0.9": "SBL DROP/EDROP Data",
            "127.0.0.10": "PBL ISP Maintained",
            "127.0.0.11": "PBL Spamhaus Maintained",
            0: False,
        }

        list_description = {
            "127.0.0.2": "IP under the control of, used by, or made "
            "available for use"
            " by spammers and abusers in unsolicited bulk "
            "email or other types of Internet-based abuse that "
            "threatens networks or users",
            "127.0.0.3": "IP involved in sending low-reputation email, "
            "may display a risk to users or a compromised host",
            "127.0.0.4": "IP address of exploited systems."
            "This includes machines operating open proxies, "
            "systems infected with trojans, and other "
            "malware vectors.",
            "127.0.0.9": "IP is part of a netblock that is ‘hijacked’ "
            "or leased by professional spam "
            "or cyber-crime operations and therefore used "
            "for dissemination of malware, "
            "trojan downloaders, botnet controllers, etc.",
            "127.0.0.10": "IP address should not -according to the ISP "
            "controlling it- "
            "be delivering unauthenticated SMTP email to "
            "any Internet mail server",
            "127.0.0.11": "IP is not expected be delivering unauthenticated"
            " SMTP email to any Internet mail server,"
            " such as dynamic and residential IP space",
        }

        spamhaus_dns_hostname = (
            ".".join(ip.split(".")[::-1]) + ".zen.spamhaus.org"
        )

        try:
            spamhaus_result = dns.resolver.resolve(spamhaus_dns_hostname, "A")
        except Exception:
            spamhaus_result = 0

        if not spamhaus_result:
            return

        # convert dns answer to text
        lists_that_have_this_ip = [data.to_text() for data in spamhaus_result]

        # get the source and description of the ip
        source_dataset = ""
        description = ""
        for list in lists_that_have_this_ip:
            name = lists_names.get(list, False)
            if not name:
                continue
            source_dataset += f"{name}, "
            description = list_description.get(list, "")

        if not source_dataset:
            return False

        source_dataset += "spamhaus"

        return {
            "source": source_dataset,
            "description": description,
            "threat_level": "medium",
            "tags": "spam",
        }

    def is_ignored_domain(self, domain):
        """
        Checks if the given domain should be ignored based on its top-level domain (TLD).

        Parameters:
            domain (str): The domain name to check.

        Returns:
            bool: True if the domain ends with a TLD that is typically not relevant to threat intelligence analysis (e.g., .arpa, .local), otherwise False.

        This method helps in filtering out domain names that are unlikely to be involved in malicious activities based on their TLDs. It is particularly useful in preprocessing steps where irrelevant domains are excluded from further analysis.
        """ 
        if not domain:
            return True
        ignored_TLDs = (".arpa", ".local")

        for keyword in ignored_TLDs:
            if domain.endswith(keyword):
                return True

    def set_evidence_malicious_hash(self, file_info: Dict[str, any]):
        """
        Creates and records evidence of a malicious file based on its hash value, incorporating various pieces of information such as the file's source and destination IP addresses, its threat level, and the detection confidence.

        Parameters:
            file_info (Dict[str, any]): A dictionary containing information about the malicious file, including:
                - 'flow': A dictionary containing details about the network flow where the malicious file was detected, including source and destination IPs, the file's MD5 hash, and its size.
                - 'profileid', 'twid': Identifiers for the network profile and time window in which the detection occurred.
                - 'threat_level', 'confidence': The assessed threat level and confidence score for the detection.

        This method constructs evidence entries for both the source and destination IP addresses involved in the transfer of the malicious file. It leverages the provided information to detail the nature of the threat and its detection, storing these entries in the database for further analysis and response.

        Note:
            - The method relies on predefined mappings of threat levels to specific enum values and formats timestamps according to the system's alert format.
            - It directly interacts with the database to store the generated evidence, enhancing the system's awareness and response capabilities against detected threats.
        """
        srcip = file_info["flow"]["saddr"]
        threat_level: str = utils.threat_level_to_string(
            file_info["threat_level"]
        )
        threat_level: ThreatLevel = ThreatLevel[threat_level.upper()]
        confidence: float = file_info["confidence"]
        daddr = file_info["flow"]["daddr"]

        ip_identification: str = self.db.get_ip_identification(daddr)
        description: str = (
            f'Malicious downloaded file {file_info["flow"]["md5"]}. '
            f'size: {file_info["flow"]["size"]} '
            f"from IP: {daddr}. "
            f'Detected by: {file_info["blacklist"]}. '
            f"Score: {confidence}. {ip_identification}"
        )
        ts = utils.convert_format(
            file_info["flow"]["starttime"], utils.alerts_format
        )
        twid = TimeWindow(
            number=int(file_info["twid"].replace("timewindow", ""))
        )
        evidence = Evidence(
            evidence_type=EvidenceType.MALICIOUS_DOWNLOADED_FILE,
            attacker=Attacker(
                direction=Direction.SRC, attacker_type=IoCType.IP, value=srcip
            ),
            threat_level=threat_level,
            confidence=confidence,
            description=description,
            profile=ProfileID(ip=srcip),
            timewindow=twid,
            uid=[file_info["flow"]["uid"]],
            timestamp=ts,
            category=IDEACategory.MALWARE,
        )

        self.db.set_evidence(evidence)

        evidence = Evidence(
            evidence_type=EvidenceType.MALICIOUS_DOWNLOADED_FILE,
            attacker=Attacker(
                direction=Direction.DST, attacker_type=IoCType.IP, value=daddr
            ),
            threat_level=threat_level,
            confidence=confidence,
            description=description,
            profile=ProfileID(ip=srcip),
            timewindow=twid,
            uid=[file_info["flow"]["uid"]],
            timestamp=ts,
            category=IDEACategory.MALWARE,
        )

        self.db.set_evidence(evidence)

    def circl_lu(self, flow_info: dict):
        """
        Queries the Circl.lu API to determine if an MD5 hash of a file is known to be malicious based on the file's hash.
        Utilizes internal helper functions to calculate a threat level and confidence score based on the Circl.lu API response.

        Parameters:
            - flow_info (dict): Information about the network flow including the MD5 hash of the file to be checked.

        Returns:
            - A dictionary containing the 'confidence' score, 'threat_level', and a list of 'blacklist' sources that flagged the file as malicious. If the API call fails, or the file is not known to be malicious, None is returned.

        Side Effects:
            - May enqueue the flow information into `circllu_queue` for later processing if the API call encounters an exception.
            - Makes a network request to the Circl.lu API.
        """

        def calculate_threat_level(circl_trust: str):
            """
            Converts a Circl.lu trust score into a standardized threat level.

            Parameters:
                - circl_trust (str): The trust level from Circl.lu, where 0 indicates completely malicious and 100 completely benign.

            Returns:
                - A float representing the threat level, scaled from 0 (benign) to 1 (malicious).
            """
            # the lower the value, the more malicious the file is
            benign_percentage = float(circl_trust)
            malicious_percentage = 100 - benign_percentage
            # scale the benign percentage from 0 to 1
            threat_level = float(malicious_percentage) / 100
            return threat_level

        def calculate_confidence(blacklists):
            """
            Calculates the confidence score based on the count of blacklists that marked the file as malicious.

            Parameters:
                - blacklists (str): A space-separated string of blacklists that flagged the file.

            Returns:
                - A confidence score as a float. A higher score indicates higher confidence in the file's maliciousness.
            """
            blacklists = len(blacklists.split(" "))
            if blacklists == 1:
                confidence = 0.5
            elif blacklists == 2:
                confidence = 0.7
            else:
                confidence = 1
            return confidence

        md5 = flow_info["flow"]["md5"]
        circl_base_url = "https://hashlookup.circl.lu/lookup/"
        try:
            circl_api_response = self.circl_session.get(
                f"{circl_base_url}/md5/{md5}",
                headers=self.circl_session.headers,
            )
        except Exception:
            # add the hash to the cirllu queue and ask for it later
            self.circllu_queue.put(flow_info)
            return

        if circl_api_response.status_code != 200:
            return
        response = json.loads(circl_api_response.text)
        # KnownMalicious: List of source considering the hashed file as being malicious (CIRCL)
        if "KnownMalicious" not in response:
            return

        file_info = {
            "confidence": calculate_confidence(response["KnownMalicious"]),
            "threat_level": calculate_threat_level(
                response["hashlookup:trust"]
            ),
            "blacklist": f'{response["KnownMalicious"]}, circl.lu',
        }
        return file_info

    def search_online_for_hash(self, flow_info: dict):
        """
        Attempts to find information about a file hash by querying online sources. 
        Currently, it queries the Circl.lu and URLhaus databases for any matches to the provided MD5 hash.

        Parameters:
            - flow_info (dict): Contains information about the flow, including 'type', 'flow' (which contains the 'md5' hash),
        'profileid', and 'twid'.

        Returns:
            - dict: Information about the hash if found, including confidence level, threat level, and the source of the information.
            - None: If no information is found about the hash in the queried sources.

        The function first attempts to find information using the Circl.lu service. If no information is found there, it then queries the URLhaus service.
        """
        if circllu_info := self.circl_lu(flow_info):
            return circllu_info

        if urlhaus_info := self.urlhaus.urlhaus_lookup(
            flow_info["flow"]["md5"], "md5_hash"
        ):
            return urlhaus_info

    def search_offline_for_ip(self, ip):
<<<<<<< HEAD
        """ 
        Searches for the given IP address in the local threat intelligence files to determine if it is known to be malicious.

        Parameters:
            - ip (str): The IP address to search for in the threat intelligence.

        Returns:
            - dict: Information about the IP if it is found in the local threat intelligence files, indicating it is malicious.
            - False: If the IP is not found in the local threat intelligence files.

        This function queries the local database for any matches to the provided IP address.
        """
=======
        """Searches the TI files for the given ip"""
>>>>>>> 168bcdce
        ip_info = self.db.search_IP_in_IoC(ip)
        # check if it's a blacklisted ip
        return json.loads(ip_info) if ip_info else False

    def search_online_for_ip(self, ip):
        if spamhaus_res := self.spamhaus(ip):
            return spamhaus_res

    def ip_has_blacklisted_ASN(
        self,
        ip,
        uid,
        timestamp,
        profileid,
        twid,
        is_dns_response: bool = False,
    ):
        """
        Checks if the given IP address is associated with a blacklisted Autonomous System Number (ASN).

        Parameters:
            - ip (str): IP address to check.
            - uid (str): Unique identifier for the network flow.
            - timestamp (str): Timestamp when the network flow occurred.
            - profileid (str): Identifier for the profile associated with the network flow.
            - twid (str): Time window identifier.
            - is_dns_response (bool): Indicates if the check is for a DNS response.

        Side Effects:
            - Generates and stores evidence if the IP's ASN is found to be blacklisted.

        Returns:
            - None: The function does not return a value but stores evidence if a blacklisted ASN is associated with the IP.

        This function queries the local database to determine if the IP's ASN is known to be malicious.
        """
        ip_info = self.db.get_ip_info(ip)
        if not ip_info:
            # we dont know the asn of this ip
            return

        if "asn" not in ip_info:
            return

        asn = ip_info["asn"].get("number", "")
        if not asn:
            return

        if asn_info := self.db.is_blacklisted_ASN(asn):
            asn_info = json.loads(asn_info)
            self.set_evidence_malicious_asn(
                ip,
                uid,
                timestamp,
                profileid,
                twid,
                asn,
                asn_info,
                is_dns_response=is_dns_response,
            )

    def ip_belongs_to_blacklisted_range(
        self, ip, uid, daddr, timestamp, profileid, twid, ip_state
    ):
<<<<<<< HEAD
        """
        Verifies if the provided IP address falls within any known malicious IP ranges.
    
        Parameters:
            - ip (str): The IP address to check.
            - uid (str): Unique identifier for the network flow.
            - daddr (str): Destination IP address in the flow (for context in evidence).
            - timestamp (str): Timestamp when the flow was captured.
            - profileid (str): Identifier of the profile associated with the flow.
            - twid (str): Time window identifier for when the flow occurred.
            - ip_state (str): Indicates whether the IP was a source or destination in the network flow.
    
        Returns:
            - True: If the IP is within a blacklisted range.
            - False: If the IP is not within a blacklisted range or cannot be processed.
    
        Side Effects:
            - Records evidence using `set_evidence_malicious_ip` if the IP is found within a blacklisted range.
        """
=======
        """check if this ip belongs to any of our blacklisted ranges"""
>>>>>>> 168bcdce
        ip_obj = ipaddress.ip_address(ip)
        # Malicious IP ranges are stored in slips sorted by the first octet
        # so get the ranges that match the fist octet of the given IP
        if validators.ipv4(ip):
            first_octet = ip.split(".")[0]
            ranges_starting_with_octet = self.cached_ipv4_ranges.get(
                first_octet, []
            )
        elif validators.ipv6(ip):
            first_octet = ip.split(":")[0]
            ranges_starting_with_octet = self.cached_ipv6_ranges.get(
                first_octet, []
            )
        else:
            return False

        for range in ranges_starting_with_octet:
            if ip_obj in ipaddress.ip_network(range):
                # ip was found in one of the blacklisted ranges
                ip_info = self.db.get_malicious_ip_ranges()[range]
                ip_info = json.loads(ip_info)
                self.set_evidence_malicious_ip(
                    ip,
                    uid,
                    daddr,
                    timestamp,
                    ip_info,
                    profileid,
                    twid,
                    ip_state,
                )
                return True

    def search_offline_for_domain(self, domain):
        """
        Checks if the provided domain name is listed in the local threat intelligence as malicious.
        
        Parameters:
            - domain (str): The domain name to be checked.
        
        Returns:
            - Tuple: (domain_info, is_subdomain) where `domain_info` is the information about the domain if it's found in the local threat intelligence, and `is_subdomain` is a boolean indicating whether the domain is a subdomain of a known malicious domain. Returns (False, False) if the domain is not found or not malicious.
        
        This function queries the local threat intelligence database for the provided domain name and determines if it is considered malicious.
        """
        # Search for this domain in our database of IoC
        (
            domain_info,
            is_subdomain,
        ) = self.db.is_domain_malicious(domain)
        if (
            domain_info is not False
        ):  # Dont change this condition. This is the only way it works
            # If the domain is in the blacklist of IoC. Set an evidence
            domain_info = json.loads(domain_info)
            return domain_info, is_subdomain
        return False, False

    def search_online_for_url(self, url):
        return self.urlhaus.urlhaus_lookup(url, "url")

    def is_malicious_ip(
        self,
        ip: str,
        uid: str,
        daddr: str,
        timestamp: str,
        profileid: str,
        twid: str,
        ip_state: str,
        is_dns_response: bool = False,
        dns_query: str = False,
    ) -> bool:
        """
<<<<<<< HEAD
        Checks whether an IP address is malicious by looking it up in both offline and online threat intelligence databases.
        
        Parameters:
            - ip (str): The IP address to check.
            - uid (str): Unique identifier for the network flow.
            - daddr (str): Destination IP address in the network flow.
            - timestamp (str): Timestamp when the network flow occurred.
            - profileid (str): Identifier of the profile associated with the network flow.
            - twid (str): Time window identifier for when the network flow occurred.
            - ip_state (str): Specifies whether the IP was a source or destination ('srcip' or 'dstip').
            - is_dns_response (bool, optional): Indicates if the lookup is for an IP found in a DNS response.
            - dns_query (str, optional): The DNS query associated with the DNS response containing the IP.
        
        Returns:
            - bool: True if the IP address is found to be malicious, False otherwise.
        
        Side Effects:
            - If the IP is found to be malicious, evidence is recorded using either `set_evidence_malicious_ip_in_dns_response` or `set_evidence_malicious_ip` methods depending on the context.
=======
        Search for this IP in our database of IoC
        :param ip_state: is basically the answer to "which one is the
        :param is_dns_response: set to true if the ip we're
                        looking up is a dns response
        :param dns_query: is the dns query if the ip we're
                    looking up is a dns response

        blacklisted IP"? can be 'srcip' or 'dstip'
>>>>>>> 168bcdce
        """
        ip_info = self.search_offline_for_ip(ip)
        if not ip_info:
            ip_info = self.search_online_for_ip(ip)
        if not ip_info:
            # not malicious
            return False

        self.db.add_ips_to_IoC({ip: json.dumps(ip_info)})
        if is_dns_response:
            self.set_evidence_malicious_ip_in_dns_response(
                ip,
                uid,
                timestamp,
                ip_info,
                dns_query,
                profileid,
                twid,
            )
        else:
            self.set_evidence_malicious_ip(
                ip,
                uid,
                daddr,
                timestamp,
                ip_info,
                profileid,
                twid,
                ip_state,
            )
        return True

    def is_malicious_hash(self, flow_info: dict):
        """
        Checks if a file hash is considered malicious based on online threat intelligence sources.
        
        Parameters:
            - flow_info (dict): A dictionary containing information about the network flow, including the file's MD5 hash.
        
        Returns:
            - None: The function does not return a value but triggers evidence creation if the hash is found to be malicious.
        
        Side Effects:
            - If the hash is found to be malicious based on online sources, evidence is recorded using `set_evidence_malicious_hash`.
        """
        if not flow_info["flow"]["md5"]:
            # some lines in the zeek files.log doesn't have a hash for example
            # {"ts":293.713187,"fuid":"FpvjEj3U0Qoj1fVCQc",
            # "tx_hosts":["94.127.78.125"],"rx_hosts":["10.0.2.19"],
            # "conn_uids":["CY7bgw3KI8QyV67jqa","CZEkWx4wAvHJv0HTw9",
            # "CmM1ggccDvwnwPCl3","CBwoAH2RcIueFH4eu9","CZVfkc4BGLqRR7wwD5"],
            # "source":"HTTP","depth":0,"analyzers":["SHA1","SHA256","MD5"]
            # .. }
            return

        if blacklist_details := self.search_online_for_hash(flow_info):
            # the md5 appeared in a blacklist
            # update the blacklist_details dict with uid,
            # twid, ts etc. of the detected file/flow
            blacklist_details.update(flow_info)
            # is the detection done by urlhaus or circllu?
            if "URLhaus" in blacklist_details["blacklist"]:
                self.urlhaus.set_evidence_malicious_hash(blacklist_details)
            else:
                self.set_evidence_malicious_hash(blacklist_details)

<<<<<<< HEAD

    def is_malicious_url(
            self,
            url,
            uid,
            timestamp,
            daddr,
            profileid,
            twid
    ):
        """
        Determines if a URL is considered malicious by querying online threat intelligence sources.
        
        Parameters:
            - url (str): The URL to check.
            - uid (str): Unique identifier for the network flow.
            - timestamp (str): Timestamp when the network flow occurred.
            - daddr (str): Destination IP address in the network flow.
            - profileid (str): Identifier of the profile associated with the network flow.
            - twid (str): Time window identifier for when the network flow occurred.
        
        Returns:
            - None: The function does not return a value but triggers evidence creation if the URL is found to be malicious.
        
        Side Effects:
            - If the URL is found to be malicious, evidence is recorded using the `set_evidence_malicious_url` method.
        """

=======
    def is_malicious_url(self, url, uid, timestamp, daddr, profileid, twid):
>>>>>>> 168bcdce
        url_info = self.search_online_for_url(url)
        if not url_info:
            # not malicious
            return False

        self.urlhaus.set_evidence_malicious_url(
            daddr, url_info, uid, timestamp, profileid, twid
        )

    def set_evidence_malicious_cname_in_dns_response(
        self,
        cname: str,
        dns_query: str,
        uid: str,
        timestamp: str,
        cname_info: dict,
        is_subdomain: bool,
        profileid: str = "",
        twid: str = "",
    ):
        """
        Records evidence that a CNAME found in a DNS response is associated with a known malicious domain.
        
        Parameters:
            - cname (str): The CNAME that was looked up and found to be malicious.
            - dns_query (str): The original DNS query that resulted in the malicious CNAME response.
            - uid (str): Unique identifier for the network flow.
            - timestamp (str): Timestamp when the network flow occurred.
            - cname_info (dict): Information about the malicious nature of the CNAME.
            - is_subdomain (bool): Indicates whether the CNAME is a subdomain of a known malicious domain.
            - profileid (str, optional): Identifier of the profile associated with the network flow.
            - twid (str, optional): Time window identifier for when the network flow occurred.
        
        Returns:
            - None: The function directly triggers evidence creation for the malicious CNAME and does not return a value.
        
        Side Effects:
            - Records evidence of the malicious CNAME in the system.
        """
        if not cname_info:
            return

        srcip = profileid.split("_")[-1]
        # in case of finding a subdomain in our blacklists
        # print that in the description of the alert and change the
        # confidence accordingly in case of a domain, confidence=1
        confidence: float = 0.7 if is_subdomain else 1

        # when we comment ti_files and run slips, we
        # get the error of not being able to get feed threat_level
        threat_level: float = utils.threat_levels[
            cname_info.get("threat_level", "high")
        ]
        threat_level: ThreatLevel = ThreatLevel(threat_level)
        description: str = (
            f"blacklisted CNAME: {cname} when resolving "
            f"{dns_query}"
            f'Description: {cname_info.get("description", "")},'
            f'Found in feed: {cname_info["source"]}, '
            f"Confidence: {confidence}. "
        )

        tags = cname_info.get("tags", None)
        if tags:
            description += f"with tags: {tags}. "

        attacker = Attacker(
            direction=Direction.SRC, attacker_type=IoCType.IP, value=srcip
        )

        evidence = Evidence(
            evidence_type=EvidenceType.THREAT_INTELLIGENCE_BLACKLISTED_DNS_ANSWER,
            attacker=attacker,
            threat_level=threat_level,
            confidence=confidence,
            description=description,
            profile=ProfileID(ip=srcip),
            timewindow=TimeWindow(number=int(twid.replace("timewindow", ""))),
            uid=[uid],
            timestamp=utils.convert_format(timestamp, utils.alerts_format),
            category=IDEACategory.ANOMALY_TRAFFIC,
            source_target_tag=Tag.BLACKLISTED_DOMAIN,
        )

        self.db.set_evidence(evidence)

    def is_malicious_cname(
        self,
        dns_query,
        cname,
        uid,
        timestamp,
        profileid,
        twid,
    ):
        """
        Evaluates whether a CNAME (Canonical Name) record returned in a DNS response is associated with a known malicious domain. If the CNAME is found to be malicious based on offline threat intelligence sources, evidence is recorded, and the domain information is updated in the database.

        Parameters:
            - dns_query (str): The DNS query that resulted in the CNAME response.
            - cname (str): The CNAME record value to be checked for malicious activity.
            - uid (str): Unique identifier of the network flow where the DNS response was observed.
            - timestamp (str): The timestamp when the DNS response was captured.
            - profileid (str): Identifier of the user or entity profile associated with the network flow.
            - twid (str): Identifier of the time window during which the network flow occurred.

        Returns:
            - False: If the CNAME is determined to be non-malicious or belongs to an ignored domain category. 
            - True: If the CNAME is found to be malicious and evidence is recorded successfully.

        The function first checks if the CNAME belongs to a domain category that should be ignored (e.g., local domains). If not ignored, it proceeds to search for the CNAME in offline threat intelligence sources. If the CNAME is identified as malicious, it records evidence of the malicious CNAME in a DNS response, updates domain information in the database to mark it as malicious, and adds the domain to a list of known malicious domains.

        Side Effects:
            - Records evidence of malicious CNAME using `set_evidence_malicious_cname_in_dns_response`.
            - Updates domain information in the database with the malicious status and additional threat intelligence data.
            - Adds the domain to a list of known malicious domains in the database.
        """

        if self.is_ignored_domain(cname):
            return False

        domain_info, is_subdomain = self.search_offline_for_domain(cname)
        if not domain_info:
            return False

        self.set_evidence_malicious_cname_in_dns_response(
            cname,
            dns_query,
            uid,
            timestamp,
            domain_info,
            is_subdomain,
            profileid,
            twid,
        )
        # mark this domain as malicious in our database
        domain_info = {"threatintelligence": domain_info}
        self.db.set_info_for_domains(cname, domain_info)

        # add this domain to our MaliciousDomains hash in the database
        self.db.set_malicious_domain(cname, profileid, twid)

    def is_malicious_domain(
        self,
        domain,
        uid,
        timestamp,
        profileid,
        twid,
    ):
        """
        Evaluates a domain to determine if it is recognized as malicious based on threat intelligence data stored offline. If the domain is identified as malicious, it records an evidence entry and marks the domain in the database.

        Parameters:
            domain (str): The domain name to be evaluated for malicious activity.
            uid (str): Unique identifier of the network flow associated with this domain query.
            timestamp (str): Timestamp when the domain query was observed.
            profileid (str): Identifier of the network profile that initiated the domain query.
            twid (str): Time window identifier during which the domain query occurred.

        Returns:
            bool: False if the domain is ignored or not found in the offline threat intelligence data, indicating no further action is required. Otherwise, it does not explicitly return a value but performs operations to record the malicious domain evidence.

        Side Effects:
            - Generates and stores an evidence entry for the malicious domain in the database.
            - Marks the domain as malicious in the database, enhancing the system's future recognition of this threat.
        """
        if self.is_ignored_domain(domain):
            return False

        domain_info, is_subdomain = self.search_offline_for_domain(domain)
        if not domain_info:
            return False

        self.set_evidence_malicious_domain(
            domain,
            uid,
            timestamp,
            domain_info,
            is_subdomain,
            profileid,
            twid,
        )

        # mark this domain as malicious in our database
        domain_info = {"threatintelligence": domain_info}
        self.db.set_info_for_domains(domain, domain_info)

        # add this domain to our MaliciousDomains hash in the database
        self.db.set_malicious_domain(domain, profileid, twid)

    def update_local_file(self, filename):
        """
        Checks for updates to a specified local threat intelligence (TI) file by comparing its hash value against the stored hash in the database. If the file has been updated (i.e., the hash value has changed), the method updates the file's content in the database.

        Parameters:
            filename (str): The name of the local TI file. The file must be located in the `config/local_ti_files/` directory as specified by the `path_to_local_ti_files` attribute.

        Returns:
            bool: True if the file was updated in the database, False if no update was needed or if the operation failed.

        Note:
            - The method supports different types of TI files, including those containing JA3 and JARM hashes, by examining the `filename` for specific substrings (e.g., 'JA3', 'JARM') to determine the appropriate parsing method.
            - Ensures the database reflects the most current version of the TI file by updating both the content and the stored hash value upon detecting changes.

        Side Effects:
            - Modifies the database by adding new threat intelligence data and updating the stored hash for the processed file.
            - Implicitly depends on the correct implementation of `parse_ja3_file`, `parse_jarm_file`, and `parse_local_ti_file` methods to accurately update the database with the contents of the TI file.
        """
        fullpath = os.path.join(self.path_to_local_ti_files, filename)
        if filehash := self.should_update_local_ti_file(fullpath):
            if "JA3" in filename:
                # Load updated data to the database
                self.parse_ja3_file(fullpath)
            elif "JARM" in filename:
                # Load updated data to the database
                self.parse_jarm_file(fullpath)
            else:
                # Load updated data to the database
                self.parse_local_ti_file(fullpath)
            # Store the new etag and time of file in the database
            malicious_file_info = {"hash": filehash}
            self.db.set_TI_file_info(filename, malicious_file_info)
            return True

    def pre_main(self):
        utils.drop_root_privs()
        # Load the local Threat Intelligence files that are
        # stored in the local folder self.path_to_local_ti_files
        # The remote files are being loaded by the update_manager
        local_files = (
            "own_malicious_iocs.csv",
            "own_malicious_JA3.csv",
            "own_malicious_JARM.csv",
        )
        for local_file in local_files:
            self.update_local_file(local_file)

        self.circllu_calls_thread.start()

    def should_lookup(self, ip: str, protocol: str, ip_state: str) -> bool:
        """return whther slips should lookup the given ip or notd"""
        return utils.is_ignored_ip(ip) or self.is_outgoing_icmp_packet(
            protocol, ip_state
        )

    def main(self):
        # The channel can receive an IP address or a domain name
        if msg := self.get_msg("give_threat_intelligence"):
            data = json.loads(msg["data"])
            profileid = data.get("profileid")
            twid = data.get("twid")
            timestamp = data.get("stime")
            uid = data.get("uid")
            protocol = data.get("proto")
            daddr = data.get("daddr")
            # these 2 are only available when looking up dns answers
            # the query is needed when a malicious answer is found,
            # for more detailed description of the evidence
            is_dns_response = data.get("is_dns_response")
            dns_query = data.get("dns_query")
            # IP is the IP that we want the TI for. It can be a SRC or DST IP
            to_lookup = data.get("to_lookup", "")
            # detect the type given because sometimes,
            # http.log host field has ips OR domains
            type_ = utils.detect_data_type(to_lookup)

            # ip_state will say if it is a srcip or if it was a dst_ip
            ip_state = data.get("ip_state")

            # If given an IP, ask for it
            # Block only if the traffic isn't outgoing ICMP port unreachable packet

            if type_ == "ip":
                ip = to_lookup
                if not self.should_lookup(ip, protocol, ip_state):
                    self.is_malicious_ip(
                        ip,
                        uid,
                        daddr,
                        timestamp,
                        profileid,
                        twid,
                        ip_state,
                        dns_query=dns_query,
                        is_dns_response=is_dns_response,
                    )
                    self.ip_belongs_to_blacklisted_range(
                        ip, uid, daddr, timestamp, profileid, twid, ip_state
                    )
                    self.ip_has_blacklisted_ASN(
                        ip,
                        uid,
                        timestamp,
                        profileid,
                        twid,
                        is_dns_response=is_dns_response,
                    )
            elif type_ == "domain":
                if is_dns_response:
                    self.is_malicious_cname(
                        dns_query, to_lookup, uid, timestamp, profileid, twid
                    )
                else:
                    self.is_malicious_domain(
                        to_lookup, uid, timestamp, profileid, twid
                    )
            elif type_ == "url":
                self.is_malicious_url(
                    to_lookup, uid, timestamp, daddr, profileid, twid
                )

        if msg := self.get_msg("new_downloaded_file"):
            file_info: dict = json.loads(msg["data"])
            # the format of file_info is as follows
            #  {
            #     'flow': asdict(self.flow),
            #     'type': 'suricata' or 'zeek',
            #     'profileid': str,
            #     'twid': str,
            # }

            if file_info["type"] == "zeek":
                self.is_malicious_hash(file_info)<|MERGE_RESOLUTION|>--- conflicted
+++ resolved
@@ -1167,7 +1167,6 @@
             return urlhaus_info
 
     def search_offline_for_ip(self, ip):
-<<<<<<< HEAD
         """ 
         Searches for the given IP address in the local threat intelligence files to determine if it is known to be malicious.
 
@@ -1180,9 +1179,6 @@
 
         This function queries the local database for any matches to the provided IP address.
         """
-=======
-        """Searches the TI files for the given ip"""
->>>>>>> 168bcdce
         ip_info = self.db.search_IP_in_IoC(ip)
         # check if it's a blacklisted ip
         return json.loads(ip_info) if ip_info else False
@@ -1247,7 +1243,6 @@
     def ip_belongs_to_blacklisted_range(
         self, ip, uid, daddr, timestamp, profileid, twid, ip_state
     ):
-<<<<<<< HEAD
         """
         Verifies if the provided IP address falls within any known malicious IP ranges.
     
@@ -1267,9 +1262,6 @@
         Side Effects:
             - Records evidence using `set_evidence_malicious_ip` if the IP is found within a blacklisted range.
         """
-=======
-        """check if this ip belongs to any of our blacklisted ranges"""
->>>>>>> 168bcdce
         ip_obj = ipaddress.ip_address(ip)
         # Malicious IP ranges are stored in slips sorted by the first octet
         # so get the ranges that match the fist octet of the given IP
@@ -1344,7 +1336,6 @@
         dns_query: str = False,
     ) -> bool:
         """
-<<<<<<< HEAD
         Checks whether an IP address is malicious by looking it up in both offline and online threat intelligence databases.
         
         Parameters:
@@ -1363,16 +1354,6 @@
         
         Side Effects:
             - If the IP is found to be malicious, evidence is recorded using either `set_evidence_malicious_ip_in_dns_response` or `set_evidence_malicious_ip` methods depending on the context.
-=======
-        Search for this IP in our database of IoC
-        :param ip_state: is basically the answer to "which one is the
-        :param is_dns_response: set to true if the ip we're
-                        looking up is a dns response
-        :param dns_query: is the dns query if the ip we're
-                    looking up is a dns response
-
-        blacklisted IP"? can be 'srcip' or 'dstip'
->>>>>>> 168bcdce
         """
         ip_info = self.search_offline_for_ip(ip)
         if not ip_info:
@@ -1439,18 +1420,9 @@
             else:
                 self.set_evidence_malicious_hash(blacklist_details)
 
-<<<<<<< HEAD
-
-    def is_malicious_url(
-            self,
-            url,
-            uid,
-            timestamp,
-            daddr,
-            profileid,
-            twid
-    ):
-        """
+
+    def is_malicious_url(self, url, uid, timestamp, daddr, profileid, twid):
+     """
         Determines if a URL is considered malicious by querying online threat intelligence sources.
         
         Parameters:
@@ -1467,10 +1439,6 @@
         Side Effects:
             - If the URL is found to be malicious, evidence is recorded using the `set_evidence_malicious_url` method.
         """
-
-=======
-    def is_malicious_url(self, url, uid, timestamp, daddr, profileid, twid):
->>>>>>> 168bcdce
         url_info = self.search_online_for_url(url)
         if not url_info:
             # not malicious
