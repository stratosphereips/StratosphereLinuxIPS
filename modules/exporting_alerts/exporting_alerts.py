--- conflicted
+++ resolved
@@ -15,17 +15,6 @@
 import traceback
 import datetime
 
-
-
-
-
-<<<<<<< HEAD
-
-
-
-
-=======
->>>>>>> 1619b388
 class Module(Module, multiprocessing.Process):
     """
     Module to export alerts to slack and/or STIX
