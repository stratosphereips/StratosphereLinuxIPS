from slips_files.common.imports import *
from sklearn.linear_model import SGDClassifier
from sklearn.preprocessing import StandardScaler
import pickle
import pandas as pd
import json
import datetime
import traceback
# Only for debbuging
# from matplotlib import pyplot as plt


# This horrible hack is only to stop sklearn from printing those warnings
def warn(*args, **kwargs):
    pass

import warnings

warnings.warn = warn


class Module(Module, multiprocessing.Process):
    # Name: short name of the module. Do not use spaces
    name = 'Flow ML Detection'
    description = (
        'Train or test a Machine Learning model to detect malicious flows'
    )
    authors = ['Sebastian Garcia']

    def __init__(self, outputqueue, rdb):
        multiprocessing.Process.__init__(self)
        super().__init__(outputqueue, rdb)
        self.outputqueue = outputqueue

        # Subscribe to the channel
        self.c1 = self.rdb.subscribe('new_flow')
        self.channels = {
            'new_flow': self.c1
        }
        self.fieldseparator = self.rdb.get_field_separator()
        # Set the output queue of our database instance
        # Read the configuration
        self.read_configuration()
        # Minum amount of new lables needed to trigger the train
        self.minimum_lables_to_retrain = 50
        # To plot the scores of training
        # self.scores = []
        # The scaler trained during training and to use during testing
        self.scaler = StandardScaler()

    def read_configuration(self):
        conf = ConfigParser()
        self.mode = conf.get_ml_mode()



    def train(self):
        """
        Train a model based on the flows we receive and the labels
        """
        try:
            # Process the labels to have only Normal and Malware
            self.flows.label = self.flows.label.str.replace(
                r'(^.*ormal.*$)', 'Normal', regex=True
            )
            self.flows.label = self.flows.label.str.replace(
                r'(^.*alware.*$)', 'Malware', regex=True
            )
            self.flows.label = self.flows.label.str.replace(
                r'(^.*alicious.*$)', 'Malware', regex=True
            )

            # Separate
            y_flow = self.flows['label']
            X_flow = self.flows.drop('label', axis=1)
            X_flow = X_flow.drop('module_labels', axis=1)

            # Normalize this batch of data so far. This can get progressivle slow
            X_flow = self.scaler.fit_transform(X_flow)

            # Train
            try:
                self.clf.partial_fit(
                    X_flow, y_flow, classes=['Malware', 'Normal']
                )
            except Exception:
                self.print('Error while calling clf.train()')
                self.print(traceback.print_exc())

            # See score so far in training
            score = self.clf.score(X_flow, y_flow)

            # To debug the training score
            # self.scores.append(score)

            self.print(f'	Training Score: {score}', 0, 1)
            # self.print(f'    Model Parameters: {self.clf.coef_}')

            # Debug code to store a plot in a png of the scores
            # plt.plot(self.scores)
            # plt.savefig('train-scores.png')

            # Store the models on disk
            self.store_model()

        except Exception:
            self.print('Error in train()', 0 , 1)
            self.print(traceback.print_exc(), 0, 1)


    def process_features(self, dataset):
        """
        Discards some features of the dataset and can create new.
        Clean the dataset
        """
        try:
            # Discard some type of flows that dont have ports
            to_discard = ['arp', 'ARP', 'icmp', 'igmp', 'ipv6-icmp']
            for proto in to_discard:
                dataset = dataset[dataset.proto != proto]

            # For now, discard the ports
            to_drop = [
                'appproto' ,
                'daddr',
                'saddr',
                'ts',
                'origstate',
                'flow_type' ,
                'smac',
                'dmac',
            ]
            for field in to_drop:
                try:
                    dataset = dataset.drop(field, axis=1)
                except ValueError:
                    pass

            # Convert state to categorical
            dataset.state = dataset.state.str.replace(
                r'(^.*NotEstablished.*$)', '0', regex=True
            )
            dataset.state = dataset.state.str.replace(
                r'(^.*Established.*$)', '1', regex=True
            )
            dataset.state = dataset.state.astype('float64')

            # Convert proto to categorical. For now we only have few states, so we can hardcode...
            # We dont use the data to create categories because in testing mode
            # we dont see all the protocols
            # Also we dont store the Categorizer because the user can retrain
            # with its own data.
            dataset.proto = dataset.proto.str.lower()
            dataset.proto = dataset.proto.str.replace(
                r'(^.*tcp.*$)', '0', regex=True
                )
            dataset.proto = dataset.proto.str.replace(
                r'(^.*udp.*$)', '1', regex=True
                )
            dataset.proto = dataset.proto.str.replace(
                r'(^.*icmp.*$)', '2', regex=True
                )
            dataset.proto = dataset.proto.str.replace(
                r'(^.*icmp-ipv6.*$)', '3', regex=True
                )
            dataset.proto = dataset.proto.str.replace(
                r'(^.*arp.*$)', '4', regex=True
                )
            dataset.proto = dataset.proto.astype('float64')
            try:
                # Convert dport to float
                dataset.dport = dataset.dport.astype('float')
            except ValueError:
                pass
            try:
                # Convert sport to float
                dataset.sport = dataset.sport.astype('float')
            except ValueError:
                pass
            try:
                # Convert Dur to float
                dataset.dur = dataset.dur.astype('float')
            except ValueError:
                pass
            try:
                # Convert TotPkts to float
                dataset.pkts = dataset.pkts.astype('float')
            except ValueError:
                pass
            try:
                # Convert SrcPkts to float
                dataset.spkts = dataset.spkts.astype('float')
            except ValueError:
                pass
            try:
                # Convert TotBytes to float
                dataset.allbytes = dataset.allbytes.astype('float')
            except ValueError:
                pass
            try:
                # Convert SrcBytes to float
                dataset.sbytes = dataset.sbytes.astype('float')
            except ValueError:
                pass
            return dataset
        except Exception:
            # Stop the timer
            self.print('Error in process_features()')
            self.print(traceback.print_exc(),0,1)

    def process_flows(self):
        """
        Process all the flwos in the DB
        Store the pandas df in self.flows
        """
        try:
            # We get all the flows so far
            # because this retraining happens in batches
            flows = self.rdb.get_all_flows()

            # Check how many different labels are in the DB
            # We need both normal and malware
            labels = self.rdb.get_labels()
            if len(labels) == 1:
                # Only 1 label has flows
                # There are not enough different labels, so insert two flows
                # that are fake but representative of a normal and malware flow
                # they are only for the training process
                # At least 1 flow of each label is required
                # self.print(f'Amount of labeled flows: {labels}', 0, 1)
                flows.append(
                    {
                        'ts': 1594417039.029793,
                        'dur': '1.9424750804901123',
                        'saddr': '10.7.10.101',
                        'sport': '49733',
                        'daddr': '40.70.224.145',
                        'dport': '443',
                        'proto': 'tcp',
                        'origstate': 'SRPA_SPA',
                        'state': 'Established',
                        'pkts': 84,
                        'allbytes': 42764,
                        'spkts': 37,
                        'sbytes': 25517,
                        'appproto': 'ssl',
                        'label': 'Malware',
                        'module_labels': {
                            'flowalerts-long-connection': 'Malware'
                        },
                    }
                )
                flows.append(
                    {
                        'ts': 1382355032.706468,
                        'dur': '10.896695',
                        'saddr': '147.32.83.52',
                        'sport': '47956',
                        'daddr': '80.242.138.72',
                        'dport': '80',
                        'proto': 'tcp',
                        'origstate': 'SRPA_SPA',
                        'state': 'Established',
                        'pkts': 67,
                        'allbytes': 67696,
                        'spkts': 1,
                        'sbytes': 100,
                        'appproto': 'http',
                        'label': 'Normal',
                        'module_labels': {
                            'flowalerts-long-connection': 'Normal'
                        },
                    }
                )
                # If there are enough flows, we dont insert them anymore

            # Convert to pandas df
            df_flows = pd.DataFrame(flows)

            # Process features
            df_flows = self.process_features(df_flows)

            # Update the flow to the processed version
            self.flows = df_flows
        except Exception:
            # Stop the timer
            self.print('Error in process_flows()')
            self.print(traceback.print_exc(),0,1)

    def process_flow(self):
        """
        Process one flow. Only used during detection in testing
        Store the pandas df in self.flow
        """
        try:
            # Convert the flow to a pandas dataframe
            raw_flow = pd.DataFrame(self.flow_dict, index=[0])
            # Process features
            dflow = self.process_features(raw_flow)
            # Update the flow to the processed version
            self.flow = dflow
        except Exception:
            # Stop the timer
            self.print('Error in process_flow()')
            self.print(traceback.print_exc(),0,1)

    def detect(self):
        """
        Detect this flow with the current model stored
        """
        try:
            # Store the real label if there is one
            y_flow = self.flow['label']
            # remove the real label column
            self.flow = self.flow.drop('label', axis=1)
            # remove the label predictions column of the other modules
            X_flow = self.flow.drop('module_labels', axis=1)
            # Scale the flow
            X_flow = self.scaler.transform(X_flow)
            pred = self.clf.predict(X_flow)
            return pred
        except Exception:
            # Stop the timer
            self.print('Error in detect() X_flow:')
            self.print(X_flow)
            self.print(traceback.print_exc(),0,1)

    def store_model(self):
        """
        Store the trained model on disk
        """
        self.print('Storing the trained model and scaler on disk.', 0, 2)
        with open('./modules/flowmldetection/model.bin', 'wb') as f:
            data = pickle.dumps(self.clf)
            f.write(data)
        with open('./modules/flowmldetection/scaler.bin', 'wb') as g:
            data = pickle.dumps(self.scaler)
            g.write(data)

    def read_model(self):
        """
        Read the trained model from disk
        """
        try:
            self.print('Reading the trained model from disk.', 0, 2)
            with open('./modules/flowmldetection/model.bin', 'rb') as f:
                self.clf = pickle.load(f)
            self.print('Reading the trained scaler from disk.', 0, 2)
            with open('./modules/flowmldetection/scaler.bin', 'rb') as g:
                self.scaler = pickle.load(g)
        except FileNotFoundError:
            # If there is no model, create one empty
            self.print('There was no model. Creating a new empty model.', 0, 2)
            self.clf = SGDClassifier(
                warm_start=True, loss='hinge', penalty='l1'
            )
        except EOFError:
            self.print(
                'Error reading model from disk. Creating a new empty model.',
                0,
                2,
            )
            self.clf = SGDClassifier(
                warm_start=True, loss='hinge', penalty='l1'
            )

    def set_evidence_malicious_flow(
        self, saddr, sport, daddr, dport, profileid, twid, uid
    ):
        """
        Set the evidence that a flow was detected as malicious
        """
        confidence = 0.1
        threat_level = 'low'
        attacker_direction = 'flow'
        category = 'Anomaly.Traffic'
        attacker = f'{str(saddr)}:{str(sport)}-{str(daddr)}:{str(dport)}'
        evidence_type = 'MaliciousFlow'
        ip_identification = self.rdb.get_ip_identification(daddr)
        description = f'Malicious flow by ML. Src IP {saddr}:{sport} to {daddr}:{dport} {ip_identification}'
        timestamp = utils.convert_format(datetime.datetime.now(), utils.alerts_format)
        self.rdb.setEvidence(evidence_type, attacker_direction, attacker, threat_level, confidence, description,
                                 timestamp, category, profileid=profileid, twid=twid)

    def shutdown_gracefully(self):
        # Confirm that the module is done processing
<<<<<<< HEAD
        self.store_model()
        self.rdb.publish('finished_modules', self.name)
=======
        if self.mode == 'train':
            self.store_model()
        __database__.publish('finished_modules', self.name)
>>>>>>> 824abd12

    def pre_main(self):
        utils.drop_root_privs()
        # Load the model
        self.read_model()

    def main(self):
        if msg:= self.get_msg('new_flow'):
            data = msg['data']
            # Convert from json to dict
            data = json.loads(data)
            profileid = data['profileid']
            twid = data['twid']
            # Get flow that is now in json format
            flow = data['flow']
            # Convert flow to a dict
            flow = json.loads(flow)
            # Convert the common fields to something that can
            # be interpreted
            # Get the uid which is the key
            uid = next(iter(flow))
            self.flow_dict = json.loads(flow[uid])

            if self.mode == 'train':
                # We are training

                # Is the amount in the DB of labels enough to retrain?
                # Use labeled flows
                labels = self.rdb.get_labels()
                sum_labeled_flows = sum(i[1] for i in labels)
                if (
                    sum_labeled_flows >= self.minimum_lables_to_retrain
                    and sum_labeled_flows
                    % self.minimum_lables_to_retrain
                    == 1
                ):
                    # We get here every 'self.minimum_lables_to_retrain' amount of labels
                    # So for example we retrain every 100 labels and only when we have at least 100 labels
                    self.print(
                        f'Training the model with the last group of flows and labels. Total flows: {sum_labeled_flows}.'
                    )
                    # Process all flows in the DB and make them ready for pandas
                    self.process_flows()
                    # Train an algorithm
                    self.train()
            elif self.mode == 'test':
                # We are testing, which means using the model to detect
                self.process_flow()

                # After processing the flow, it may happen that we delete icmp/arp/etc
                # so the dataframe can be empty
                if not self.flow.empty:
                    # Predict
                    pred = self.detect()
                    label = self.flow_dict['label']

                    # Report
                    if (
                        label
                        and label != 'unknown'
                        and label != pred[0]
                    ):
                        # If the user specified a label in test mode, and the label
                        # is diff from the prediction, print in debug mode
                        self.print(
                            f'Report Prediction {pred[0]} for label {label} flow {self.flow_dict["saddr"]}:'
                            f'{self.flow_dict["sport"]} -> {self.flow_dict["daddr"]}:'
                            f'{self.flow_dict["dport"]}/{self.flow_dict["proto"]}',
                            0,
                            3,
                        )
                    if pred[0] == 'Malware':
                        # Generate an alert
                        self.set_evidence_malicious_flow(
                            self.flow_dict['saddr'],
                            self.flow_dict['sport'],
                            self.flow_dict['daddr'],
                            self.flow_dict['dport'],
                            profileid,
                            twid,
                            uid,
                        )
                        self.print(
                            f'Prediction {pred[0]} for label {label} flow {self.flow_dict["saddr"]}:'
                            f'{self.flow_dict["sport"]} -> {self.flow_dict["daddr"]}:'
                            f'{self.flow_dict["dport"]}/{self.flow_dict["proto"]}',
                            0,
                            2,
                        )<|MERGE_RESOLUTION|>--- conflicted
+++ resolved
@@ -384,14 +384,9 @@
 
     def shutdown_gracefully(self):
         # Confirm that the module is done processing
-<<<<<<< HEAD
-        self.store_model()
-        self.rdb.publish('finished_modules', self.name)
-=======
         if self.mode == 'train':
             self.store_model()
-        __database__.publish('finished_modules', self.name)
->>>>>>> 824abd12
+        self.rdb.publish('finished_modules', self.name)
 
     def pre_main(self):
         utils.drop_root_privs()
