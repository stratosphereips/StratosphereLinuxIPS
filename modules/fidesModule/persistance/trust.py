from typing import List, Optional, Union

from pandas.io.sql import SQLDatabase
from redis.client import Redis
from tensorflow.python.ops.numpy_ops.np_utils import result_type_unary

from conftest import current_dir
from ..messaging.model import PeerInfo
from ..model.aliases import PeerId, Target, OrganisationId
from ..model.configuration import TrustModelConfiguration
from ..model.peer_trust_data import PeerTrustData, TrustMatrix
from ..model.threat_intelligence import SlipsThreatIntelligence
from ..persistence.trust import TrustDatabase
from .sqlite_db import SQLiteDB

from slips_files.core.database.database_manager import DBManager
import json
from ..utils.time import Time, now

# because this will be implemented
# noinspection DuplicatedCode
class SlipsTrustDatabase(TrustDatabase):
    """Trust database implementation that uses Slips redis as a storage."""

    def __init__(self, configuration: TrustModelConfiguration, db : DBManager, sqldb : SQLiteDB):
        super().__init__(configuration)
        self.db = db
        self.sqldb = sqldb

    def store_connected_peers_list(self, current_peers: List[PeerInfo]):
        """Stores list of peers that are directly connected to the Slips."""

        json_peers = [json.dumps(peer.to_dict()) for peer in current_peers]
        self.sqldb.store_connected_peers_list(current_peers)
        self.db.store_connected_peers(json_peers)

    def get_connected_peers(self) -> List[PeerInfo]:
        """Returns list of peers that are directly connected to the Slips."""
        json_peers = self.db.get_connected_peers() # on no data returns []
        if not json_peers:
            current_peers = self.sqldb.get_connected_peers()
        else:
            current_peers = [PeerInfo(**json.loads(peer_json)) for peer_json in json_peers]
        return current_peers

    def get_peers_with_organisations(self, organisations: List[OrganisationId]) -> List[PeerInfo]:
        """Returns list of peers that have one of given organisations."""
<<<<<<< HEAD
        out = []
        raw = self.get_connected_peers()

        for peer in raw:
            for organisation in organisations:
                if organisation in peer.organisations:
                    out.append(peer)
        return out
=======
        self.sqldb.get_peers_by_organisations(organisations)
        #TODOOO implement this for Redis
>>>>>>> 28bb6fd9

    def get_peers_with_geq_recommendation_trust(self, minimal_recommendation_trust: float) -> List[PeerInfo]:
        """Returns peers that have >= recommendation_trust then the minimal."""
        connected_peers = self.get_connected_peers() # returns data or []
        out = []

        # if no peers present in Redis, try SQLite DB
        if connected_peers:
            for peer in connected_peers:
                td = self.get_peer_trust_data(peer.id)

                if td is not None and td.recommendation_trust >= minimal_recommendation_trust:
                    out.append(peer)
        else:
            out = self.sqldb.get_peers_by_minimal_recommendation_trust(minimal_recommendation_trust)

        return out

    def store_peer_trust_data(self, trust_data: PeerTrustData):
        """Stores trust data for given peer - overwrites any data if existed."""
        self.sqldb.store_peer_trust_data(trust_data)
        id = trust_data.id
        td_json = json.dumps(trust_data.to_dict())
        self.db.store_peer_trust_data(id, td_json)

    def store_peer_trust_matrix(self, trust_matrix: TrustMatrix):
        """Stores trust matrix."""
        for peer in trust_matrix.values():
            self.store_peer_trust_data(peer)

    def get_peer_trust_data(self, peer: Union[PeerId, PeerInfo]) -> Optional[PeerTrustData]:
        """Returns trust data for given peer ID, if no data are found, returns None."""
        out = None

        if isinstance(peer, PeerId):
            peer_id = peer
        elif isinstance(peer, PeerInfo):
            peer_id = peer.id
        else:
            return out

        td_json = self.db.get_peer_trust_data(peer.id)
        if td_json: # Redis has available data
            out = PeerTrustData(**json.loads(td_json))
        else: # if redis is empty, try SQLite
            out = self.sqldb.get_peer_trust_data(peer_id)
        return out


    def get_peers_trust_data(self, peer_ids: List[Union[PeerId, PeerInfo]]) -> TrustMatrix:
        """Return trust data for each peer from peer_ids."""
        out = {}
        peer_id = None

        for peer in peer_ids:
            # get PeerID to properly create TrustMatrix
            if isinstance(peer, PeerId):
                peer_id = peer
            elif isinstance(peer, PeerInfo):
                peer_id = peer.id

            # TrustMatrix = Dict[PeerId, PeerTrustData]; here - peer_id: PeerId
            out[peer_id] = self.get_peer_trust_data(peer_id)
        return out

    def cache_network_opinion(self, ti: SlipsThreatIntelligence):
        """Caches aggregated opinion on given target."""
        # cache is not backed up into SQLite, can be recalculated, not critical
        self.db.cache_network_opinion(ti.target, ti.to_dict())

    def get_cached_network_opinion(self, target: Target) -> Optional[SlipsThreatIntelligence]:
        """Returns cached network opinion. Checks cache time and returns None if data expired."""
        # cache is not backed up into SQLite, can be recalculated, not critical
        rec = self.db.get_cached_network_opinion(target, self.__configuration.network_opinion_cache_valid_seconds, now())
        if rec is None:
            return None
        else:
            return SlipsThreatIntelligence.from_dict(rec)
<|MERGE_RESOLUTION|>--- conflicted
+++ resolved
@@ -31,8 +31,8 @@
         """Stores list of peers that are directly connected to the Slips."""
 
         json_peers = [json.dumps(peer.to_dict()) for peer in current_peers]
+        self.db.store_connected_peers(json_peers)
         self.sqldb.store_connected_peers_list(current_peers)
-        self.db.store_connected_peers(json_peers)
 
     def get_connected_peers(self) -> List[PeerInfo]:
         """Returns list of peers that are directly connected to the Slips."""
@@ -45,19 +45,15 @@
 
     def get_peers_with_organisations(self, organisations: List[OrganisationId]) -> List[PeerInfo]:
         """Returns list of peers that have one of given organisations."""
-<<<<<<< HEAD
         out = []
         raw = self.get_connected_peers()
 
+        #self.sqldb.get_peers_by_organisations(organisations)
         for peer in raw:
             for organisation in organisations:
                 if organisation in peer.organisations:
                     out.append(peer)
         return out
-=======
-        self.sqldb.get_peers_by_organisations(organisations)
-        #TODOOO implement this for Redis
->>>>>>> 28bb6fd9
 
     def get_peers_with_geq_recommendation_trust(self, minimal_recommendation_trust: float) -> List[PeerInfo]:
         """Returns peers that have >= recommendation_trust then the minimal."""
