--- conflicted
+++ resolved
@@ -9,19 +9,12 @@
 
 from slips_files.core.database.database_manager import DBManager
 import json
-<<<<<<< HEAD
-=======
 from .sqlite_db import SQLiteDB
->>>>>>> 28bb6fd9
 
 class SlipsThreatIntelligenceDatabase(ThreatIntelligenceDatabase):
     """Implementation of ThreatIntelligenceDatabase that uses Slips native storage for the TI."""
 
-<<<<<<< HEAD
-    def __init__(self, configuration: TrustModelConfiguration, db: DBManager, sqldb):
-=======
     def __init__(self, configuration: TrustModelConfiguration, db: DBManager, sqldb : SQLiteDB):
->>>>>>> 28bb6fd9
         self.__configuration = configuration
         self.db = db
         self.sqldb = sqldb
@@ -32,16 +25,9 @@
         if out:
             out = SlipsThreatIntelligence(**json.loads(out))
         else:
-<<<<<<< HEAD
-            pass #TODO implement SQLite fall back
-        return out
-
-    def save(self, ti: SlipsThreatIntelligence):
-=======
             out = self.sqldb.get_slips_threat_intelligence_by_target(target)
         return out
 
     def save(self, ti: SlipsThreatIntelligence):
         self.sqldb.store_slips_threat_intelligence(ti)
->>>>>>> 28bb6fd9
         self.db.save_fides_ti(ti.target, json.dumps(ti.to_dict()))
