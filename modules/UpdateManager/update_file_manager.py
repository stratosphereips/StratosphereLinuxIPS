--- conflicted
+++ resolved
@@ -45,12 +45,10 @@
         except (configparser.NoOptionError, configparser.NoSectionError, NameError):
             # There is a conf, but there is no option, or no section or no configuration file specified
             self.path_to_threat_intelligence_data = 'modules/ThreatIntelligence1/remote_data_files/'
-<<<<<<< HEAD
+
 
         if not os.path.isdir(self.path_to_threat_intelligence_data):
-=======
-        if not os.path.exists(self.path_to_threat_intelligence_data):
->>>>>>> 44690f77
+
             os.mkdir(self.path_to_threat_intelligence_data)
 
         try:
@@ -365,7 +363,7 @@
         """
         Sanitize strings taken from the user
         """
-<<<<<<< HEAD
+
         try:
             # This replaces are to be sure that a user can not inject commands in curl
             filepath = filepath.replace(';', '')
@@ -395,15 +393,7 @@
             self.print(f'An error occurred while downloading the file {url}.', 0, 1)
             self.print(f'Error: {e}', 0, 1)
             return False
-=======
-        string = string.replace(';', '')
-        string = string.replace('\`', '')
-        string = string.replace('&', '')
-        string = string.replace('|', '')
-        string = string.replace('$(', '')
-        string = string.replace('\n', '')
-        return string
->>>>>>> 44690f77
+
 
     def write_file_to_disk(self, response, full_path):
 
