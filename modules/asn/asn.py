# Module to load and find the ASN of each IP

# Must imports
from slips_files.common.abstracts import Module
import multiprocessing
from slips_files.core.database import __database__
import platform

# Your imports
import time
import maxminddb
import ipaddress
import ipwhois
import json
#todo add to conda env

class Module(Module, multiprocessing.Process):
    # Name: short name of the module. Do not use spaces
    name = 'asn'
    description = 'Module to find the ASN of an IP address'
    authors = ['Sebastian Garcia']

    def __init__(self, outputqueue, config):
        multiprocessing.Process.__init__(self)
        # All the printing output should be sent to the outputqueue. The outputqueue is connected to another process called OutputProcess
        self.outputqueue = outputqueue
        # In case you need to read the slips.conf configuration file for your own configurations
        self.config = config
        # Start the DB
        __database__.start(self.config)
        # Set the output queue of our database instance
        __database__.setOutputQueue(self.outputqueue)
        # Open the maminddb offline db
        try:
            self.reader = maxminddb.open_database('modules/asn/GeoLite2-ASN.mmdb')
        except:
            self.print('Error opening the geolite2 db in ./GeoLite2-Country_20190402/GeoLite2-Country.mmdb. Please download it from https://geolite.maxmind.com/download/geoip/database/GeoLite2-Country.tar.gz. Please note it must be the MaxMind DB version.')
        # To which channels do you wnat to subscribe? When a message arrives on the channel the module will wakeup
        self.c1 = __database__.subscribe('new_ip')
        self.timeout = None
        # update asn every 1 month
        self.update_period = 2592000


    def print(self, text, verbose=1, debug=0):
        """ 
        Function to use to print text using the outputqueue of slips.
        Slips then decides how, when and where to print this text by taking all the prcocesses into account

        Input
         verbose: is the minimum verbosity level required for this text to be printed
         debug: is the minimum debugging level required for this text to be printed
         text: text to print. Can include format like 'Test {}'.format('here')
        
        If not specified, the minimum verbosity level required is 1, and the minimum debugging level is 0
        """

        vd_text = str(int(verbose) * 10 + int(debug))
        self.outputqueue.put(vd_text + '|' + self.name + '|[' + self.name + '] ' + str(text))

    def get_cached_asn(self, ip):
        """
        If this ip belongs to a cached ip range, return the cached asn info of it
        :param ip: str
        """
        cached_asn = __database__.get_asn_cache()
        try:
            for asn,asn_range in cached_asn.items():
                # convert to objects
                ip_range = ipaddress.ip_network(asn_range)
                try:
                    ip = ipaddress.ip_address(ip)
                except ValueError:
                    # not a valid ip
                    break
                if ip in ip_range:
                    return asn
        except AttributeError:
            # cached_asn is not found
            return False

    def update_asn(self, cached_data) -> bool:
        """
        Returns True if
        - no asn data is found in the db OR ip has no cached info
        - OR month has passed since we last updated asn info in the db
        :param cached_data: ip cached info from the database, dict
        """
        try:
            update =  (time.time() - cached_data['asn']['timestamp']) > self.update_period
            return update
        except (KeyError, TypeError):
            # no there's no cached asn info,or no timestamp, or cached_data is None
            # we should update
            return True

    def get_asn_info_from_geolite(self, ip) -> bool:
        """
        Get ip info from geolite database
        :param ip: str
        """
        asninfo = self.reader.get(ip)
        data = {}
        try:
            # found info in geolite
            asnorg = asninfo['autonomous_system_organization']
            data['asn'] = {'asnorg': asnorg}
        except KeyError:
            # asn info not found in geolite
            data['asn'] ={'asnorg': 'Unknown'}
        except TypeError:
            # geolite returned nothing at all for this ip
            data['asn'] = {'asnorg': 'Unknown'}
        return data

    def cache_ip_range(self, ip) -> bool:
        """ caches the asn of current ip range """
        try:
            # Cache the range of this ip
            whois_info = ipwhois.IPWhois(address=ip).lookup_rdap()
            asnorg = whois_info.get('asn_description', False)
            asn_cidr = whois_info.get('asn_cidr', False)
            if asnorg and asn_cidr not in ('' , 'NA'):
                __database__.set_asn_cache(asnorg, asn_cidr)
            return True
        except (ipwhois.exceptions.IPDefinedError,ipwhois.exceptions.HTTPLookupError):
            # private ip or RDAP lookup failed. don't cache
            return False

    def run(self):
        # Main loop function
        while True:
            try:
                message = self.c1.get_message(timeout=self.timeout)
                # if timewindows are not updated for a long time (see at logsProcess.py), we will stop slips automatically.The 'stop_process' line is sent from logsProcess.py.
                if message['data'] == 'stop_process':
                    if self.reader:
                        self.reader.close()
                    # confirm that the module is done processing
                    __database__.publish('finished_modules', self.name)
                    return True
                elif message['channel'] == 'new_ip' and type(message['data'])==str:
                    # Not all the ips!! only the new one coming in the data
                    ip = message['data']
                    # The first message comes with data=1
                    data = __database__.getIPData(ip)
                    try:
                        ip_addr = ipaddress.ip_address(ip)
                    except ValueError:
                        # not a valid ip skip
                        continue
                    # Check if a month has passed since last time we updated asn
                    update_asn = self.update_asn(data)
                    if not ip_addr.is_multicast and update_asn:
                        # do we have asn cached for this range?
                        cached_asn = self.get_cached_asn(ip)
                        if not cached_asn:
<<<<<<< HEAD
                            # we don't have it cached get asn info from geolite db
                            asninfo = self.reader.get(ip)
                            try:
                                # found info in geolite
                                asnorg = asninfo['autonomous_system_organization']
                                data['asn'] = {'asnorg': asnorg}
                            except KeyError:
                                # asn info not found in geolite
                                data['asn'] ={'asnorg': 'Unknown'}
                            except TypeError:
                                # geolite returned nothing at all for this ip
                                data['asn'] = {'asnorg': 'Unknown'}
                            try:
                                # Cache the range of this ip
                                whois_info = ipwhois.IPWhois(address=ip).lookup_rdap()
                                asnorg = whois_info.get('asn_description', False)
                                asn_cidr = whois_info.get('asn_cidr', False)
                                if asnorg and asn_cidr not in ('' , 'NA'):
                                    __database__.set_asn_cache(asnorg, asn_cidr)
                            except ipwhois.exceptions.IPDefinedError:
                                # private ip. don't cache
                                pass
                            except ipwhois.exceptions.ASNRegistryError:
                                # ASN lookup failed with no more methods to try
                                pass

=======
                            # we don't have it cached
                            data = self.get_asn_info_from_geolite(ip)
                            self.cache_ip_range(ip)
>>>>>>> 32949299
                        else:
                            # found cached asn for this ip's range, store it
                            data['asn'] = {'asnorg': cached_asn}
                        # store asn info in the db
                        data['asn'].update({'timestamp': time.time()})
                        __database__.setInfoForIPs(ip, data)
            except KeyboardInterrupt:
                if self.reader:
                    self.reader.close()
                return True
            except Exception as inst:
                if self.reader:
                    self.reader.close()
                self.print('Problem on run()', 0, 1)
                self.print(str(type(inst)), 0, 1)
                self.print(str(inst.args), 0, 1)
                self.print(str(inst), 0, 1)
                return True<|MERGE_RESOLUTION|>--- conflicted
+++ resolved
@@ -155,7 +155,6 @@
                         # do we have asn cached for this range?
                         cached_asn = self.get_cached_asn(ip)
                         if not cached_asn:
-<<<<<<< HEAD
                             # we don't have it cached get asn info from geolite db
                             asninfo = self.reader.get(ip)
                             try:
@@ -182,11 +181,6 @@
                                 # ASN lookup failed with no more methods to try
                                 pass
 
-=======
-                            # we don't have it cached
-                            data = self.get_asn_info_from_geolite(ip)
-                            self.cache_ip_range(ip)
->>>>>>> 32949299
                         else:
                             # found cached asn for this ip's range, store it
                             data['asn'] = {'asnorg': cached_asn}
