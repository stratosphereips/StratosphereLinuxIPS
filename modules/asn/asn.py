--- conflicted
+++ resolved
@@ -11,7 +11,6 @@
 import maxminddb
 import ipaddress
 import ipwhois
-import json
 #todo add to conda env
 
 class Module(Module, multiprocessing.Process):
@@ -86,7 +85,6 @@
         - OR month has passed since we last updated asn info in the db
         :param cached_data: ip cached info from the database, dict
         """
-<<<<<<< HEAD
         try:
             update =  (time.time() - cached_data['asn']['timestamp']) > self.update_period
             return update
@@ -117,38 +115,6 @@
     def cache_ip_range(self, ip) -> bool:
         """ caches the asn of current ip range """
         try:
-=======
-        try:
-            update =  (time.time() - cached_data['asn']['timestamp']) > self.update_period
-            return update
-        except (KeyError, TypeError):
-            # no there's no cached asn info,or no timestamp, or cached_data is None
-            # we should update
-            return True
-
-    def get_asn_info_from_geolite(self, ip) -> bool:
-        """
-        Get ip info from geolite database
-        :param ip: str
-        """
-        asninfo = self.reader.get(ip)
-        data = {}
-        try:
-            # found info in geolite
-            asnorg = asninfo['autonomous_system_organization']
-            data['asn'] = {'asnorg': asnorg}
-        except KeyError:
-            # asn info not found in geolite
-            data['asn'] ={'asnorg': 'Unknown'}
-        except TypeError:
-            # geolite returned nothing at all for this ip
-            data['asn'] = {'asnorg': 'Unknown'}
-        return data
-
-    def cache_ip_range(self, ip) -> bool:
-        """ caches the asn of current ip range """
-        try:
->>>>>>> 4eeee441
             # Cache the range of this ip
             whois_info = ipwhois.IPWhois(address=ip).lookup_rdap()
             asnorg = whois_info.get('asn_description', False)
@@ -163,10 +129,7 @@
             # ASN lookup failed with no more methods to try
             pass
 
-<<<<<<< HEAD
-=======
 
->>>>>>> 4eeee441
     def run(self):
         # Main loop function
         while True:
