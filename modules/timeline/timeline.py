# Must imports
from slips.common.abstracts import Module
import multiprocessing
from slips.core.database import __database__
import platform

# Your imports
import time
import json
import configparser
from datetime import datetime

class Module(Module, multiprocessing.Process):
    # Name: short name of the module. Do not use spaces
    name = 'timeline'
    description = 'Creates a timeline of what happened in the network based on all the flows and type of data available'
    authors = ['Sebastian Garcia']

    def __init__(self, outputqueue, config):
        multiprocessing.Process.__init__(self)
        # All the printing output should be sent to the outputqueue. The outputqueue is connected to another process called OutputProcess
        self.outputqueue = outputqueue
        # In case you need to read the slips.conf configuration file for your own configurations
        self.config = config
        # Start the DB
        __database__.start(self.config)
        self.separator = __database__.getFieldSeparator()
        # Subscribe to 'new_flow' channel
        self.c1 = __database__.subscribe('new_flow')
        # To store the timelines of each profileid_twid
        self.profiles_tw = {}
        # Load the list of common known ports
        self.load_ports()
        # Store malicious IPs. We do not make alert everytime we receive flow with thi IP but only once.
        self.alerted_malicous_ips_dict = {}
        # Read information how we should print timestamp.
        self.is_human_timestamp = bool(self.read_configuration('modules', 'timeline_human_timestamp'))
<<<<<<< HEAD
        # Wait a little so we give time to have something to print 
        # Set the timeout based on the platform. This is because the pyredis lib does not have officially recognized the timeout=None as it works in only macos and timeout=-1 as it only works in linux
        if platform.system() == 'Darwin':
            # macos
            self.timeout = None
        elif platform.system() == 'Linux':
            # linux
            self.timeout = -1
        else:
            #??
            self.timeout = None
=======
        # Wait a little so we give time to have something to print
>>>>>>> 2c9344e1

    def read_configuration(self, section: str, name: str) -> str:
        """ Read the configuration file for what we need """
        # Get the time of log report
        try:
            conf_variable = self.config.get(section, name)
        except (configparser.NoOptionError, configparser.NoSectionError, NameError):
            # There is a conf, but there is no option, or no section or no configuration file specified
            conf_variable = None
        return conf_variable

    def load_ports(self):
        """ 
        Funciton to read our special file called 'services.csv' and load the known ports from it into the database
        """
        try:
            f = open('modules/timeline/services.csv')
            for line in f:
                name = line.split(',')[0]
                port = line.split(',')[1]
                proto = line.split(',')[2]
                descr = line.split(',')[3]
                __database__.set_port_info(str(port)+'/'+proto, name)
        except Exception as inst:
            self.print('Problem on load_ports()', 0, 1)
            self.print(str(type(inst)), 0, 1)
            self.print(str(inst.args), 0, 1)
            self.print(str(inst), 0, 1)
            return True

    def print(self, text, verbose=1, debug=0):
        """ 
        Function to use to print text using the outputqueue of slips.
        Slips then decides how, when and where to print this text by taking all the prcocesses into account

        Input
         verbose: is the minimum verbosity level required for this text to be printed
         debug: is the minimum debugging level required for this text to be printed
         text: text to print. Can include format like 'Test {}'.format('here')
        
        If not specified, the minimum verbosity level required is 1, and the minimum debugging level is 0
        """

        vd_text = str(int(verbose) * 10 + int(debug))
        self.outputqueue.put(vd_text + '|' + self.name + '|[' + self.name + '] ' + str(text))

    def process_timestamp(self, timestamp: float) -> str:
        if self.is_human_timestamp is True:
            # human readable time
            d = datetime.fromtimestamp(timestamp)
            timestamp = '{0:04d}/{1:02d}/{2:02d} {3:02d}:{4:02d}:{5:02d}.{6:06d}'.format(d.year, d.month, d.day, d.hour, d.minute, d.second, d.microsecond)
        return str(timestamp)

    def process_flow(self, profileid, twid, flow, timestamp: float):
        """
        Receives a flow and it process it for this profileid and twid so its printed by the logprocess later
        """
        timestamp = self.process_timestamp(timestamp)
        try:
            # Convert the common fields to something that can be interpreted
            uid = next(iter(flow))
            flow_dict = json.loads(flow[uid])
            
            dur = flow_dict['dur']
            stime = flow_dict['ts']
            saddr = flow_dict['saddr']
            sport = flow_dict['sport']
            daddr = flow_dict['daddr']
            # Get data from the dst IP address
            daddr_data = __database__.getIPData(daddr)
            try:
                daddr_country = daddr_data['geocountry']
            except KeyError:
                daddr_country = 'Unknown'
            try:
                daddr_asn = daddr_data['asn']
            except KeyError:
                daddr_asn = 'Unknown'
            try:
                if daddr_data['Malicious']:
                    daddr_malicious = 'Malicious'
                daddr_malicious_info = daddr_data['description']
            except KeyError:
                daddr_malicious = ''
                daddr_malicious_info = ''

            daddr_data_str = ', '.join("{!s}={!r}".format(key,val) for (key,val) in daddr_data.items())

            dport = flow_dict['dport']
            proto = flow_dict['proto']

            # Here is where we see if we know this dport
            dport_name = __database__.get_port_info(str(dport)+'/'+proto)
            state = flow_dict['state']
            pkts = flow_dict['pkts']
            allbytes = flow_dict['allbytes']
            if type(allbytes) != int:
                allbytes = 0
            allbytes_human = 0.0

            # Convert the bytes into human readable
            if int(allbytes) < 1024:
                # In bytes
                allbytes_human = '{:.2f}{}'.format(float(allbytes),'b')
            elif int(allbytes) > 1024 and int(allbytes) < 1048576 :
                # In Kb
                allbytes_human = '{:.2f}{}'.format(float(allbytes) / 1024,'Kb')
            elif int(allbytes) > 1048576 and int(allbytes) < 1073741824:
                # In Mb
                allbytes_human = '{:.2f}{}'.format(float(allbytes) / 1024 / 1024, 'Mb')
            elif int(allbytes) > 1073741824:
                # In Bg
                allbytes_human = '{:.2f}{}'.format(float(allbytes) / 1024 / 1024 / 1024, 'Gb')
            spkts = flow_dict['spkts']
            sbytes = flow_dict['sbytes']
            if type(sbytes) != int:
                sbytes = 0
            appproto = flow_dict['appproto']

            # Check if we have an alternative flow related to this one. Like DNS or HTTP from Zeek
            alt_flow_json = __database__.get_altflow_from_uid(profileid, twid, uid)


            # Now that we have the flow processed. Try to interpret it and create the activity line
            # Record Activity
            activity = ''
            if 'tcp' in proto or 'udp' in proto:
                if dport_name and state.lower() == 'established':
                    # Check if appart from being established the connection sent anything!
                    if allbytes:
                        activity = '- {} asked to {} {}/{}, Sent: {}, Recv: {}, Tot: {} , {}\n'.format(dport_name, daddr, dport, proto, sbytes, allbytes - sbytes, allbytes_human, daddr_data_str)
                    else:
                        activity = '- {} asked to {} {}/{}, Be careful! Established but empty! Sent: {}, Recv: {}, Tot: {}, {}\n'.format(dport_name, daddr, dport, proto, sbytes, allbytes - sbytes, allbytes_human, daddr_data_str)
                # In here we try to capture the situation when only 1 udp packet is sent. Looks like not established, but is actually maybe ok
                elif dport_name and 'notest' in state.lower() and proto == 'udp' and allbytes == sbytes:
                    activity = '- Not answered {} asked to {} {}/{}, Sent: {}, Recv: {}, Tot: {}, {} \n'.format(dport_name, daddr, dport, proto, sbytes, allbytes - sbytes, allbytes_human, daddr_data_str)
                elif dport_name and 'notest' in state.lower():
                    activity = '- NOT Established {} asked to {} {}/{}, Sent: {}, Recv: {}, Tot: {}, {}\n'.format(dport_name, daddr, dport, proto, sbytes, allbytes - sbytes, allbytes_human, daddr_data_str)
                else:
                    # This is not recognized. Do our best
                    activity = '[!] - Not recognized {} flow from {} to {} dport {}/{}, Sent: {}, Recv: {}, Totl: {}, {}\n'.format(state.lower(), saddr, daddr, dport, proto, sbytes, allbytes - sbytes, allbytes_human, daddr_data_str)
                    #activity = '[!!] Not recognized activity on flow {}\n'.format(flow)
            elif 'icmp' in proto:
                if type(sport) == int:
                    # zeek puts the number
                    if sport == 8:
                        dport_name = 'PING echo'
                        activity = '- {} sent to {}, Size: {}, {}\n'.format(dport_name, daddr, allbytes_human, daddr_data_str)
                    # SEARCH FOR ZEEK for 0x0103
                    # dport_name = 'ICMP Host Unreachable'
                    # activity = '- {} sent to {}, Size: {}, Country: {}, ASN Org: {}\n'.format(dport_name, daddr, allbytes_human, daddr_country, daddr_asn)
                    #elif '0x0303' in sport: # SEARCH FOR ZEEK
                    #    dport_name = 'ICMP Port Unreachable'
                    #    activity = '- {} sent to {}, unreachable port is {}, Size: {}, Country: {}, ASN Org: {}\n'.format(dport_name, daddr, int(dport,16), allbytes_human, daddr_country, daddr_asn)
                    elif sport == 11:
                        dport_name = 'ICMP Time Excedded in Transit'
                        activity = '- {} sent to {}, Size: {}, {}\n'.format(dport_name, daddr, allbytes_human, daddr_data_str)
                    elif sport == 3:
                        dport_name = 'ICMP Destination Net Unreachable'
                        activity = '- {} sent to {}, Size: {}, {}\n'.format(dport_name, daddr, allbytes_human, daddr_data_str)
                    else:
                        dport_name = 'ICMP Unknown type'
                        activity = '- {} sent to {}, Type: 0x{}, Size: {}, {}\n'.format(dport_name, daddr, sport, allbytes_human, daddr_data_str)
                elif type(sport) == str:
                    # Argus puts in hex 
                    if '0x0008' in sport:
                        dport_name = 'PING echo'
                        activity = '- {} sent to {}, Size: {}, {}\n'.format(dport_name, daddr, allbytes_human, daddr_data_str)
                    elif '0x0103' in sport:
                        dport_name = 'ICMP Host Unreachable'
                        activity = '- {} sent to {}, Size: {}, {}\n'.format(dport_name, daddr, allbytes_human, daddr_data_str)
                    elif '0x0303' in sport:
                        dport_name = 'ICMP Port Unreachable'
                        activity = '- {} sent to {}, unreachable port is {}, Size: {}, {}\n'.format(dport_name, daddr, int(dport,16), allbytes_human, daddr_data_str)
                    elif '0x000b' in sport:
                        activity = '- {} sent to {}, Size: {}, Country: {}, ASN Org: {}\n'.format(dport_name, daddr, allbytes_human, daddr_country, daddr_asn)
                        activity = '- {} sent to {}, Size: {}, {}\n'.format(dport_name, daddr, allbytes_human, daddr_data_str)
                    elif '0x0003' in sport:
                        dport_name = 'ICMP Destination Net Unreachable'
                        activity = '- {} sent to {}, Size: {}, {}\n'.format(dport_name, daddr, allbytes_human, daddr_data_str)
                    else:
                        dport_name = 'ICMP Unknown type'
                        activity = '- {} sent to {}, Size: {}, {}\n'.format(dport_name, daddr, allbytes_human, daddr_data_str)
            elif 'igmp' in proto:
                dport_name = 'IGMP'
                activity = '- {} sent to {}, Size: {}, {}\n'.format(dport_name, daddr, allbytes_human, daddr_data_str)

            # Store the activity in the DB for this profileid and twid
            if activity:
                __database__.add_timeline_line(profileid, twid, activity, timestamp)
            self.print('Activity of Profileid: {}, TWid {}: {}'.format(profileid, twid, activity), 4, 0)

            #################################
            # Now print the alternative flows
            if alt_flow_json:
                alt_flow = json.loads(alt_flow_json)
                self.print('Received an altflow of type {}: {}'.format(alt_flow['type'], alt_flow), 5,0)
                if 'dns' in alt_flow['type']:
                    activity = '	- Query: {}, Query Class: {}, Type: {}, Response Code: {}, Answers: {}\n'.format(alt_flow['query'], alt_flow['qclass_name'], alt_flow['qtype_name'], alt_flow['rcode_name'], alt_flow['answers'])
                elif alt_flow['type'] == 'http':
                    activity = '	- {} http://{}{} HTTP/{} {}/{}  MIME:{} Sent:{}b, Recv:{}b UA:{} \n'.format(alt_flow['method'], alt_flow['host'], alt_flow['uri'], alt_flow['version'],alt_flow['status_code'], alt_flow['status_msg'], alt_flow['resp_mime_types'], alt_flow['request_body_len'], alt_flow['response_body_len'], alt_flow['user_agent'])
                elif alt_flow['type'] == 'ssl':
                    # {"version":"SSLv3","cipher":"TLS_RSA_WITH_RC4_128_SHA","resumed":false,"established":true,"cert_chain_fuids":["FhGp1L3yZXuURiPqq7"],"client_cert_chain_fuids":[],"subject":"OU=DAHUATECH,O=DAHUA,L=HANGZHOU,ST=ZHEJIANG,C=CN,CN=192.168.1.108","issuer":"O=DahuaTech,L=HangZhou,ST=ZheJiang,C=CN,CN=Product Root CA","validation_status":"unable to get local issuer certificate"}
                    # version":"TLSv12","resumed":false,"established":true,"subject":"CN=*.google.com,O=Google Inc,L=Mountain View,ST=California,C=US","issuer":"CN=Google Internet Authority G2,O=Google Inc,C=US","validation_status":"ok"}
                    if alt_flow['validation_status'] == 'ok':
                        validation = 'Yes'
                    elif not alt_flow['validation_status'] and alt_flow['resumed'] == True:
                        # If there is no validation and it is a resumed ssl. It means that there was a previous connection with the validation data. We can not say Say it
                        validation = '?? (Resumed)'
                    else:
                        # If the validation is not ok and not empty
                        validation = 'No'
                    activity = '	- {}. Issuer: {}. Trust Cert: {}. Subject: {}. Version: {}. Resumed: {} \n'.format(alt_flow['server_name'], alt_flow['issuer'], validation, alt_flow['subject'], alt_flow['version'], alt_flow['resumed'])

                # Store the activity in the DB for this profileid and twid
                if activity:
                    __database__.add_timeline_line(profileid, twid, activity, timestamp)
                self.print('Activity of Profileid: {}, TWid {}: {}'.format(profileid, twid, activity), 4, 0)
            elif not alt_flow_json and ('tcp' in proto or 'udp' in proto) and state.lower() == 'established' and dport_name:
                # We have an established tcp or udp connection that we know the usual name of the port, but we don't know the type of connection!!!

                if (proto == 'udp' and dport == 67) or (proto == 'udp' and dport == 123) or (proto == 'tcp' and dport == 23) or (proto == 'tcp' and dport == 5222):
                    # Some protocols we ignore in this warning because Zeek does not process them
                    # bootps, ntp, telnet, xmpp
                    pass
                elif not allbytes:
                    # If it is established but no bytes were sent, then we will never have an alt_flow, so do not report that is missing.
                    pass
                else:
                    activity = '	[!] Attention. We know this port number, but we couldn\'t identify the protocol. Check UID {}\n'.format(uid)
                    # Store the activity in the DB for this profileid and twid
                    if activity:
                        __database__.add_timeline_line(profileid, twid, activity, timestamp)
                    self.print('Activity of Profileid: {}, TWid {}: {}'.format(profileid, twid, activity), 4, 0)

        except KeyboardInterrupt:
            return True
        except Exception as inst:
            self.print('Problem on process_flow()', 0, 1)
            self.print(str(type(inst)), 0, 1)
            self.print(str(inst.args), 0, 1)
            self.print(str(inst), 0, 1)
            return True

    def run(self):
        try:
            # Main loop function
            time.sleep(10)
            while True:
<<<<<<< HEAD
                message = self.c1.get_message(timeout=self.timeout)
=======
                message = self.c1.get_message(timeout=-1)
>>>>>>> 2c9344e1
                # Check that the message is for you. Probably unnecessary...
                if message['channel'] == 'new_flow' and message['data'] != 1:
                    # Example of printing the number of profiles in the Database every second
                    mdata = message['data']
                    # Convert from json to dict
                    mdata = json.loads(mdata)
                    profileid = mdata['profileid']
                    twid = mdata['twid']
                    # Get flow as a json
                    flow = mdata['flow']
                    timestamp = mdata['stime']
                    # Convert flow to a dict
                    flow = json.loads(flow)
                    # Process the flow
                    self.process_flow(profileid, twid, flow, timestamp)

        except KeyboardInterrupt:
            return True
        except Exception as inst:
            self.print('Problem on the run()', 0, 1)
            self.print(str(type(inst)), 0, 1)
            self.print(str(inst.args), 0, 1)
            self.print(str(inst), 0, 1)
            return True<|MERGE_RESOLUTION|>--- conflicted
+++ resolved
@@ -35,7 +35,6 @@
         self.alerted_malicous_ips_dict = {}
         # Read information how we should print timestamp.
         self.is_human_timestamp = bool(self.read_configuration('modules', 'timeline_human_timestamp'))
-<<<<<<< HEAD
         # Wait a little so we give time to have something to print 
         # Set the timeout based on the platform. This is because the pyredis lib does not have officially recognized the timeout=None as it works in only macos and timeout=-1 as it only works in linux
         if platform.system() == 'Darwin':
@@ -47,9 +46,6 @@
         else:
             #??
             self.timeout = None
-=======
-        # Wait a little so we give time to have something to print
->>>>>>> 2c9344e1
 
     def read_configuration(self, section: str, name: str) -> str:
         """ Read the configuration file for what we need """
@@ -299,11 +295,7 @@
             # Main loop function
             time.sleep(10)
             while True:
-<<<<<<< HEAD
                 message = self.c1.get_message(timeout=self.timeout)
-=======
-                message = self.c1.get_message(timeout=-1)
->>>>>>> 2c9344e1
                 # Check that the message is for you. Probably unnecessary...
                 if message['channel'] == 'new_flow' and message['data'] != 1:
                     # Example of printing the number of profiles in the Database every second
