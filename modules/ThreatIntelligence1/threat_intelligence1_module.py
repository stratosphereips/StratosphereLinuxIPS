--- conflicted
+++ resolved
@@ -60,11 +60,6 @@
         type_detection = ip_state
         detection_info = ip
         type_evidence = 'ThreatIntelligenceBlacklistIP'
-<<<<<<< HEAD
-        threat_level = ip_info.get('threat_level', '')
-        if not threat_level:
-            threat_level = 80
-=======
 
         try:
             threat_level = float(ip_info.get('threat_level', False))
@@ -73,7 +68,6 @@
         except ValueError:
             threat_level =  80
 
->>>>>>> ba36b334
         confidence = 1
         category = 'Anomaly.Traffic'
         dns_resolution = __database__.get_dns_resolution(ip)
