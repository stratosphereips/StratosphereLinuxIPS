# Exporting

Slips supports exporting alerts to other systems using different modules (ExportingAlerts, CESNET sharing etc.) 

For now the supported systems are:

- Slack
- TAXII Servers (STIX format)
- Warden servers
- IDEA JSON format
- Logstash

## Slack
Slips uses the WebHook method to send data to Slack, more info [here](https://api.slack.com/messaging/webhooks).

To export into a slack channel you need to:

1. Create a new application in your slack, see `https://api.slack.com/apps/`
Remember that applications are seen per user, so other users in your Slack will not see this application probably.
2. Activate Incoming Webhooks while creating your app.
3. Create an Incoming Webhook for the channel you want to send the messages too.
4. Go to Slack and copy the channel ID for this channel.
You can do this by going to the channel, then clicking on the channel's name. The ID is in the bottom of the pop-up window.
5. You need to give your app the correct scope. Slips only needs write access to one channel. Do:
5.1 Go to your app in Slack `https://api.slack.com/apps`
5.2 In the navigation menu, choose the OAuth & Permissions feature.
5.3 Scroll down to the Scopes section, and pick channels:read and chat:write from the drop down menu.
5.4 Scroll back to the top of this page and look for the button that says Install App to Workspace (or Reinstall App if you've done this before). Click it.
<<<<<<< HEAD
6. In this same 'OAuth & Permissions' page, copy the 'Bot User OAuth Token'. It should look something like 'xoxb-nnnnnnnnnnnnnnnnnnnnnnnnnnnnnnnnnnnnnnnnnnnn' with a lot of letters.
7. Put the bot OAuth token to the file: ```modules/exporting_alerts/slack_bot_token_secret```
8. You need to add the new app to the channel in Slack. You do this by clicking on the bot's name (is in the messae when you add an integration in the channel), and click 'Add this app to a channel'.
9. Alternatively you can add the bot to the channel by going to the channel and doing ```/invite @bots_name```.
9. Edit the slips.conf file, put `slack` in the export\_to variable, and add the channel's name to which you want to send.
=======
6. You need to add the new app to the channel in Slack. You do this by clicking on the bot's name (is in the message when you add an integration in the channel), and click 'Add this app to a channel'.
7. Add your slack bot token to the path specified by ```slack_api_path``` in slips.conf, 
by default the path is  ```modules/exporting_alerts/slack_bot_token_secret```. the file should contain 
your API key in a single line .
8. Edit the slips.conf file, put `slack` in the export_to variable, and add the channel's name to which you want to send.
>>>>>>> c2a86f69

    [exporting_alerts]
    export_to = [slack]
    slack_channel_name = SlipsAlertsChannel


## STIX

If you want to export alerts to your TAXII server using STIX format, change ```export_to``` variable to export to STIX, and Slips will automatically generate a 
```STIX_data.json``` containing all alerts it detects.


    [ExportingAlerts]
    export_to = [stix]


You can add your TAXII server details in the following variables:

```TAXII_server```: link to your TAXII server

```port```: port to be used

```use_https```: use https or not.

```discovery_path``` and ```inbox_path``` should contain URIs not full urls. For example:

```python
discovery_path = /services/discovery-a
inbox_path = /services/inbox-a
```

```collection_name```: the collection on the server you want to push your STIX data to.

```push_delay```: the time to wait before pushing STIX data to server (in seconds). It is used when slips is running non-stop (e.g with -i )

```taxii_username```: TAXII server user credentials

```taxii_password```: TAXII server user password

```jwt_auth_url```: auth url if JWT based authentication is used.

If running on a file not an interface, Slips will export to server after analysis is done. 

More details on how to [export to slack or TAXII server here](https://stratospherelinuxips.readthedocs.io/en/develop/architecture.html)

## JSON format


By default Slips logs all alerts to ```output/alerts.json``` in [CESNET's IDEA0 format](https://idea.cesnet.cz/en/index) which is also a JSON format.

## CESNET Sharing  
  
Slips supports exporting alerts to warden servers, as well as importing alerts.  
  
To enable the exporting, set ```receive_alerts``` to ```yes``` in slips.conf  
  
The default configuration file path in specified in the ```configuration_file``` variable in ```slips.conf```  
  
The default path is ```modules/CESNET/warden.conf```  
  
The format of ```warden.conf``` should be the following:  

  ```
 { "url": "https://example.com/warden3", 
   "certfile": "cert.pem", 
   "keyfile": "key.pem", 
   "cafile": "/etc/ssl/certs/DigiCert_Assured_ID_Root_CA.pem", 
   "timeout": 600, 
   "errlog": {"file": "/var/log/warden.err", "level": "debug"}, 
   "filelog": {"file": "/var/log/warden.log", "level": "warning"}, 
   "name": "com.example.warden.test" }  
```
To get your key and the certificate, you need to run ```warden_apply.sh``` with you registered client_name and password. [Full instructions here](https://warden.cesnet.cz/en/index)
  
The ```name``` key is your registered warden node name.   
  
All evidence causing an alert are exported to warden server once an alert is generated. See the [difference between alerts and evidence](https://stratospherelinuxips.readthedocs.io/en/develop/architecture.html)) in Slips architecture section.
  
You can change how often you get alerts (import) from warden server  
  
By default Slips imports alerts every 1 day, you can change this by changing the ```receive_delay``` value in ```slips.conf```

Slips logs all alerts to ```output/alerts.json``` in [CESNET's IDEA0 format](https://idea.cesnet.cz/en/index) by default.

Refer to the [Detection modules section of the docs](https://stratospherelinuxips.readthedocs.io/en/develop/detection_modules.html#cesnet-sharing-module) for detailed instructions on how CESNET importing.


## Logstash

Slips has logstash.conf file that exports our alerts.json to a given output file,
you can change the output to your preference (for example: elastic search, stdout, etc.)

## Text logs

By default, the output of Slips is stored in the ```output/``` directory in two files: 


1. alert.json in IDEA0 format
2. alerts.log human readable text format<|MERGE_RESOLUTION|>--- conflicted
+++ resolved
@@ -26,19 +26,11 @@
 5.2 In the navigation menu, choose the OAuth & Permissions feature.
 5.3 Scroll down to the Scopes section, and pick channels:read and chat:write from the drop down menu.
 5.4 Scroll back to the top of this page and look for the button that says Install App to Workspace (or Reinstall App if you've done this before). Click it.
-<<<<<<< HEAD
 6. In this same 'OAuth & Permissions' page, copy the 'Bot User OAuth Token'. It should look something like 'xoxb-nnnnnnnnnnnnnnnnnnnnnnnnnnnnnnnnnnnnnnnnnnnn' with a lot of letters.
 7. Put the bot OAuth token to the file: ```modules/exporting_alerts/slack_bot_token_secret```
 8. You need to add the new app to the channel in Slack. You do this by clicking on the bot's name (is in the messae when you add an integration in the channel), and click 'Add this app to a channel'.
 9. Alternatively you can add the bot to the channel by going to the channel and doing ```/invite @bots_name```.
 9. Edit the slips.conf file, put `slack` in the export\_to variable, and add the channel's name to which you want to send.
-=======
-6. You need to add the new app to the channel in Slack. You do this by clicking on the bot's name (is in the message when you add an integration in the channel), and click 'Add this app to a channel'.
-7. Add your slack bot token to the path specified by ```slack_api_path``` in slips.conf, 
-by default the path is  ```modules/exporting_alerts/slack_bot_token_secret```. the file should contain 
-your API key in a single line .
-8. Edit the slips.conf file, put `slack` in the export_to variable, and add the channel's name to which you want to send.
->>>>>>> c2a86f69
 
     [exporting_alerts]
     export_to = [slack]
