# Installation

There are two ways to install and run Slips: inside a Docker or in your own computer. We suggest to install and to run Slips inside a Docker since all dependencies are already installed in there. However, current version of docker with Slips does not allow to capture the traffic from the computer's interface. We will describe both ways of installation anyway.



## Table of Contents

* [Docker](https://stratospherelinuxips.readthedocs.io/en/develop/installation.html#slips-in-docker)
  * Dockerhub (recommended)
    * [Linux and windows hosts](https://stratospherelinuxips.readthedocs.io/en/develop/installation.html#linux-and-windows-hosts)
    * [MacOS hosts](https://stratospherelinuxips.readthedocs.io/en/develop/installation.html#macos-hosts)
    * [Light Slips Image](#minimal-slips-docker-image)
  * [Docker-compose](https://stratospherelinuxips.readthedocs.io/en/develop/installation.html#running-slips-using-docker-compose)
  * [Dockerfile](https://stratospherelinuxips.readthedocs.io/en/develop/installation.html#building-slips-from-the-dockerfile)
* Native
  * [Using install.sh](https://stratospherelinuxips.readthedocs.io/en/develop/installation.html#install-slips-using-shell-script)
  * [Manually](https://stratospherelinuxips.readthedocs.io/en/develop/installation.html#installing-slips-manually)
* [on RPI (Beta)](https://stratospherelinuxips.readthedocs.io/en/develop/installation.html#installing-slips-on-a-raspberry-pi)



## Requirements

- Python 3.10.12
- 5 GBs of disk space (for the docker image)
- at least 4 GBs of RAM

## Slips in Docker

Slips can be run inside a Docker. Either using our docker image with from DockerHub (recommended)
or building Slips image from the Dockerfile for more advanced users.

In both cases, you need to have the Docker platform installed in your computer.
For instructions how to install Docker check https://docs.docker.com/get-docker/.

The recommended way of using slips would be to
* Run Slips from Dockerhub

For more advanced users, you can:
* [Run Slips using docker compose](#Running-Slips-using-docker-compose)
* [Build Slips using the dockerfile](#Running-Slips-using-the-dockerfile)


### Running Slips from DockerHub

#### Linux And Windows Hosts

###### Analyse your own traffic
    docker run --rm -it -p 55000:55000 --cpu-shares "700" --memory="8g" --memory-swap="8g" --net=host --cap-add=NET_ADMIN -v $(pwd)/output:/StratosphereLinuxIPS/output -v $(pwd)/dataset:/StratosphereLinuxIPS/dataset --name slips stratosphereips/slips:latest /StratosphereLinuxIPS/slips.py -i eno1

Please change the name of the interface for your own.
Check the alerts slips generated

      tail -f output/eno1*/alerts.log


#### MacOS Hosts

###### Analyse your own traffic
    docker run --platform linux/amd64 --rm -it -p 55000:55000 --cpu-shares "700" --memory="8g" --memory-swap="8g" --net=host --cap-add=NET_ADMIN -v $(pwd)/output:/StratosphereLinuxIPS/output -v $(pwd)/dataset:/StratosphereLinuxIPS/dataset --name slips stratosphereips/slips:latest /StratosphereLinuxIPS/slips.py -i eno1

Please change the name of the interface to your own.
Check the alerts slips generated

      tail -f output/eno1*/alerts.log

---

To analyze your own files using slips, you can mount it to your docker using -v

	mkdir ~/dataset
	cp <some-place>/myfile.pcap ~/dataset
	docker run -it --rm --net=host -v ~/dataset:/StratosphereLinuxIPS/dataset stratosphereips/slips:latest
	./slips.py -f dataset/myfile.pcap


#### Minimal Slips Docker Image
In addition to the full stratosphereips/slips:latest image, there is now a minimal Docker image available: using `docker pull stratosphereips/slips_light:latest`. This image excludes the following modules to reduce size and resource usage:

* rnn_cc_detection/
* timeline/
* kalipso/
* p2ptrust/
* flowmldetection/
* cyst/
* cesnet/
* exporting_alerts/
* riskiq/
* template/
* blocking/
* virustotal/

Additionally, several directories and files have been removed from this minimal image, including:
dataset/, docs/, tests/

Slips' two GUIs, kalipso and the web interface, aren't available in this image. The only way to check the slips output there is by going through the generated logs.

The stratosphereips/slips_light:latest image is recommended for users who do not require these specific modules and want a more lightweight deployment.


### Update slips image

	docker pull stratosphereips/slips:latest


### Run Slips sharing files between the host and the container

The following instructions will guide you on how to run a Slips docker container with file sharing between the host and the container.

```bash
    # create a directory to load pcaps in your host computer
    mkdir ~/dataset

    # copy the pcap to analyze to the newly created folder
    cp <some-place>/myfile.pcap ~/dataset

    # create a new Slips container mapping the folder in the host to a folder in the container
    docker run -it --rm --net=host --name slips -v $(pwd)/dataset:/StratosphereLinuxIPS/dataset stratosphereips/slips:latest

    # run Slips on the pcap file mapped to the container
    ./slips.py -f dataset/myfile.pcap
```

### Run Slips with access to block traffic on the host network

In Linux OS, the Slips can be used to analyze and **block** network traffic on the host network interface. To allow the container to see the host interface traffic and block malicious connections, it needs to run with the option `--cap-add=NET_ADMIN`. This option enables the container to interact with the network stack of the host computer. To block malicious behavior, run Slips with the parameter `-p`.

Change eno1 in the command below to your own interface

```bash
    # run a new Slips container with the option to interact with the network stack of the host
    docker run -it --rm --net=host --cap-add=NET_ADMIN --name slips stratosphereips/slips:latest

    # run Slips on the host interface `eno1` with active blocking `-p`
    ./slips.py -i eno1 -p
```

---

### Running Slips using docker compose


Change enp1s0 to your current interface in docker/docker-compose.yml and start slips using

    docker compose -f docker/docker-compose.yml up

Now everything inside your host's ```config``` and ```dataset``` directories is
mounted to ```/StratosphereLinuxIPS/config/``` and ```/StratosphereLinuxIPS/dataset/``` in Slips docker.

To run slips on a pcap instead of your interface you can do the following:

1. put the pcap in the ```dataset/``` dir in your host
2. change the entrypoint in the docker compose file to
    ["python3","/StratosphereLinuxIPS/slips.py","-f","dataset/<pcapname>.pcap"]
3. restart slips using ```docker compose -f docker/docker-compose.yml up```


#### Limitations

The main limitation of running Slips in a Docker is that every time the container stops,
all files inside the container are deleted, including the Redis database of cached data,
and you lose all your Threat Intelligence (TI) data and previous detections.
Next time you run Slips, it will start making detections without all the TI data until downloading the data again.
The only solution is to keep the container up between scans.


---

### Building Slips from the Dockerfile

Before building the docker locally from the Dockerfile, first you should clone Slips repo or download the code directly:

	git clone https://github.com/stratosphereips/StratosphereLinuxIPS.git

**NOTE**: you have to be in the main Slips directory to build this.

If you cloned Slips in '~/StratosphereLinuxIPS', then you can build the Docker image with:

	cd ~/StratosphereLinuxIPS
	docker build --no-cache -t slips -f docker/Dockerfile .
	docker run -it --rm --net=host slips
	./slips.py -c config/slips.yaml -f dataset/test3-mixed.binetflow

If you don't have Internet connection from inside your Docker image while building, you may have another set of networks
defined in your Docker. For that try:

	docker build --network=host --no-cache -t slips -f docker/Dockerfile .

You can also put your own files in the /dataset/ folder and analyze them with Slips:

	cp some-pcap-file.pcap ~/StratosphereLinuxIPS/dataset
	docker run -it --rm --net=host -v ~/StratosphereLinuxIPS/dataset/:/StratosphereLinuxIPS/dataset slips
	./slips.py -f dataset/some-pcap-file.pcap


Note that some GPUs don't support tensorflow in docker which may cause "Illegal instruction" errors when running slips.
You can read more about it [here](https://stratospherelinuxips.readthedocs.io/en/develop/FAQ.html#getting-illegal-instruction-error-when-running-slips)

---



## Installing Slips natively

Slips is dependent on three major elements:

Python 3.10.12
Zeek
Redis database 7.0.4

To install these elements we will use APT package manager. After that, we will install python packages required for Slips to run and its modules to work. Also, Slips' interface Kalipso depend on Node.JS and several npm packages.




**Instructions to download everything for Slips are below.**
<br>

### Install Slips using shell script
You can install it using install.sh

	sudo chmod +x install.sh
	sudo ./install.sh


### Installing Slips manually
#### Installing Python, Redis, NodeJs, and required python and npm libraries.

Update the repository of packages so you see the latest versions:

	apt-get update

Install the required packages (-y to install without asking for approval):

    apt-get -y install tshark iproute2 python3.10.12 python3-tzlocal net-tools python3-dev build-essential python3-certifi curl git gnupg ca-certificates redis wget python3-minimal python3-redis python3-pip python3-watchdog nodejs redis-server npm lsof file iptables nfdump zeek whois yara
    apt install -y --no-install-recommends nodejs

Even though we just installed pip3, the package installer for Python (3.10.12), we need to upgrade it to its latest version:

	python3 -m pip install --upgrade pip

Now that pip3 is upgraded, we can proceed to install all required packages via pip3 python packet manager:

	sudo pip3 install -r install/requirements.txt

_Note: for those using a different base image, you need to also install tensorflow==2.16.1r via pip3._


As we mentioned before, the GUI of Slips known as Kalipso relies on NodeJs v19. Make sure to use NodeJs greater than version 12. For Kalipso to work, we will install the following npm packages:

    curl -fsSL https://deb.nodesource.com/setup_21.x |  sudo -E bash - && sudo apt install -y --no-install-recommends nodejs
    cd modules/kalipso && npm install

####  Installing Zeek

The last requirement to run Slips is Zeek. Zeek is not directly available on Ubuntu or Debian. To install it, we will first add the repository source to our apt package manager source list.
The following two commands are for Ubuntu, check the repositories for the correct version if you are using a different OS:

	echo 'deb http://download.opensuse.org/repositories/security:/zeek/xUbuntu_18.04/ /' | tee /etc/apt/sources.list.d/security:zeek.list

We will download and store the gpg signature from the package for apt to read:

	curl -fsSL http://download.opensuse.org/repositories/security:/zeek/xUbuntu_18.04/Release.key | gpg --dearmor | tee /etc/apt/trusted.gpg.d/security_zeek.gpg > /dev/null

Finally, we will update the package manager repositories and install zeek

	apt-get update
	apt-get -y install zeek

To make sure that zeek can be found in the system we will add its link to a known path:

	ln -s /opt/zeek/bin/zeek /usr/local/bin

#### Running Slips for the First Time


Be aware that the first time you run Slips it will start updating
all the databases and threat intelligence files in the background.
However, it will give you as many detections as possible _while_ updating.
You may have more detections if you rerun Slips after the updates.
Slips behaves like this, so you don't have to wait for the updates to
finish to have some detections. however, you can change that in the config file by setting ```wait_for_TI_to_finish``` to yes.


Depending on the remote sites, downloading and updating the DB may take up to 4 minutes.
Slips stores this information in a cache Redis database,
which is kept in memory when Slips stops. Next time Slips runs, it will read from this database.
The information in the DB is updated periodically according to the configuration file (usually one day).

You can check if the DB is running this by looking at your processes:

```
    ps afx | grep redis
    9078 ?        Ssl    1:25 redis-server *:6379
```

You can kill this redis database by running:

```
    ./slips.py -k
    Choose which one to kill [0,1,2 etc..]
    [0] Close all servers
    [1] conn.log - port 6379
```
then choosing 1.



## Installing Slips on a Raspberry PI

The recommended way to install Slips on the RPI is using docker.

If you're using the 64-bit (arm64) version of the RPI,
follow the official docker [installation instructions for Debian](https://docs.docker.com/engine/install/debian/).

Slips now supports a native linux/arm64 docker image, you can pull it using

    docker pull stratosphereips/slips:latest

To enable P2P, make sure of the following:
* You run Slips docker with --net=host
* You don't have redis running on the host and occupying Redis' default IP/Port 127.0.0.1:6379.

<<<<<<< HEAD

=======
>>>>>>> 8aa5f903
### Protect your local network with Slips on the RPI

By installing Slips on your RPI and using it as an access point,
you can extend its protection to your other connected devices.

Once Slips detects a malicious device, it will block all traffic to and from it using iptables.
Meaning it wil kick out the malicious device from the AP.

![](images/immune/rpi_as_an_acces_point.jpeg)


1. Connect your RPI to your router using an ethernet cable
2. Run your RPI as an access point using [create_ap](https://github.com/oblique/create_ap)

<<<<<<< HEAD
`sudo create_ap wlan0 eth0 alyas_rpi mysecurepassword`

where `wlan0` is the wifi interface of your RPI and `eth0` is the ethernet interface.
=======
`sudo create_ap wlan0 eth0 rpi_wifi mysecurepassword -c 40`

where `wlan0` is the wifi interface of your RPI, `eth0` is the ethernet interface and `-c 40` is the channel of the access point.

We chose channel 40 because it is a 5GHz channel, which is faster and less crowded than the 2.4GHz channels.

Note: Please make sure your RPI model supports 5GHz channels. If not, you can use `-c 1` for 2.4GHz.
>>>>>>> 8aa5f903

3. Run Slips in the RPI using the command below to listen to the traffic from the access point.

```bash
./slips.py -i wlan0
```

4. (Optional) If you want to block malicious devices, run Slips with the `-p` parameter. Using this parameter will
block all traffic to and from the malicious device when slips sets an alert.

```bash
./slips.py -i wlan0 -p
<<<<<<< HEAD
```
=======
```

Now connect your devices to the rpi_wifi with "mysecurepassword" as the password, and enjoy the protection of Slips.
>>>>>>> 8aa5f903
<|MERGE_RESOLUTION|>--- conflicted
+++ resolved
@@ -322,10 +322,6 @@
 * You run Slips docker with --net=host
 * You don't have redis running on the host and occupying Redis' default IP/Port 127.0.0.1:6379.
 
-<<<<<<< HEAD
-
-=======
->>>>>>> 8aa5f903
 ### Protect your local network with Slips on the RPI
 
 By installing Slips on your RPI and using it as an access point,
@@ -340,11 +336,6 @@
 1. Connect your RPI to your router using an ethernet cable
 2. Run your RPI as an access point using [create_ap](https://github.com/oblique/create_ap)
 
-<<<<<<< HEAD
-`sudo create_ap wlan0 eth0 alyas_rpi mysecurepassword`
-
-where `wlan0` is the wifi interface of your RPI and `eth0` is the ethernet interface.
-=======
 `sudo create_ap wlan0 eth0 rpi_wifi mysecurepassword -c 40`
 
 where `wlan0` is the wifi interface of your RPI, `eth0` is the ethernet interface and `-c 40` is the channel of the access point.
@@ -352,7 +343,6 @@
 We chose channel 40 because it is a 5GHz channel, which is faster and less crowded than the 2.4GHz channels.
 
 Note: Please make sure your RPI model supports 5GHz channels. If not, you can use `-c 1` for 2.4GHz.
->>>>>>> 8aa5f903
 
 3. Run Slips in the RPI using the command below to listen to the traffic from the access point.
 
@@ -365,10 +355,6 @@
 
 ```bash
 ./slips.py -i wlan0 -p
-<<<<<<< HEAD
-```
-=======
-```
-
-Now connect your devices to the rpi_wifi with "mysecurepassword" as the password, and enjoy the protection of Slips.
->>>>>>> 8aa5f903
+```
+
+Now connect your devices to the rpi_wifi with "mysecurepassword" as the password, and enjoy the protection of Slips.