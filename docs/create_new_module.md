# How to Create a New Slips Module



## What is SLIPS and why are modules useful
Slips is a machine learning-based intrusion prevention system for Linux and MacOS, developed at the Stratosphere Laboratories from the Czech Technical University in Prague. Slips reads network traffic flows from several sources, applies multiple detections (including machine learning detections) and detects infected computers and attackers in the network. It is easy to extend the functionality of Slips by writing a new module. This blog shows how to create a new module for Slips from scratch.

## Goal of this Blog
This blog creates an example module to detect when any private IP address communicates with another private IP address. What we want is to know if, for example, the IP 192.168.4.2, is communicating with the IP 192.168.4.87. This simple idea, but still useful, is going to be the purpose of our module. Also, it will generate an alert for Slips to consider this situation. Our module will be called 'local_connection_detector'.

### High-level View of how a Module Works
Structure of the module.. run(), the idea of while True...

<<<<<<< HEAD
First, We copy the template module into a new dir called ```scan_detector``` and change the name of the .py file to ```scan_detector.py```
=======
>>>>>>> b6e6faa4

## Developing a Module
When Slips runs, it automatically loads all the modules inside the ```modules/``` directory. Therefore, our new module should be placed there. Slips has a template module directory that we are going to copy and then modify for our purposes.

```bash
cp -a modules/template modules/local_connection_detector
```    

### Changing the Name of the Module
Change the python file name

```bash
asdf
```

Change the name inside the py. Find the lines with the name and description in the class 'Module' and change them:

```python
name = 'flowmldetection'
description = (
    'Train or test a Machine Learning model to detect malicious flows'
    )
authors = ['Your name']
```

At the end you should have a structure like this:
```
modules/
├─ scan_detector/
│  ├─ __init__.py
│  ├─ scan_detector.py
```

The __init__.py is to make sure the module is treated as a python package, don't delete it


### Explain the channel you have to register and what it does
You don't have to modify the code here, but see that...
```python
self.c1 = __database__.subscribe('new_flow')
```

```python
message = self.c1.get_message(timeout=self.timeout)
```

The line xxxxx checks that the channel you subscribe received the data correctly so you can access it.
```python
if message and message['channel'] == 'new_flow':
```

- extract the src ip
- extract the dst ip
- check if any are private, import ipaddress, and do ip = ipaddress.ipv4..., is_local()
- If it is true, generate evidence for slips


### Testing of the Module
The module is now ready to be uses. You can copy/paste the complete code that is on /ref{complete-core}

```python
./slips.py -c sdfasfasfdasfd -f dataset/test3.binetflow -o output....
```
And you should see in ./output/slips.log something and in ./output/alerts.log your alert

```bash
example output of alert.log
```


### Conclusion
-  links
- The names and descriptions of the modules are printed when slips is starting along with the module's PID.
- what is the self.print function

## Complete Code
have the whole asdfasf.py code for copy/paste.

```python

asf
asf
asf
as
fsa
dfas
df
asfa
sf
asf
asd
fas

```


## Line by Line Explanation of the Module

Let's look at what each line does:

```python
self.outputqueue = outputqueue
```

the outputqueue is used whenever the module wants to print something,
each module has it's own print() function that uses this queue.

So in order to print you simply write

    self.print("some text", 1, 0)

and the text will be sent to the outputqueue to process, log, and print to the terminal.

---

```python
self.config = config
```

This line is necessary if you need to read the ```slips.conf ``` configuration file for your own configurations

        __database__.start(self.config, redis_port)

This line starts the redis database, Slips mainly depends on redis Pub/Sub system for modules communications, 
so if you need to listen on a specific channel after starting the db you can add the following line to __init__()




        self.timeout = 0.0000001

Is used for listening on the redis channel, if your module will be using 1 channel, timeout=0 will work fine, but in order to 
listen on more than 1 channel, you need to set a timeout so that the module won't be stck listening on the same channel forever.


Now here's the run() function, this is the main function of each module, it's the one that gets executed when the module starts.

All the code in this function should be run in a loop or else the module will finish execution and terminate.



utils.drop_root_privs()

the above line is responsible for dropping root priveledges, so if slips starts with sudo and the module doesn't need the sudo permissions, we drop them.




    message = self.c1.get_message(timeout=self.timeout)

The above line listen on the c1 channel ('new ip') that we subscribed to earlier.

The messages recieved in the channel can either be stop_process or a message with data

        if message and message['data'] == 'stop_process':

The ```stop_message ``` is sent from the main slips.py to tell the module
that slips is stopping and the module should finish all the processing it's doing and shutdown.

So, for example if you're training a ML model in your module, and you want to save it before the module stops, 

You should place the save_model() function right above the following line, or inside the function

    self.shutdown_gracefully()

inside shutdown_gracefully() we have the following line

    __database__.publish('finished_modules', self.name)

This is the module, responding to the stop_message, telling slips.py that it successfully finished processing and
is terminating.<|MERGE_RESOLUTION|>--- conflicted
+++ resolved
@@ -11,10 +11,6 @@
 ### High-level View of how a Module Works
 Structure of the module.. run(), the idea of while True...
 
-<<<<<<< HEAD
-First, We copy the template module into a new dir called ```scan_detector``` and change the name of the .py file to ```scan_detector.py```
-=======
->>>>>>> b6e6faa4
 
 ## Developing a Module
 When Slips runs, it automatically loads all the modules inside the ```modules/``` directory. Therefore, our new module should be placed there. Slips has a template module directory that we are going to copy and then modify for our purposes.
