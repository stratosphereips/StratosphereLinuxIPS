--- conflicted
+++ resolved
@@ -12,15 +12,9 @@
      continue
     fi
 
-<<<<<<< HEAD
     # set space as delimiter
     IFS=','
     read -ra splitted_line <<< "$line"   # line is read into an array as tokens separated by space
-=======
-    # set , as delimiter
-    IFS=','
-    read -ra splitted_line <<< "$line"   # line is read into an array as tokens separated by ,
->>>>>>> bda0d72e
 
     # add the used file to open_redis_servers array
     open_redis_servers[${#open_redis_servers[@]}]=${splitted_line[1]}
