--- conflicted
+++ resolved
@@ -9,11 +9,7 @@
 import redis
 import os
 
-<<<<<<< HEAD
-version = '0.6.0rc1'
-=======
 version = '0.6.1'
->>>>>>> 2098777a
 
 def read_configuration(config, section, name):
     """ Read the configuration file for what slips.py needs. Other processes also access the configuration """
@@ -22,6 +18,7 @@
     except (configparser.NoOptionError, configparser.NoSectionError, NameError):
         # There is a conf, but there is no option, or no section or no configuration file specified
         return False
+
 
 def test_redis_database(redis_host='localhost', redis_port=6379) -> str:
     server_redis_version = None
@@ -33,42 +30,12 @@
         print('[DB] Error: Is redis database running? You can run it as: "redis-server --daemonize yes"')
     return server_redis_version
 
-def test_zeek() -> bool:
-    """
-    Test if we can run zeek (bro).
-    """
-    command = "bro --version 2>&1 > /dev/null"
-    ret = os.system(command)
-    if ret != 0:
-        print("[main] Error: Zeek (Bro) was not found. Did you set the path?")
-        return False
-    return True
-
-def terminate_slips():
-    """
-    Do all necessary stuff to stop process any clear any files.
-    """
-    # Say something about why we ended.
-    sys.exit(-1)
-
-
-def test_redis_database(redis_host='localhost', redis_port=6379) -> str:
-    server_redis_version = None
-    try:
-        r = redis.StrictRedis(host=redis_host, port=redis_port, db=0, charset="utf-8",
-                                   decode_responses=True)
-        server_redis_version = r.execute_command('INFO')['redis_version']
-    except redis.exceptions.ConnectionError:
-        print('[DB] Error: Is redis database running? You can run it as: "redis-server --daemonize yes"')
-    return server_redis_version
-
-
 
 def test_program(command: str) -> bool:
     """
     Test if we can run some program (e.g.: zeek, nfdump).
     """
-    command = command + " 2>&1 > /dev/null &"
+    command = command + " 2>&1 > /dev/null"
     ret = os.system(command)
     if ret != 0:
         print("[main] Error: The command: " + command + " was not found. Did you set the path?")
@@ -92,12 +59,7 @@
 
     # Parse the parameters
     parser = argparse.ArgumentParser()
-<<<<<<< HEAD
-    parser.add_argument('-a', '--amount', help='Minimum amount of flows that should be in a tuple to be printed.', action='store', required=False, type=int, default=-1)
     parser.add_argument('-c', '--config', help='Path to the slips config file.', action='store', required=False)
-=======
-    parser.add_argument('-c', '--config', help='Path to the slips config file.', action='store', required=False) 
->>>>>>> 2098777a
     parser.add_argument('-v', '--verbose', help='Amount of verbosity. This shows more info about the results.', action='store', required=False, type=int)
     parser.add_argument('-e', '--debug', help='Amount of debugging. This shows inner information about the program.', action='store', required=False, type=int)
     parser.add_argument('-w', '--width', help='Width of the time window used. In seconds.', action='store', required=False, type=int)
@@ -123,7 +85,6 @@
 
     # check if redis server running
     server_redis_version = test_redis_database()
-<<<<<<< HEAD
     if server_redis_version is None:
         terminate_slips()
 
@@ -140,20 +101,6 @@
             # If we do not have access to nfdump and we want to use it, kill it.
             terminate_slips()
 
-=======
-    if not server_redis_version:
-        self.print('[!] Redis is not running.')
-        terminate_slips()
-
-    # If we need zeek (bro), test if we can run it.
-    if args.pcapfile or args.interface:
-        visible_zeek = test_zeek()
-        if not visible_zeek:
-            self.print('[!] Zeek could not be found on this system.')
-            # If we do not have access to zeek and we want to use it, kill it.
-            terminate_slips()
-
->>>>>>> 2098777a
     """
     Import modules here because if user wants to run "./slips.py --help" it should never throw error. 
     """
@@ -205,6 +152,9 @@
     elif args.filepath:
         input_information = args.filepath
         input_type = 'file'
+    elif args.nfdump:
+        input_information = args.nfdump
+        input_type = 'nfdump'
     else:
         print('You need to define an input source.')
         sys.exit(-1)
@@ -213,16 +163,10 @@
 
     ##########################
     # Creation of the threads
-<<<<<<< HEAD
-    ##
-    # Output thread
-    # Create the queue for the output thread first. Later the output process is created after we defined which type of output we have
-=======
     ##########################
 
     # Output thread. This thread should be created first because it handles the output of the rest of the threads.
-    # Create the queue 
->>>>>>> 2098777a
+    # Create the queue
     outputProcessQueue = Queue()
     # Create the output thread and start it
     outputProcessThread = OutputProcess(outputProcessQueue, args.verbose, args.debug, config)
@@ -234,25 +178,13 @@
 
     # Start each module in the folder modules
     outputProcessQueue.put('01|main|[main] Starting modules')
+    to_ignore = read_configuration(config, 'modules', 'disable')
     for module_name in __modules__:
-        to_ignore = read_configuration(config, 'modules', 'disable')
         if not module_name in to_ignore:
             module_class = __modules__[module_name]['obj']
             ModuleProcess = module_class(outputProcessQueue, config)
             ModuleProcess.start()
             outputProcessQueue.put('20|main|\t[main] Starting the module {} ({}) [PID {}]'.format(module_name, __modules__[module_name]['description'], ModuleProcess.pid))
-
-
-    # Start each module in the folder modules
-    outputProcessQueue.put('01|main|[main] Starting modules')
-    to_ignore = read_configuration(config, 'modules', 'disable')
-    for module_name in __modules__:
-        if not module_name in to_ignore:
-            module_class = __modules__[module_name]['obj']
-            outputProcessQueue.put('01|main|\t[main] Starting the module {} ({})'.format(module_name, __modules__[ module_name]['description'],))
-            ModuleProcess = module_class(outputProcessQueue, config)
-            ModuleProcess.start()
-
 
     # Get the type of output from the parameters
     # Several combinations of outputs should be able to be used
@@ -273,7 +205,6 @@
             outputProcessQueue.put('20|main|Started logsfiles thread [PID {}]'.format(logsProcessThread.pid))
         # If args.nologfiles is False, then we don't want log files, independently of what the conf says.
 
-
     # Evidence thread
     # Create the queue for the evidence thread
     evidenceProcessQueue = Queue()
@@ -289,38 +220,13 @@
     # Create the profile thread and start it
     profilerProcessThread = ProfilerProcess(profilerProcessQueue, outputProcessQueue, config, args.width)
     profilerProcessThread.start()
-<<<<<<< HEAD
-    outputProcessQueue.put('30|main|Started profiler thread [PID {}]'.format(profilerProcessThread.pid))
-
-
-    # Check the type of input
-    if args.interface:
-        input_information = args.interface
-        input_type = 'interface'
-    elif args.pcapfile:
-        input_information = args.pcapfile
-        input_type = 'pcap'
-    elif args.filepath:
-        input_information = args.filepath
-        input_type = 'file'
-    elif args.nfdump:
-        input_information = args.nfdump
-        input_type = 'nfdump'
-
-=======
     outputProcessQueue.put('20|main|Started profiler thread [PID {}]'.format(profilerProcessThread.pid))
->>>>>>> 2098777a
 
     # Input process
     # Create the input process and start it
     inputProcess = InputProcess(outputProcessQueue, profilerProcessQueue, input_type, input_information, config, args.pcapfilter)
     inputProcess.start()
-<<<<<<< HEAD
-    outputProcessQueue.put('30|main|Started input thread [PID {}]'.format(inputProcess.pid))
-
-=======
     outputProcessQueue.put('20|main|Started input thread [PID {}]'.format(inputProcess.pid))
->>>>>>> 2098777a
 
     profilerProcessQueue.close()
     outputProcessQueue.close()