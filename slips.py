#!/usr/bin/env python3
# Stratosphere Linux IPS. A machine-learning Intrusion Detection System
# Copyright (C) 2021 Sebastian Garcia

# This program is free software; you can redistribute it and/or
# modify it under the terms of the GNU General Public License
# as published by the Free Software Foundation; either version 2
# of the License, or (at your option) any later version.

# This program is distributed in the hope that it will be useful,
# but WITHOUT ANY WARRANTY; without even the implied warranty of
# MERCHANTABILITY or FITNESS FOR A PARTICULAR PURPOSE.  See the
# GNU General Public License for more details.

# You should have received a copy of the GNU General Public License
# along with this program; if not, write to the Free Software
# Foundation, Inc., 51 Franklin Street, Fifth Floor, Boston, MA  02110-1301, USA.
# Contact: eldraco@gmail.com, sebastian.garcia@agents.fel.cvut.cz, stratosphere@aic.fel.cvut.cz

import configparser
import signal
import sys
import redis
import os
import time
import shutil
from datetime import datetime
import socket
import warnings
from modules.update_manager.update_file_manager import UpdateFileManager
import json
import pkgutil
import inspect
import modules
import importlib
from slips_files.common.abstracts import Module
from slips_files.common.argparse import ArgumentParser
from slips_files.common.slips_utils import utils
import errno
import subprocess
import re
from collections import OrderedDict
from distutils.dir_util import copy_tree
from slips_files.core.database import __database__
import asyncio
from signal import SIGTERM
import multiprocessing

version = '0.9.0'

# Ignore warnings on CPU from tensorflow
os.environ['TF_CPP_MIN_LOG_LEVEL'] = '2'
# Ignore warnings in general
warnings.filterwarnings('ignore')
#---------------------


class Daemon():
    description = 'This module runs when slips is in daemonized mode'

    def __init__(self, slips):
        # to use read_configurations defined in Main
        self.slips = slips
        self.read_configuration()
        # Get the pid from pidfile
        try:
<<<<<<< HEAD
            with open(self.pidfile,'r') as pidfile:
                self.pid = int(pidfile.read().strip())
        except IOError:
            self.pid = None
=======
            # "level specifies whether to use absolute or relative imports. The default is -1 which
            # indicates both absolute and relative imports will be attempted. 0 means only perform 
            # absolute imports. Positive values for level indicate the number of parent 
            # directories to search relative to the directory of the module calling __import__()."
            module = importlib.import_module(module_name)
        except ImportError as e:
            print("Something wrong happened while importing the module {0}: {1}".format(module_name, e))
            failed_to_load_modules += 1
            continue

        # Walk through all members of currently imported modules.
        for member_name, member_object in inspect.getmembers(module):
            # Check if current member is a class.
            if inspect.isclass(member_object):
                if issubclass(member_object, Module) and member_object is not Module:
                    plugins[member_object.name] = dict(obj=member_object, description=member_object.description)

    # Change the order of the blocking module(load it first) so it can receive msgs sent from other modules
    if 'Blocking' in plugins:
        plugins = OrderedDict(plugins)
        # last=False to move to the beginning of the dict
        plugins.move_to_end('Blocking', last=False)

    return plugins, failed_to_load_modules


def get_cwd():
    # Can't use os.getcwd() because slips directory name won't always be Slips plus this way requires less parsing
    for arg in sys.argv:
        if 'slips.py' in arg:
            # get the path preceeding slips.py
            # (may be ../ or  ../../ or '' if slips.py is in the cwd),
            # this path is where slips.conf will be
            cwd = arg[:arg.index('slips.py')]
            return cwd


def prepare_zeek_scripts():
    """
    Adds local network to slips-conf.zeek
    """

    # get home network from slips.conf
    try:
        home_network = config.get('parameters', 'home_network')
    except (configparser.NoOptionError, configparser.NoSectionError, NameError):
        # There is a conf, but there is no option, or no section or no configuration file specified
        home_network = utils.home_network_ranges

    zeek_scripts_dir = os.getcwd() + '/zeek-scripts'
    # add local sites if not there
    is_local_nets_defined = False
    with open(zeek_scripts_dir + '/slips-conf.zeek', 'r') as slips_conf:
        if 'local_nets' in slips_conf.read():
            is_local_nets_defined = True
        
    if not is_local_nets_defined:
        with open(zeek_scripts_dir + '/slips-conf.zeek', 'a') as slips_conf:
            # update home network
            slips_conf.write('\nredef Site::local_nets += { '+home_network+' };\n')

    # # load all scripts in zeek-script dir
    # with open(zeek_scripts_dir + '/__load__.zeek','r') as f:
    #     loaded_scripts = f.read()
    # with open(zeek_scripts_dir + '/__load__.zeek','a') as f:
    #     for file_name in os.listdir(zeek_scripts_dir):
    #         # ignore the load file
    #         if file_name == '__load__.zeek':
    #             continue
    #         if file_name not in loaded_scripts:
    #             # found a file in the dir that isn't in __load__.zeek, add it
    #             f.write(f'\n@load ./{file_name}')


def add_metadata():
    """
    Create a metadata dir output/metadata/ that has a copy of slips.conf, whitelist.conf, current commit and date
    """
    metadata_dir = os.path.join(args.output, 'metadata')
    try:
        os.mkdir(metadata_dir)
    except FileExistsError:
        # if the file exists it will be overwritten
        pass

    # Add a copy of slips.conf
    config_file = args.config or 'slips.conf'
    shutil.copy(config_file, metadata_dir)
    # Add a copy of whitelist.conf
    whitelist = config.get('parameters', 'whitelist_path')
    shutil.copy(whitelist, metadata_dir)

    branch_info = utils.get_branch_info()
    commit, branch = None, None
    if branch_info != False:
        # it's false when we're in docker because there's no .git/ there
        commit, branch = branch_info[0], branch_info[1]
    now = datetime.now()

    info_path = os.path.join(metadata_dir, 'info.txt')
    with open(info_path, 'w') as f:
        f.write(f'Slips version: {version}\n')
        f.write(f'Branch: {branch}\n')
        f.write(f'Commit: {commit}\n')
        f.write(f'Slips start date: {now}\n')

    print(f'[Main] Metadata added to {metadata_dir}')
    return info_path


def shutdown_gracefully(input_information):
    """ Wait for all modules to confirm that they're done processing and then shutdown
    :param input_information: the interface/pcap/nfdump/binetflow used. we need it to save the db
    """

    try:
        print('\n'+'-'*27)
        print('Stopping Slips')
        # Stop the modules that are subscribed to channels
        __database__.publish_stop()

        finished_modules = []
        # get dict of PIDs spawned by slips
        PIDs = __database__.get_PIDs()
        slips_processes = len(list(PIDs.keys()))

        # Send manual stops to the processes not using channels
        for process in ('OutputProcess', 'ProfilerProcess', 'EvidenceProcess', 'InputProcess', 'logsProcess'):
            try:
                os.kill(int(PIDs[process]), signal.SIGINT)
            except KeyError:
                # process hasn't started (for example logsProcess) so we can't send sigint,
                continue
>>>>>>> 50c5d923

    def print(self, text):
        """ Prints output to logsfile specified in slips.conf"""
        with open(self.logsfile,'a') as f:
            f.write(f'{text}\n')

    def setup_std_streams(self):
        """ Create standard steam files and dirs and clear them """

        std_streams = [self.stderr, self.stdout, self.logsfile]
        for file in std_streams:
            # we don't want to clear the logfile when we stop the daemon using -S
            if '-S' in sys.argv and file == self.stdout:
                continue
            # create the file if it doesn't exist or clear it if it exists
            try:
                open(file,'w').close()
            except (FileNotFoundError,NotADirectoryError):
                os.mkdir(os.path.dirname(file))
                open(file,'w').close()


    def read_configuration(self):
        """ Read the configuration file to get stdout,stderr, logsfile path."""
        self.config = self.slips.read_conf_file()

        try:
            # output dir to store running.log and error.log
            self.output_dir = self.config.get('modes', 'output_dir')
            if not self.output_dir.endswith('/'): self.output_dir = self.output_dir+'/'
        except (configparser.NoOptionError, configparser.NoSectionError, NameError):
            # There is a conf, but there is no option, or no section or no configuration file specified
            self.output_dir = '/var/log/slips/'

        try:
            # this file has info about the daemon, started, ended, pid , etc.. by default it's the same as stdout
            self.logsfile = self.config.get('modes', 'logsfile')
            self.logsfile = self.output_dir + self.logsfile
        except (configparser.NoOptionError, configparser.NoSectionError, NameError):
            # There is a conf, but there is no option, or no section or no configuration file specified
            self.logsfile = '/var/log/slips/running.log'

        try:
            self.stdout = self.config.get('modes', 'stdout')
            self.stdout = self.output_dir + self.stdout
        except (configparser.NoOptionError, configparser.NoSectionError, NameError):
            # There is a conf, but there is no option, or no section or no configuration file specified
            self.stdout = '/var/log/slips/running.log'

        try:
            self.stderr = self.config.get('modes', 'stderr')
            self.stderr  = self.output_dir + self.stderr
        except (configparser.NoOptionError, configparser.NoSectionError, NameError):
            # There is a conf, but there is no option, or no section or no configuration file specified
            self.stderr = '/var/log/slips/errors.log'

        # this is a conf file used to store the pid of the daemon and is deleted when the daemon stops
        self.pidfile = '/etc/slips/pidfile'
        # we don't use it anyway
        self.stdin='/dev/null'

        # this is where alerts.log and alerts.json are stored, in interactive mode
        # they're stored in output/ dir in slips main dir
        # in daemonized mode they're stored in the same dir as running.log and error.log
        self.slips.alerts_default_path = self.output_dir

        self.setup_std_streams()
        # when stoppng the daemon don't log this info again
        if '-S' not in sys.argv:
            self.print(f"Logsfile: {self.logsfile}\n"
                       f"pidfile:{self.pidfile}\n"
                       f"stdin : {self.stdin}\n"
                       f"stdout: {self.stdout}\n"
                       f"stderr: {self.stderr}\n")
            self.print("Done reading configuration and setting up files.\n")

    def terminate(self):
        """ Deletes the pidfile to mark the daemon as closed """

        self.print("Deleting pidfile...")

        if os.path.exists(self.pidfile):
            os.remove(self.pidfile)
            self.print("pidfile deleted.")
        else:
            self.print(f"Can't delete pidfile, {self.pidfile} doesn't exist.")
            # if an error occured it will be written in logsfile
            self.print("Either Daemon stopped normally or an error occurred.")
            self.print("pidfile needs to be deleted before running Slips again.")

    def daemonize(self):
        """
        Does the Unix double-fork to create a daemon
        """
        # double fork explaination
        # https://stackoverflow.com/questions/881388/what-is-the-reason-for-performing-a-double-fork-when-creating-a-daemon

        try:
            self.pid = os.fork()
            if self.pid > 0:
                # exit first parent
                sys.exit(0)
        except OSError as e:
            sys.stderr.write(f"Fork #1 failed: {e.errno} {e.strerror}\n")
            self.print(f"Fork #1 failed: {e.errno} {e.strerror}\n")
            sys.exit(1)

        # os.chdir("/")
        # dissociate the daemon from its controlling terminal.
        # calling setsid means that this child will be the session leader of the new session
        os.setsid()
        os.umask(0)

        # If you want to prevent a process from acquiring a tty, the process shouldn't be the session leader
        # fork again so that the second child is no longer a session leader
        try:
            self.pid = os.fork()
            if self.pid > 0:
                # exit from second parent (aka first child)
                sys.exit(0)
        except OSError as e:
            sys.stderr.write(f"Fork #2 failed: {e.errno} {e.strerror}\n")
            self.print(f"Fork #2 failed: {e.errno} {e.strerror}\n")
            sys.exit(1)

        # Now this code is run from the daemon
        # A daemon must close it's input and output file descriptors otherwise, it would still
        # be attached to the terminal it was started in.
        sys.stdout.flush()
        sys.stderr.flush()

        # redirect standard file descriptors
        with open(self.stdin, 'r') as stdin,\
            open(self.stdout, 'a+') as stdout,\
            open(self.stderr,'a+') as stderr:
            os.dup2(stdin.fileno(), sys.stdin.fileno())
            os.dup2(stdout.fileno(), sys.stdout.fileno())
            os.dup2(stderr.fileno(), sys.stderr.fileno())

        # write the pid of the daemon to a file so we can check if it's already opened before re-opening
        self.pid = str(os.getpid())
        with open(self.pidfile,'w+') as pidfile:
            pidfile.write(self.pid)

        # Register a function to be executed if sys.exit() is called or the main module’s execution completes
        # atexit.register(self.terminate)

    def start(self):
        """ Main function, Starts the daemon and starts slips normally."""
        self.print("Daemon starting...")
        # Check for a pidfile to see if the daemon is already running
        if self.pid:
            self.print(f"pidfile {self.pid} already exists. Daemon already running?")
            sys.exit(1)

        # Start the daemon
        self.daemonize()

        # any code run after daemonizing will be run inside the daemon
        self.print(f"Slips Daemon is running. [PID {self.pid}]")
        # tell Main class that we're running in daemonized mode
        self.slips.set_mode('daemonized', daemon=self)
        # start slips normally
        self.slips.start()

    def stop(self):
        """Stop the daemon"""
        if not self.pid:
            self.print(f"Trying to stop Slips daemon. PID {self.pid} doesn't exist. Daemon not running.")
            return

        # Try killing the daemon process
        try:
            # delete the pid file
            self.terminate()
            self.print(f"Daemon killed [PID {self.pid}]")
            while 1:
                os.kill(int(self.pid), SIGTERM)
                time.sleep(0.1)
        except OSError as e:
            e = str(e)
            if e.find("No such process") <= 0:
                # some error occured, print it
                self.print(e)

    def restart(self):
        """Restart the daemon"""
        self.print("Daemon restarting...")
        self.stop()
        self.pid = False
        self.start()

class Main():
    def __init__(self):
        # Set up the default path for alerts.log and alerts.json. In our case, it is output folder.
        self.alerts_default_path = 'output/'
        self.mode = 'interactive'

    def read_configuration(self, config, section, name):
        """ Read the configuration file for what slips.py needs. Other processes also access the configuration """
        try:
            return config.get(section, name)
        except (configparser.NoOptionError, configparser.NoSectionError, NameError):
            # There is a conf, but there is no option, or no section or no configuration file specified
<<<<<<< HEAD
            return False


    def recognize_host_ip(self):
        """
        Recognize the IP address of the machine
        """
        try:
            s = socket.socket(socket.AF_INET, socket.SOCK_DGRAM)
            s.connect(("1.1.1.1", 80))
            ipaddr_check = s.getsockname()[0]
            s.close()
        except (socket.error):
            # not connected to the internet
            return None
        return ipaddr_check


    def create_folder_for_logs(self):
        """
        Create a folder for logs if logs are enabled
        """
        logs_folder = datetime.now().strftime('%Y-%m-%d--%H-%M-%S')
        try:
            os.makedirs(logs_folder)
        except OSError as e:
            if e.errno != errno.EEXIST:
                # doesn't exist and can't create
                return False
        return logs_folder


    async def update_ti_files(self, outputqueue, config):
        """
        Update malicious files and store them in database before slips start
        """
        update_manager = UpdateFileManager(outputqueue, config)
        # create_task is used to run update() function concurrently instead of serially
        update_finished = asyncio.create_task(update_manager.update())
        # wait for UpdateFileManager to finish before starting all the modules
        await update_finished


    def check_redis_database(self, redis_host='localhost', redis_port=6379) -> bool:
        """
        Check if we have redis-server running
        """
        try:
            r = redis.StrictRedis(host=redis_host, port=redis_port, db=0, charset="utf-8",
                                       decode_responses=True)
            r.ping()
        except Exception as ex:
            print('[DB] Error: Is redis database running? You can run it as: "redis-server --daemonize yes"')
            return False
=======
            delete_zeek_files = True

        if delete_zeek_files:
            shutil.rmtree('zeek_files')
        # add slips end date in the metadata dir
        try:
            if 'yes' in enable_metadata.lower():
                with open(info_path, 'a') as f:
                    now = datetime.now()
                    f.write(f'Slips end date: {now}\n')
        except NameError:
            # slips is shut down before enable_metadata is read from slips.conf
            pass
        os._exit(-1)
>>>>>>> 50c5d923
        return True


    def clear_redis_cache_database(self, redis_host='localhost', redis_port=6379) -> bool:
        """
        Clear cache database
        """
        rcache = redis.StrictRedis(host=redis_host, port=redis_port, db=1, charset="utf-8",
                                   decode_responses=True)
        rcache.flushdb()
        return True

    def check_zeek_or_bro(self):
        """
        Check if we have zeek or bro
        """
        if shutil.which('zeek'):
            return 'zeek'
        elif shutil.which('bro'):
            return 'bro'
        return False


    def terminate_slips(self):
        """
        Do all necessary stuff to stop process any clear any files.
        """
        if self.mode == 'daemonized':
            self.daemon.stop()
        sys.exit(-1)


    def load_modules(self, to_ignore):
        """
        Import modules and loads the modules from the 'modules' folder. Is very relative to the starting position of slips
        """

        plugins = {}
        failed_to_load_modules = 0
        # Walk recursively through all modules and packages found on the . folder.
        # __path__ is the current path of this python program
        for loader, module_name, ispkg in pkgutil.walk_packages(modules.__path__, modules.__name__ + '.'):
            if any(module_name.__contains__(mod) for mod in to_ignore):
                continue
            # If current item is a package, skip.
            if ispkg:
                continue
            # to avoid loading everything in the dir,
            # only load modules that have the same name as the dir name
            dir_name = module_name.split('.')[1]
            file_name = module_name.split('.')[2]
            if dir_name != file_name:
                continue

            # Try to import the module, otherwise skip.
            try:
                # "level specifies whether to use absolute or relative imports. The default is -1 which
                # indicates both absolute and relative imports will be attempted. 0 means only perform
                # absolute imports. Positive values for level indicate the number of parent
                # directories to search relative to the directory of the module calling __import__()."
                module = importlib.import_module(module_name)
            except ImportError as e:
                print("Something wrong happened while importing the module {0}: {1}".format(module_name, e))
                continue

            # Walk through all members of currently imported modules.
            for member_name, member_object in inspect.getmembers(module):
                # Check if current member is a class.
                if inspect.isclass(member_object):
                    if issubclass(member_object, Module) and member_object is not Module:
                        plugins[member_object.name] = dict(obj=member_object, description=member_object.description)

        # Change the order of the blocking module(load it first) so it can receive msgs sent from other modules
        if 'Blocking' in plugins:
            plugins = OrderedDict(plugins)
            # last=False to move to the beginning of the dict
            plugins.move_to_end('Blocking', last=False)

        return plugins, failed_to_load_modules


    def get_cwd(self):
        # Can't use os.getcwd() because slips directory name won't always be Slips plus this way requires less parsing
        for arg in sys.argv:
            if 'slips.py' in arg:
                # get the path preceeding slips.py
                # (may be ../ or  ../../ or '' if slips.py is in the cwd),
                # this path is where slips.conf will be
                cwd = arg[:arg.index('slips.py')]
                return cwd


    def prepare_zeek_scripts(self):
        """
        Adds local network to slips-conf.zeek
        """

        # get home network from slips.conf
        try:
            home_network = config.get('parameters', 'home_network')
        except (configparser.NoOptionError, configparser.NoSectionError, NameError):
            # There is a conf, but there is no option, or no section or no configuration file specified
            home_network = utils.home_network_ranges

        zeek_scripts_dir = os.getcwd() + '/zeek-scripts'
        # add local sites if not there
        is_local_nets_defined = False
        with open(zeek_scripts_dir + '/slips-conf.zeek', 'r') as slips_conf:
            if 'local_nets' in slips_conf.read():
                is_local_nets_defined = True

        if not is_local_nets_defined:
            with open(zeek_scripts_dir + '/slips-conf.zeek', 'a') as slips_conf:
                # update home network
                slips_conf.write('\nredef Site::local_nets += { '+home_network+' };\n')

        # # load all scripts in zeek-script dir
        # with open(zeek_scripts_dir + '/__load__.zeek','r') as f:
        #     loaded_scripts = f.read()
        # with open(zeek_scripts_dir + '/__load__.zeek','a') as f:
        #     for file_name in os.listdir(zeek_scripts_dir):
        #         # ignore the load file
        #         if file_name == '__load__.zeek':
        #             continue
        #         if file_name not in loaded_scripts:
        #             # found a file in the dir that isn't in __load__.zeek, add it
        #             f.write(f'\n@load ./{file_name}')


    def add_metadata(self):
        """
        Create a metadata dir output/metadata/ that has a copy of slips.conf, whitelist.conf, current commit and date
        """
        metadata_dir = os.path.join(args.output, 'metadata')
        try:
            os.mkdir(metadata_dir)
        except FileExistsError:
            # if the file exists it will be overwritten
            pass

        # Add a copy of slips.conf
        config_file = args.config or 'slips.conf'
        shutil.copy(config_file, metadata_dir)
        # Add a copy of whitelist.conf
        whitelist = config.get('parameters', 'whitelist_path')
        shutil.copy(whitelist, metadata_dir)

        branch_info = utils.get_branch_info()
        commit, branch = None, None
        if branch_info != False:
            # it's false when we're in docker because there's no .git/ there
            commit, branch = branch_info[0], branch_info[1]
        now = datetime.now()

        info_path = os.path.join(metadata_dir, 'info.txt')
        with open(info_path, 'w') as f:
            f.write(f'Slips version: {version}\n')
            f.write(f'Branch: {branch}\n')
            f.write(f'Commit: {commit}\n')
            f.write(f'Slips start date: {now}\n')

        print(f'[Main] Metadata added to {metadata_dir}')
        return info_path


    def shutdown_gracefully(self, input_information):
        """ Wait for all modules to confirm that they're done processing and then shutdown
        :param input_information: the interface/pcap/nfdump/binetflow used. we need it to save the db
        """

        try:
            print('\n'+'-'*27)
            print('Stopping Slips')
            # Stop the modules that are subscribed to channels
            __database__.publish_stop()

            finished_modules = []
            # get dict of PIDs spawned by slips
            PIDs = __database__.get_PIDs()
            slips_processes = len(list(PIDs.keys()))

            # Send manual stops to the processes not using channels
            for process in ('OutputProcess', 'ProfilerProcess', 'EvidenceProcess', 'InputProcess', 'logsProcess'):
                try:
                    os.kill(int(PIDs[process]), signal.SIGINT)
                except KeyError:
                    # process hasn't started (for example logsProcess) so we can't send sigint,
                    continue

            # only print that modules are still running once
            warning_printed = False

            # timeout variable so we don't loop forever
            # give slips enough time to close all modules - make sure all modules aren't considered 'busy' when slips stops
            max_loops = 430
            # loop until all loaded modules are finished
            try:
                while len(finished_modules) < slips_processes and max_loops != 0:
                    # print(f"Modules not finished yet {set(loaded_modules) - set(finished_modules)}")
                    try:
                        message = c1.get_message(timeout=0.01)
                    except NameError:
                        # Sometimes the c1 variable does not exist yet. So just force the shutdown
                        message = {
                            'data': 'dummy_value_not_stopprocess',
                            'channel': 'finished_modules'}

                    if message and message['data'] == 'stop_process':
                        continue
                    if message and message['channel'] == 'finished_modules' and type(message['data']) == str:
                        # all modules must reply with their names in this channel after
                        # receiving the stop_process msg
                        # to confirm that all processing is done and we can safely exit now
                        module_name = message['data']

                        if module_name not in finished_modules:
                            finished_modules.append(module_name)
                            try:
                                # remove module from the list of opened pids
                                PIDs.pop(module_name)
                            except KeyError:
                                # reaching this block means a module that belongs to slips
                                # is publishing in  finished_modules
                                # but slips doesn't know of it's PID!!
                                print(f"[Main] Module{module_name} just published in "
                                      f"finished_modules channel and Slips doesn't know about it's PID!", 0, 1)
                                # pass insead of continue because
                                # this module is finished and we need to print that it has stopped
                                pass
                            modules_left = len(list(PIDs.keys()))
                            # to vertically align them when printing
                            module_name = module_name + ' '*(20-len(module_name))
                            print(f"\t\033[1;32;40m{module_name}\033[00m \tStopped. \033[1;32;40m{modules_left}\033[00m left.")
                    max_loops -= 1
                    # after reaching the max_loops and before killing the modules that aren't finished,
                    # make sure we're not in the middle of processing
                    if len(PIDs) > 0 and max_loops < 2:
                        if not warning_printed:
                            # some modules publish in finished_modules channel before slips.py starts listening,
                            # but they finished gracefully.
                            # remove already stopped modules from PIDs dict
                            for module, pid in PIDs.items():
                                try:
                                    # signal 0 is used to check if the pid exists
                                    os.kill(int(pid), 0)
                                except ProcessLookupError:
                                    # pid doesn't exist because module already stopped
                                    finished_modules.append(module)

                            # exclude the module that are already stopped from the pending modules
                            pending_modules = [module for module in list(PIDs.keys()) if module not in finished_modules]
                            if len(pending_modules) > 0:
                                print(f"\n[Main] The following modules are busy working on your data."
                                      f"\n\n{pending_modules}\n\n"
                                      "You can wait for them to finish, or you can press CTRL-C again to force-kill.\n")
                                warning_printed = True
                        # delay killing unstopped modules
                        max_loops += 1
                        continue
            except KeyboardInterrupt:
                # either the user wants to kill the remaining modules (pressed ctrl +c again)
                # or slips was stuck looping for too long that the os sent an automatic sigint to kill slips
                # pass to kill the remaining modules
                pass


            # modules that aren't subscribed to any channel will always be killed and not stopped
            # comes here if the user pressed ctrl+c again
            for unstopped_proc, pid in PIDs.items():
                unstopped_proc = unstopped_proc+' '*(20-len(unstopped_proc))
                try:
                    os.kill(int(pid), 9)
                    print(f'\t\033[1;32;40m{unstopped_proc}\033[00m \tKilled.')
                except ProcessLookupError:
                    print(f'\t\033[1;32;40m{unstopped_proc}\033[00m \tAlready stopped.')


            # save redis database if '-s' is specified
            if self.args.save:
                # Create a new dir to store backups
                backups_dir = self.get_cwd() + 'redis_backups' + '/'
                try:
                    os.mkdir(backups_dir)
                except FileExistsError:
                    pass
                # The name of the interface/pcap/nfdump/binetflow used is in input_information
                # if the input is a zeek dir, remove the / at the end
                if input_information.endswith('/'):
                    input_information = input_information[:-1]
                # We need to seperate it from the path
                input_information = os.path.basename(input_information)
                # Remove the extension from the filename
                try:
                    input_information = input_information[:input_information.index('.')]
                except ValueError:
                    # it's a zeek dir
                    pass
                # Give the exact path to save(), this is where the .rdb backup will be
                __database__.save(backups_dir + input_information)
                # info will be lost only if you're out of space and redis can't write to dump.rdb, otherwise you're fine
                print("[Main] [Warning] stop-writes-on-bgsave-error is set to no, information may be lost in the redis backup file.")
                print(f"[Main] Database saved to {backups_dir}{input_information}")

            # if store_a_copy_of_zeek_files is set to yes in slips.conf, copy the whole zeek_files dir to the output dir
            try:
                store_a_copy_of_zeek_files = config.get('parameters', 'store_a_copy_of_zeek_files')
                store_a_copy_of_zeek_files = False if 'no' in store_a_copy_of_zeek_files.lower() else True
            except (configparser.NoOptionError, configparser.NoSectionError, NameError):
                # There is a conf, but there is no option, or no section or no configuration file specified
                store_a_copy_of_zeek_files = False

            if store_a_copy_of_zeek_files:
                # this is where the copy will be stores
                zeek_files_path = os.path.join(args.output, 'zeek_files')
                copy_tree("zeek_files", zeek_files_path)
                print(f"[Main] Stored a copy of zeek files to {zeek_files_path}.")

            # if delete_zeek_files is set to yes in slips.conf,
            # delete the whole zeek_files
            try:
                delete_zeek_files = config.get('parameters', 'delete_zeek_files')
                delete_zeek_files = False if 'no' in delete_zeek_files.lower() else True
            except (configparser.NoOptionError, configparser.NoSectionError, NameError):
                # There is a conf, but there is no option, or no section or no configuration file specified
                delete_zeek_files = True

            if delete_zeek_files:
                shutil.rmtree('zeek_files')
            # add slips end date in the metadata dir
            if 'yes' in enable_metadata.lower():
                with open(info_path, 'a') as f:
                    now = datetime.now()
                    f.write(f'Slips end date: {now}\n')
            if self.mode == 'daemonized':
                profilesLen = str(__database__.getProfilesLen())
                print(f"Total Number of Profiles in DB: {profilesLen}.")
                self.daemon.stop()
            os._exit(-1)
            return True
        except KeyboardInterrupt:
            return False


    def is_debugger_active(self) -> bool:
        """Return if the debugger is currently active"""
        gettrace = getattr(sys, 'gettrace', lambda: None)
        return gettrace() is not None

    def parse_arguments(self):
        # Parse the parameters
        slips_conf_path = self.get_cwd() + 'slips.conf'
        parser = ArgumentParser(usage="./slips.py -c <configfile> [options] [file ...]",
                                add_help=False)
        parser.add_argument('-c', '--config', metavar='<configfile>',
                            action='store', required=False, default=slips_conf_path,
                            help='path to the Slips config file.')
        parser.add_argument('-v', '--verbose', metavar='<verbositylevel>', action='store', required=False, type=int,
                            help='amount of verbosity. This shows more info about the results.')
        parser.add_argument('-e', '--debug', metavar='<debuglevel>', action='store', required=False, type=int,
                            help='amount of debugging. This shows inner information about the program.')
        parser.add_argument('-f', '--filepath', metavar='<file>', action='store', required=False,
                            help='read a Zeek folder, Argus binetflow, pcapfile or nfdump.')
        parser.add_argument('-i', '--interface', metavar='<interface>', action='store', required=False,
                            help='read packets from an interface.')
        parser.add_argument('-l', '--createlogfiles', action='store_true', required=False,
                            help='create log files with all the traffic info and detections.')
        parser.add_argument('-F', '--pcapfilter', action='store', required=False, type=str,
                            help='packet filter for Zeek. BPF style.')
        parser.add_argument('-G',  '--gui', help='Use the nodejs GUI interface.',
                            required=False, default=False, action='store_true')
        parser.add_argument('-cc', '--clearcache', action='store_true',
                            required=False, help='clear a cache database.')
        parser.add_argument('-p', '--blocking',
                            help='Allow Slips to block malicious IPs. Requires root access. Supported only on Linux.',
                            required=False, default=False, action='store_true')
        parser.add_argument('-cb', '--clearblocking', help='Flush and delete slipsBlocking iptables chain',
                            required=False, default=False, action='store_true')
        parser.add_argument('-o', '--output', action='store', required=False, default=alerts_default_path,
                            help='store alerts.json and alerts.txt in the provided folder.')
        parser.add_argument('-s', '--save', action='store_true', required=False,
                            help='To Save redis db to disk. Requires root access.')
        parser.add_argument('-d', '--db', action='store', required=False,
                            help='To read a redis (rdb) saved file. Requires root access.')
        parser.add_argument('-I', '--interactive',required=False, default=False, action='store_true',
                            help="run slips in interactive mode - don't daemonize")
        parser.add_argument('-S', '--stopdaemon',required=False, default=False, action='store_true',
                            help="stop slips daemon")
        parser.add_argument('-R', '--restartdaemon',required=False, default=False, action='store_true',
                            help="restart slips daemon")
        parser.add_argument("-h", "--help", action="help", help="command line help")

        self.args = parser.parse_args()

    def read_conf_file(self):
        # Read the config file name given from the parameters
        # don't use '%' for interpolation.
        self.config = configparser.ConfigParser(interpolation=None)
        try:
            with open(self.args.config) as source:
                self.config.read_file(source)
        except IOError:
            pass
        except TypeError:
            # No conf file provided
            pass
        return self.config

    def set_mode(self, mode, daemon=''):
        """
        Slips has 2 modes, daemonized and interactive, this function sets up the mode so that slips knows in which mode it's operating
        :param mode: daemonized of interavtive
        :param daemon: Daemon() instance
        """
        self.mode = mode
        self.daemon = daemon

    def start(self):
        """ Main Slips Function """
            slips_version =  f'Slips. Version {version}'
            from slips_files.common.slips_utils import utils
            branch_info = utils.get_branch_info()
            commit, branch = None, None
            if branch_info != False:
                # it's false when we're in docker because there's no .git/ there
                commit = branch_info[0]
                slips_version += f' ({commit[:8]})'

            print(slips_version)
            print('https://stratosphereips.org')
            print('-'*27)

        self.read_conf_file()

            if (self.args.verbose and int(self.args.verbose) > 3) or (self.args.debug and int(self.args.debug) > 3):
                print("Debug and verbose values range from 0 to 3.")
                self.terminate_slips()

            # Check if redis server running
            if self.check_redis_database() is False:
                print("Redis database is not running. Stopping Slips")
                self.terminate_slips()

            # Clear cache if the parameter was included
            if self.args.clearcache:
                print('Deleting Cache DB in Redis.')
                self.clear_redis_cache_database()
                self.terminate_slips()

            if self.args.clearblocking:
                if os.geteuid() != 0:
                    print("Slips needs to be run as root to clear the slipsBlocking chain. Stopping.")
                    self.terminate_slips()
                else:
                    # start only the blocking module process and the db
                    from slips_files.core.database import __database__
                    from multiprocessing import Queue
                    from modules.blocking.blocking import Module
                    blocking = Module(Queue(), config)
                    blocking.start()
                    blocking.delete_slipsBlocking_chain()
                    # Tell the blocking module to clear the slips chain
                    self.shutdown_gracefully('')

            if self.args.db:
                from slips_files.core.database import __database__
                __database__.start(config)
                if not __database__.load(self.args.db):
                    print(f"[Main] Failed to {self.args.db}")
                else:
                    print(f"{self.args.db.split('/')[-1]} loaded successfully. Run ./kalipso.sh")
                self.terminate_slips()

            # Check if user want to save and load a db at the same time
            if self.args.save:
                # make sure slips is running as root
                if os.geteuid() != 0:
                    print("Slips needs to be run as root to save the database. Stopping.")
                    self.terminate_slips()
                if self.args.db:
                    print("Can't use -s and -b together")
                    self.terminate_slips()

            line_type = False
            # Check the type of input
            if self.args.interface:
                input_information = self.args.interface
                input_type = 'interface'
            elif self.args.filepath:
                input_information = self.args.filepath
                # check invalid file path
                if not os.path.exists(input_information) and input_information != 'stdin':
                    print(f'[Main] Invalid file path {input_information}. Stopping.')
                    os._exit(-1)

                if input_information != 'stdin':
                    # default value
                    input_type = 'file'
                    # Get the type of file
                    cmd_result = subprocess.run(['file', input_information], stdout=subprocess.PIPE)
                    # Get command output
                    cmd_result = cmd_result.stdout.decode('utf-8')

                    if 'pcap' in cmd_result:
                        input_type = 'pcap'
                    elif 'dBase' in cmd_result:
                        input_type = 'nfdump'
                    elif 'CSV' in cmd_result:
                        input_type = 'binetflow'
                    elif 'directory' in cmd_result:
                        input_type = 'zeek_folder'
                    else:
                        # is it a zeek log file or suricata, binetflow tabs , or binetflow comma separated file?
                        # use first line to determine
                        with open(input_information, 'r') as f:
                            while True:
                                # get the first line that isn't a comment
                                first_line = f.readline().replace('\n', '')
                                if not first_line.startswith('#'):
                                    break
                        if 'flow_id' in first_line:
                            input_type = 'suricata'
                        else:
                            # this is a text file , it can be binetflow or zeek_log_file
                            try:
                                # is it a json log file
                                json.loads(first_line)
                                input_type = 'zeek_log_file'
                            except json.decoder.JSONDecodeError:
                                # this is a tab separated file
                                # is it zeek log file or binetflow file?
                                # line = re.split(r'\s{2,}', first_line)[0]
                                tabs_found = re.search('\s{1,}-\s{1,}', first_line)
                                if '->' in first_line or 'StartTime' in first_line:
                                    # tab separated files are usually binetflow tab files
                                    input_type = 'binetflow-tabs'
                                elif tabs_found:
                                    input_type = 'zeek_log_file'
                else:
                    input_type = 'stdin'
                    line_type = input("Enter the flow type, available options are:\nargus, argus-tabs, suricata, zeek, zeek-tabs or nfdump\n")
                    if line_type.lower() not in ('argus', 'argus-tabs', 'suricata', 'zeek', 'zeek-tabs', 'nfdump'):
                        print(f"[Main] invalid line type {line_type}")
                        sys.exit(-1)

            elif self.args.db:
                input_type = 'database'
                input_information = 'database'
            else:
                print('[Main] You need to define an input source.')
                sys.exit(-1)

            # If we need zeek (bro), test if we can run it.
            # Need to be assign to something because we pass it to inputProcess later
            zeek_bro = None
            if input_type in ('pcap', 'interface'):
                zeek_bro = self.check_zeek_or_bro()
                if zeek_bro is False:
                    # If we do not have bro or zeek, terminate Slips.
                    print('Error. No zeek or bro binary found.')
                    self.terminate_slips()
                else:
                    self.prepare_zeek_scripts()

        # See if we have the nfdump, if we need it according to the input type
        if self.args.nfdump and shutil.which('nfdump') is None:
            # If we do not have nfdump, terminate Slips.
            self.terminate_slips()


        # Remove default alerts files, if exists, don't remove if we're stopping the daemon
        # set alerts.log and alerts.json default paths,
        # using argparse default= will cause files to be stored in output/ dir even in daemonized mode

        if os.path.exists(self.alerts_default_path) and not self.args.stopdaemon:
            try:
                os.remove(self.alerts_default_path + 'alerts.log')
                os.remove(self.alerts_default_path + 'alerts.json')
            except OSError :
                # they weren't crreated in the first place, don't delete
                pass

            # Create output folder for alerts.txt and alerts.json if they do not exist
            if not self.args.output.endswith('/'):
                self.args.output = self.args.output + '/'
            if not os.path.exists(self.args.output):
                os.makedirs(self.args.output)

            # Also check if the user blocks on interface, does not make sense to block on files
            if self.args.interface and self.args.blocking:
                print('Allow Slips to block malicious connections. Executing "sudo iptables -N slipsBlocking"')
                os.system('sudo iptables -N slipsBlocking')

            """
            Import modules here because if user wants to run "./slips.py --help" it should never throw error. 
            """
            from multiprocessing import Queue
            from slips_files.core.inputProcess import InputProcess
            from slips_files.core.outputProcess import OutputProcess
            from slips_files.core.profilerProcess import ProfilerProcess
            from slips_files.core.guiProcess import GuiProcess
            from slips_files.core.logsProcess import LogsProcess
            from slips_files.core.evidenceProcess import EvidenceProcess

            # Any verbosity passed as parameter overrides the configuration. Only check its value
            if self.args.verbose == None:
                # Read the verbosity from the config
                try:
                    self.args.verbose = int(self.config.get('parameters', 'verbose'))
                except (configparser.NoOptionError, configparser.NoSectionError, NameError, ValueError):
                    # There is a conf, but there is no option, or no section or no configuration file specified
                    # By default, 1
                    self.args.verbose = 1

            # Limit any verbosity to > 0
            if self.args.verbose < 1:
                self.args.verbose = 1

            # Any debuggsity passed as parameter overrides the configuration. Only check its value
            if self.args.debug == None:
                # Read the debug from the config
                try:
                    self.args.debug = int(self.config.get('parameters', 'debug'))
                except (configparser.NoOptionError, configparser.NoSectionError, NameError, ValueError):
                    # There is a conf, but there is no option, or no section or no configuration file specified
                    # By default, 0
                    self.args.debug = 0

            # Limit any debuggisity to > 0
            if self.args.debug < 0:
                self.args.debug = 0



            ##########################
            # Creation of the threads
            ##########################
            from slips_files.core.database import __database__

            # Output thread. This thread should be created first because it handles
            # the output of the rest of the threads.
            # Create the queue
            outputProcessQueue = Queue()
            # if stdout it redirected to a file, tell outputProcess.py to redirect it's output as well
            # lsof will provide a list of all open fds belonging to slips
            command = f'lsof -p {os.getpid()}'
            result = subprocess.run(command.split(), capture_output=True)
            # Get command output
            output = result.stdout.decode('utf-8')
            # if stdout is being redirected we'll find '1w' in one of the lines 1 means stdout, w means write mode
            for line in output.splitlines():
                if '1w' in line:
                    # stdout is redirected, get the file
                    current_stdout = line.split(' ')[-1]
                    break
            else:
                # stdout is not redirected
                current_stdout = ''

            # Create the output thread and start it
            outputProcessThread = OutputProcess(outputProcessQueue, self.args.verbose, self.args.debug, config, stdout=current_stdout)
            # this process starts the db
            outputProcessThread.start()

            # Before starting update malicious file
            # create an event loop and allow it to run the update_file_manager asynchronously
            asyncio.run(self.update_ti_files(outputProcessQueue, config))

            # Print the PID of the main slips process. We do it here because we needed the queue to the output process
            outputProcessQueue.put('10|main|Started main program [PID {}]'.format(os.getpid()))
            # Output pid
            __database__.store_process_PID('OutputProcess', int(outputProcessThread.pid))

            outputProcessQueue.put('10|main|Started output thread [PID {}]'.format(outputProcessThread.pid))

            # Start each module in the folder modules
            self.outputProcessQueue.put('01|main|Starting modules')
            to_ignore = self.read_configuration(config, 'modules', 'disable')
            use_p2p = self.read_configuration(config, 'P2P', 'use_p2p')


            # This plugins import will automatically load the modules and put them in the __modules__ variable
            # if slips is given a .rdb file, don't load the modules as we don't need them
            if to_ignore and not self.args.db:
                # Convert string to list
                to_ignore = to_ignore.replace("[", "").replace("]", "").replace(" ", "").split(",")
                # Ignore exporting alerts module if export_to is empty
                export_to = config.get('ExportingAlerts', 'export_to').rstrip("][").replace(" ", "").lower()
                if 'stix' not in export_to and 'slack' not in export_to and 'json' not in export_to:
                    to_ignore.append('exporting_alerts')
                if not use_p2p or use_p2p == 'no':
                    to_ignore.append('p2ptrust')

                # ignore CESNET sharing module if send and receive are are disabled in slips.conf
                send_to_warden = config.get('CESNET', 'send_alerts').lower()
                receive_from_warden = config.get('CESNET', 'receive_alerts').lower()
                if 'no' in send_to_warden and 'no' in receive_from_warden:
                    to_ignore.append('CESNET')
                # don't run blocking module unless specified
                if not self.args.clearblocking and not self.args.blocking \
                        or (self.args.blocking and not self.args.interface):  # ignore module if not using interface
                    to_ignore.append('blocking')

                # leak detector only works on pcap files
                if input_type != 'pcap':
                    to_ignore.append('leak_detector')
                try:
                    # This 'imports' all the modules somehow, but then we ignore some
                    modules_to_call = self.load_modules(to_ignore)[0]
                    for module_name in modules_to_call:
                        if module_name not in to_ignore:
                            module_class = modules_to_call[module_name]['obj']
                            ModuleProcess = module_class(outputProcessQueue, config)
                            ModuleProcess.start()
                            __database__.store_process_PID(module_name, int(ModuleProcess.pid))
                            description = modules_to_call[module_name]['description']
                            outputProcessQueue.put(
                                f'10|main|\t\tStarting the module {module_name} '
                                f'({description}) '
                                f'[PID {ModuleProcess.pid}]')
                except TypeError:
                    # There are not modules in the configuration to ignore?
                    print('No modules are ignored')

            # Get the type of output from the parameters
            # Several combinations of outputs should be able to be used
            if self.args.gui:
                # Create the curses thread
                guiProcessQueue = Queue()
                guiProcessThread = GuiProcess(guiProcessQueue, outputProcessQueue, self.args.verbose, args.debug, config)
                guiProcessThread.start()
                outputProcessQueue.put('quiet')

            do_logs = self.read_configuration(config, 'parameters', 'create_log_files')
            # if -l is provided or create_log_files is yes then we will create log files
            if args.createlogfiles or do_logs == 'yes':
                # Create a folder for logs
                logs_folder = self.create_folder_for_logs()
                # Create the logsfile thread if by parameter we were told, or if it is specified in the configuration
                logsProcessQueue = Queue()
                logsProcessThread = LogsProcess(logsProcessQueue, outputProcessQueue,
                                                self.args.verbose, self.args.debug, config, logs_folder)
                logsProcessThread.start()
                outputProcessQueue.put('10|main|Started logsfiles thread [PID {}]'.format(logsProcessThread.pid))
                __database__.store_process_PID('logsProcess', int(logsProcessThread.pid))
            else:
                # If self.args.nologfiles is False, then we don't want log files, independently of what the conf says.
                logs_folder = False

            # Evidence thread
            # Create the queue for the evidence thread
            evidenceProcessQueue = Queue()
            # Create the thread and start it
            evidenceProcessThread = EvidenceProcess(evidenceProcessQueue, outputProcessQueue,
                                                    config, self.args.output, logs_folder)
            evidenceProcessThread.start()
            outputProcessQueue.put('10|main|Started Evidence thread [PID {}]'.format(evidenceProcessThread.pid))
            __database__.store_process_PID('EvidenceProcess', int(evidenceProcessThread.pid))

            # Profile thread
            # Create the queue for the profile thread
            profilerProcessQueue = Queue()
            # Create the profile thread and start it
            profilerProcessThread = ProfilerProcess(profilerProcessQueue,
                                                    outputProcessQueue, args.verbose, args.debug, config)
            profilerProcessThread.start()
            outputProcessQueue.put('10|main|Started Profiler thread [PID {}]'.format(profilerProcessThread.pid))
            __database__.store_process_PID('ProfilerProcess', int(profilerProcessThread.pid))

            c1 = __database__.subscribe('finished_modules')

            # Input process
            # Create the input process and start it
            inputProcess = InputProcess(outputProcessQueue, profilerProcessQueue,
                                        input_type, input_information, config,
                                        self.args.pcapfilter, zeek_bro, line_type)
            inputProcess.start()
            outputProcessQueue.put('10|main|Started input thread [PID {}]'.format(inputProcess.pid))
            time.sleep(0.5)
            print()
            __database__.store_process_PID('InputProcess', int(inputProcess.pid))

            enable_metadata = self.read_configuration(config, 'parameters', 'metadata_dir')
            if 'yes' in enable_metadata.lower():
                info_path = self.add_metadata()

            # Store the host IP address if input type is interface
            if input_type == 'interface':
                hostIP = self.recognize_host_ip()
                while True:
                    try:
                        __database__.set_host_ip(hostIP)
                        break
                    except redis.exceptions.DataError:
                        print("Not Connected to the internet. Reconnecting in 10s.")
                        time.sleep(10)
                        hostIP = self.recognize_host_ip()

            # As the main program, keep checking if we should stop slips or not
            # This is not easy since we need to be sure all the modules are stopped
            # Each interval of checking is every 5 seconds
            check_time_sleep = 5
            # In each interval we check if there has been any modifications to the database by any module.
            # If not, wait this amount of intervals and then stop slips.
            # We choose 6 to wait 30 seconds.
            limit_minimum_intervals_to_wait = 4
            minimum_intervals_to_wait = limit_minimum_intervals_to_wait
            fieldseparator = __database__.getFieldSeparator()
            slips_internal_time = 0
            try:
                while True:
                    # Sleep some time to do rutine checks
                    time.sleep(check_time_sleep)
                    if self.mode != 'daemonized':
                        slips_internal_time = float(__database__.getSlipsInternalTime())+1
                        # Get the amount of modified profiles since we last checked
                        modified_profiles, last_modified_tw_time = __database__.getModifiedProfilesSince(slips_internal_time)
                        amount_of_modified = len(modified_profiles)
                        # Get the time of last modified timewindow and set it as a new
                        if last_modified_tw_time != 0:
                            __database__.setSlipsInternalTime(last_modified_tw_time)
                        # How many profiles we have?
                        profilesLen = str(__database__.getProfilesLen())
                        print(f'Total Number of Profiles in DB so far: {profilesLen}. '
                              f'Modified Profiles in the last TW: {amount_of_modified}. '
                              f'({datetime.now().strftime("%Y-%m-%d--%H:%M:%S")})', end='\r')

                    # Check if we need to close some TW
                    __database__.check_TW_to_close()

                    # In interface we keep track of the host IP. If there was no
                    # modified TWs in the host NotIP, we check if the network was changed.
                    # Dont try to stop slips if its catpurting from an interface
                    if self.args.interface:
                        # To check of there was a modified TW in the host IP. If not,
                        # count down.
                        modifiedTW_hostIP = False
                        for profileIP in modified_profiles:
                            # True if there was a modified TW in the host IP
                            if hostIP == profileIP:
                                modifiedTW_hostIP = True

                        # If there was no modified TW in the host IP
                        # then start counting down
                        # After count down we update the host IP, to check if the
                        # network was changed
                        if not modifiedTW_hostIP and self.args.interface:
                            if minimum_intervals_to_wait == 0:
                                hostIP = self.recognize_host_ip()
                                if hostIP:
                                    __database__.set_host_ip(hostIP)
                                minimum_intervals_to_wait = limit_minimum_intervals_to_wait
                            minimum_intervals_to_wait -= 1
                        else:
                            minimum_intervals_to_wait = limit_minimum_intervals_to_wait

                    # ---------------------------------------- Stopping slips

                    # When running Slips in the file.
                    # If there were no modified TW in the last timewindow time,
                    # then start counting down
                    else:
                        # don't shutdown slips if it's being debugged or reading flows from stdin
                        if amount_of_modified == 0 and not self.is_debugger_active() and input_type != 'stdin':
                            # print('Counter to stop Slips. Amount of modified
                            # timewindows: {}. Stop counter: {}'.format(amount_of_modified, minimum_intervals_to_wait))
                            if minimum_intervals_to_wait == 0:
                                self.shutdown_gracefully()
                                break
                            minimum_intervals_to_wait -= 1
                        else:
                            minimum_intervals_to_wait = limit_minimum_intervals_to_wait

                    __database__.pubsub.check_health()

        except KeyboardInterrupt:
            self.shutdown_gracefully(input_information)

    except KeyboardInterrupt:
        self.shutdown_gracefully(input_information)

####################
# Main
####################
if __name__ == '__main__':
    slips = Main()
    slips.parse_arguments()

    if slips.args.interactive:
        # -I is provided
        slips.start()
        sys.exit()

    daemon = Daemon(slips)
    if slips.args.stopdaemon:
        # -S is provided
        print("Daemon stopped.")
        daemon.stop()
    elif slips.args.restartdaemon:
        # -R is provided
        print("Daemon restarted.")
        daemon.restart()
    else:
        # Default mode (daemonized)
        print("Slips daemon started.")
        daemon.start()<|MERGE_RESOLUTION|>--- conflicted
+++ resolved
@@ -64,146 +64,10 @@
         self.read_configuration()
         # Get the pid from pidfile
         try:
-<<<<<<< HEAD
             with open(self.pidfile,'r') as pidfile:
                 self.pid = int(pidfile.read().strip())
         except IOError:
             self.pid = None
-=======
-            # "level specifies whether to use absolute or relative imports. The default is -1 which
-            # indicates both absolute and relative imports will be attempted. 0 means only perform 
-            # absolute imports. Positive values for level indicate the number of parent 
-            # directories to search relative to the directory of the module calling __import__()."
-            module = importlib.import_module(module_name)
-        except ImportError as e:
-            print("Something wrong happened while importing the module {0}: {1}".format(module_name, e))
-            failed_to_load_modules += 1
-            continue
-
-        # Walk through all members of currently imported modules.
-        for member_name, member_object in inspect.getmembers(module):
-            # Check if current member is a class.
-            if inspect.isclass(member_object):
-                if issubclass(member_object, Module) and member_object is not Module:
-                    plugins[member_object.name] = dict(obj=member_object, description=member_object.description)
-
-    # Change the order of the blocking module(load it first) so it can receive msgs sent from other modules
-    if 'Blocking' in plugins:
-        plugins = OrderedDict(plugins)
-        # last=False to move to the beginning of the dict
-        plugins.move_to_end('Blocking', last=False)
-
-    return plugins, failed_to_load_modules
-
-
-def get_cwd():
-    # Can't use os.getcwd() because slips directory name won't always be Slips plus this way requires less parsing
-    for arg in sys.argv:
-        if 'slips.py' in arg:
-            # get the path preceeding slips.py
-            # (may be ../ or  ../../ or '' if slips.py is in the cwd),
-            # this path is where slips.conf will be
-            cwd = arg[:arg.index('slips.py')]
-            return cwd
-
-
-def prepare_zeek_scripts():
-    """
-    Adds local network to slips-conf.zeek
-    """
-
-    # get home network from slips.conf
-    try:
-        home_network = config.get('parameters', 'home_network')
-    except (configparser.NoOptionError, configparser.NoSectionError, NameError):
-        # There is a conf, but there is no option, or no section or no configuration file specified
-        home_network = utils.home_network_ranges
-
-    zeek_scripts_dir = os.getcwd() + '/zeek-scripts'
-    # add local sites if not there
-    is_local_nets_defined = False
-    with open(zeek_scripts_dir + '/slips-conf.zeek', 'r') as slips_conf:
-        if 'local_nets' in slips_conf.read():
-            is_local_nets_defined = True
-        
-    if not is_local_nets_defined:
-        with open(zeek_scripts_dir + '/slips-conf.zeek', 'a') as slips_conf:
-            # update home network
-            slips_conf.write('\nredef Site::local_nets += { '+home_network+' };\n')
-
-    # # load all scripts in zeek-script dir
-    # with open(zeek_scripts_dir + '/__load__.zeek','r') as f:
-    #     loaded_scripts = f.read()
-    # with open(zeek_scripts_dir + '/__load__.zeek','a') as f:
-    #     for file_name in os.listdir(zeek_scripts_dir):
-    #         # ignore the load file
-    #         if file_name == '__load__.zeek':
-    #             continue
-    #         if file_name not in loaded_scripts:
-    #             # found a file in the dir that isn't in __load__.zeek, add it
-    #             f.write(f'\n@load ./{file_name}')
-
-
-def add_metadata():
-    """
-    Create a metadata dir output/metadata/ that has a copy of slips.conf, whitelist.conf, current commit and date
-    """
-    metadata_dir = os.path.join(args.output, 'metadata')
-    try:
-        os.mkdir(metadata_dir)
-    except FileExistsError:
-        # if the file exists it will be overwritten
-        pass
-
-    # Add a copy of slips.conf
-    config_file = args.config or 'slips.conf'
-    shutil.copy(config_file, metadata_dir)
-    # Add a copy of whitelist.conf
-    whitelist = config.get('parameters', 'whitelist_path')
-    shutil.copy(whitelist, metadata_dir)
-
-    branch_info = utils.get_branch_info()
-    commit, branch = None, None
-    if branch_info != False:
-        # it's false when we're in docker because there's no .git/ there
-        commit, branch = branch_info[0], branch_info[1]
-    now = datetime.now()
-
-    info_path = os.path.join(metadata_dir, 'info.txt')
-    with open(info_path, 'w') as f:
-        f.write(f'Slips version: {version}\n')
-        f.write(f'Branch: {branch}\n')
-        f.write(f'Commit: {commit}\n')
-        f.write(f'Slips start date: {now}\n')
-
-    print(f'[Main] Metadata added to {metadata_dir}')
-    return info_path
-
-
-def shutdown_gracefully(input_information):
-    """ Wait for all modules to confirm that they're done processing and then shutdown
-    :param input_information: the interface/pcap/nfdump/binetflow used. we need it to save the db
-    """
-
-    try:
-        print('\n'+'-'*27)
-        print('Stopping Slips')
-        # Stop the modules that are subscribed to channels
-        __database__.publish_stop()
-
-        finished_modules = []
-        # get dict of PIDs spawned by slips
-        PIDs = __database__.get_PIDs()
-        slips_processes = len(list(PIDs.keys()))
-
-        # Send manual stops to the processes not using channels
-        for process in ('OutputProcess', 'ProfilerProcess', 'EvidenceProcess', 'InputProcess', 'logsProcess'):
-            try:
-                os.kill(int(PIDs[process]), signal.SIGINT)
-            except KeyError:
-                # process hasn't started (for example logsProcess) so we can't send sigint,
-                continue
->>>>>>> 50c5d923
 
     def print(self, text):
         """ Prints output to logsfile specified in slips.conf"""
@@ -408,7 +272,6 @@
             return config.get(section, name)
         except (configparser.NoOptionError, configparser.NoSectionError, NameError):
             # There is a conf, but there is no option, or no section or no configuration file specified
-<<<<<<< HEAD
             return False
 
 
@@ -463,22 +326,6 @@
         except Exception as ex:
             print('[DB] Error: Is redis database running? You can run it as: "redis-server --daemonize yes"')
             return False
-=======
-            delete_zeek_files = True
-
-        if delete_zeek_files:
-            shutil.rmtree('zeek_files')
-        # add slips end date in the metadata dir
-        try:
-            if 'yes' in enable_metadata.lower():
-                with open(info_path, 'a') as f:
-                    now = datetime.now()
-                    f.write(f'Slips end date: {now}\n')
-        except NameError:
-            # slips is shut down before enable_metadata is read from slips.conf
-            pass
-        os._exit(-1)
->>>>>>> 50c5d923
         return True
 
 
@@ -533,16 +380,17 @@
             if dir_name != file_name:
                 continue
 
-            # Try to import the module, otherwise skip.
-            try:
-                # "level specifies whether to use absolute or relative imports. The default is -1 which
-                # indicates both absolute and relative imports will be attempted. 0 means only perform
-                # absolute imports. Positive values for level indicate the number of parent
-                # directories to search relative to the directory of the module calling __import__()."
-                module = importlib.import_module(module_name)
-            except ImportError as e:
-                print("Something wrong happened while importing the module {0}: {1}".format(module_name, e))
-                continue
+        # Try to import the module, otherwise skip.
+        try:
+            # "level specifies whether to use absolute or relative imports. The default is -1 which
+            # indicates both absolute and relative imports will be attempted. 0 means only perform 
+            # absolute imports. Positive values for level indicate the number of parent 
+            # directories to search relative to the directory of the module calling __import__()."
+            module = importlib.import_module(module_name)
+        except ImportError as e:
+            print("Something wrong happened while importing the module {0}: {1}".format(module_name, e))
+            failed_to_load_modules += 1
+            continue
 
             # Walk through all members of currently imported modules.
             for member_name, member_object in inspect.getmembers(module):
@@ -805,21 +653,25 @@
                 # There is a conf, but there is no option, or no section or no configuration file specified
                 delete_zeek_files = True
 
-            if delete_zeek_files:
-                shutil.rmtree('zeek_files')
-            # add slips end date in the metadata dir
+        if delete_zeek_files:
+            shutil.rmtree('zeek_files')
+        # add slips end date in the metadata dir
+        try:
             if 'yes' in enable_metadata.lower():
                 with open(info_path, 'a') as f:
                     now = datetime.now()
                     f.write(f'Slips end date: {now}\n')
-            if self.mode == 'daemonized':
-                profilesLen = str(__database__.getProfilesLen())
-                print(f"Total Number of Profiles in DB: {profilesLen}.")
-                self.daemon.stop()
-            os._exit(-1)
-            return True
-        except KeyboardInterrupt:
-            return False
+        except NameError:
+            # slips is shut down before enable_metadata is read from slips.conf
+            pass
+        if self.mode == 'daemonized':
+            profilesLen = str(__database__.getProfilesLen())
+            print(f"Total Number of Profiles in DB: {profilesLen}.")
+            self.daemon.stop()
+        os._exit(-1)
+        return True
+    except KeyboardInterrupt:
+        return False
 
 
     def is_debugger_active(self) -> bool:
