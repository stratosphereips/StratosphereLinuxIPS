--- conflicted
+++ resolved
@@ -17,35 +17,36 @@
 # Foundation, Inc., 51 Franklin Street, Fifth Floor, Boston, MA  02110-1301, USA.
 # Contact: eldraco@gmail.com, sebastian.garcia@agents.fel.cvut.cz, stratosphere@aic.fel.cvut.cz
 
+from slips_files.common.abstracts import Module
 from slips_files.common.slips_utils import utils
 from slips_files.core.database.database import __database__
 from slips_files.common.config_parser import ConfigParser
 from exclusiveprocess import Lock, CannotAcquireLock
-from redis_manager import RedisManager
-from ui_manager import UIManager
-from metadata_manager import MetadataManager
-from process_manager import ProcessManager
-from checker import Checker
-from style import green
-
+
+import threading
 import signal
 import sys
+import redis
 import os
 import time
 import shutil
+import psutil
+import socket
 import warnings
 import json
+import pkgutil
+import inspect
+import modules
+import importlib
 import errno
 import subprocess
 import re
 from datetime import datetime
+from collections import OrderedDict
 from distutils.dir_util import copy_tree
 from daemon import Daemon
 from multiprocessing import Queue
-<<<<<<< HEAD
-=======
-from termcolor import colored
->>>>>>> 6843b0a6
+
 
 # Ignore warnings on CPU from tensorflow
 os.environ['TF_CPP_MIN_LOG_LEVEL'] = '2'
@@ -68,7 +69,6 @@
         self.conf = ConfigParser()
         self.version = self.get_slips_version()
         self.args = self.conf.get_args()
-        self.version = self.conf.get_slips_version()
         # in testing mode we manually set the following params
         if not testing:
             self.pid = os.getpid()
@@ -83,7 +83,11 @@
                 self.prepare_zeek_output_dir()
                 self.twid_width = self.conf.get_tw_width()
 
-<<<<<<< HEAD
+    def get_slips_version(self):
+        version_file = 'VERSION'
+        with open(version_file, 'r') as f:
+            version = f.read()
+        return version
     def check_zeek_or_bro(self):
         """
         Check if we have zeek or bro
@@ -102,13 +106,6 @@
             return False
 
         return self.zeek_bro
-=======
-    def get_slips_version(self):
-        version_file = 'VERSION'
-        with open(version_file, 'r') as f:
-            version = f.read()
-        return version
->>>>>>> 6843b0a6
 
     def prepare_zeek_output_dir(self):
         from pathlib import Path
@@ -240,471 +237,7 @@
         delete = self.conf.delete_zeek_files()
         if delete:
             shutil.rmtree(self.zeek_folder)
-<<<<<<< HEAD
-    
-=======
-
-    def green(self, txt):
-        """
-        returns the text in green
-        """
-        return colored(txt, "green")
-
-
-    def print_stopped_module(self, module):
-        self.PIDs.pop(module, None)
-        # all text printed in green should be wrapped in the following
-
-        modules_left = len(list(self.PIDs.keys()))
-        # to vertically align them when printing
-        module += ' ' * (20 - len(module))
-        print(
-            f'\t{self.green(module)} \tStopped. '
-            f'{self.green(modules_left)} left.'
-        )
-
-    def get_already_stopped_modules(self):
-        already_stopped_modules = []
-        for module, pid in self.PIDs.items():
-            try:
-                # signal 0 is used to check if the pid exists
-                os.kill(int(pid), 0)
-            except ProcessLookupError:
-                # pid doesn't exist because module already stopped
-                # to be able to remove it's pid from the dict
-                already_stopped_modules.append(module)
-        return already_stopped_modules
-
-    def warn_about_pending_modules(self, finished_modules):
-        # exclude the module that are already stopped from the pending modules
-        pending_modules = [
-            module
-            for module in list(self.PIDs.keys())
-            if module not in finished_modules
-        ]
-        if not len(pending_modules):
-            return
-        print(
-            f'\n[Main] The following modules are busy working on your data.'
-            f'\n\n{pending_modules}\n\n'
-            'You can wait for them to finish, or you can '
-            'press CTRL-C again to force-kill.\n'
-        )
-        return True
-
-    def set_analysis_end_date(self):
-        """
-        Add the analysis end date to the metadata file and
-        the db for the web inerface to display
-        """
-        self.enable_metadata = self.conf.enable_metadata()
-        end_date = utils.convert_format(datetime.now(), utils.alerts_format)
-        __database__.set_input_metadata({'analysis_end': end_date})
-        if self.enable_metadata:
-            # add slips end date in the metadata dir
-            try:
-                with open(self.info_path, 'a') as f:
-                    f.write(f'Slips end date: {end_date}\n')
-            except (NameError, AttributeError):
-                pass
-        return end_date
-
-    def should_kill_all_modules(self, function_start_time, wait_for_modules_to_finish) -> bool:
-        """
-        checks if x minutes has passed since the start of the function
-        :param wait_for_modules_to_finish: time in mins to wait before force killing all modules
-                                            defined by wait_for_modules_to_finish in slips.conf
-        """
-        now = datetime.now()
-        diff = utils.get_time_diff(function_start_time, now, return_type='minutes')
-        return True if diff >= wait_for_modules_to_finish else False
-
-
-    def shutdown_gracefully(self):
-        """
-        Wait for all modules to confirm that they're done processing
-        or kill them after 15 mins
-        """
-        # 15 mins from this time, all modules should be killed
-        function_start_time = datetime.now()
-        try:
-            if not self.args.stopdaemon:
-                print('\n' + '-' * 27)
-            print('Stopping Slips')
-
-            wait_for_modules_to_finish  = self.conf.wait_for_modules_to_finish()
-            # close all tws
-            __database__.check_TW_to_close(close_all=True)
-
-            # set analysis end date
-            end_date = self.set_analysis_end_date()
-
-            start_time = __database__.get_slips_start_time()
-            analysis_time = utils.get_time_diff(start_time, end_date, return_type='minutes')
-            print(f'[Main] Analysis finished in {analysis_time:.2f} minutes')
-
-            # Stop the modules that are subscribed to channels
-            __database__.publish_stop()
-
-            finished_modules = []
-
-            # get dict of PIDs spawned by slips
-            self.PIDs = __database__.get_PIDs()
-
-            # we don't want to kill this process
-            self.PIDs.pop('slips.py', None)
-
-            if self.mode == 'daemonized':
-                profilesLen = __database__.getProfilesLen()
-                self.daemon.print(f'Total analyzed IPs: {profilesLen}.')
-
-
-            modules_to_be_killed_last = {
-                'EvidenceProcess',
-                'Blocking',
-                'Exporting Alerts',
-            }
-
-            self.stop_core_processes()
-            # only print that modules are still running once
-            warning_printed = False
-
-            # timeout variable so we don't loop forever
-            # give slips enough time to close all modules - make sure
-            # all modules aren't considered 'busy' when slips stops
-            max_loops = 430
-
-            # loop until all loaded modules are finished
-            # in the case of -S, slips doesn't even start the modules,
-            # so they don't publish in finished_modules. we don't need to wait for them we have to kill them
-            if not self.args.stopdaemon:
-                #  modules_to_be_killed_last are ignored when they publish a msg in finished modules channel,
-                # we will kill them aletr, so we shouldn't be looping and waiting for them to get outta the loop
-                slips_processes = len(list(self.PIDs.keys())) - len(modules_to_be_killed_last)
-
-                try:
-                    while (
-                        len(finished_modules) < slips_processes  and max_loops != 0
-                    ):
-                        # print(f"Modules not finished yet {set(loaded_modules) - set(finished_modules)}")
-                        try:
-                            message = self.c1.get_message(timeout=0.00000001)
-                        except NameError:
-                            continue
-
-                        if message and message['data'] in ('stop_process', 'stop_slips'):
-                            continue
-
-                        if utils.is_msg_intended_for(message, 'finished_modules'):
-                            # all modules must reply with their names in this channel after
-                            # receiving the stop_process msg
-                            # to confirm that all processing is done and we can safely exit now
-                            module_name = message['data']
-
-                            if module_name in modules_to_be_killed_last:
-                                # we should kill these modules the very last, or else we'll miss evidence generated
-                                # right before slips stops
-                                continue
-
-
-                            if module_name not in finished_modules:
-                                finished_modules.append(module_name)
-                                self.kill(module_name)
-                                self.print_stopped_module(module_name)
-
-                                # some modules publish in finished_modules channel before slips.py starts listening,
-                                # but they finished gracefully.
-                                # remove already stopped modules from PIDs dict
-                                for module in self.get_already_stopped_modules():
-                                    finished_modules.append(module)
-                                    self.print_stopped_module(module)
-
-                        max_loops -= 1
-                        # after reaching the max_loops and before killing the modules that aren't finished,
-                        # make sure we're not processing
-                        # the logical flow is self.pids should be empty by now as all modules
-                        # are closed, the only ones left are the ones we want to kill last
-                        if len(self.PIDs) > len(modules_to_be_killed_last) and max_loops < 2:
-                            if not warning_printed and self.warn_about_pending_modules(finished_modules):
-                                if 'Update Manager' not in finished_modules:
-                                    print(
-                                        f"[Main] Update Manager may take several minutes "
-                                        f"to finish updating 45+ TI files."
-                                    )
-                                warning_printed = True
-
-                            # -t flag is only used in integration tests,
-                            # so we don't care about the modules finishing their job when testing
-                            # instead, kill them
-                            if self.args.testing:
-                                break
-
-                            # delay killing unstopped modules until all of them
-                            # are done processing
-                            max_loops += 1
-
-                            # checks if 15 minutes has passed since the start of the function
-                            if self.should_kill_all_modules(function_start_time, wait_for_modules_to_finish):
-                                print(f"Killing modules that took more than "
-                                      f"{wait_for_modules_to_finish} mins to finish.")
-                                break
-
-                except KeyboardInterrupt:
-                    # either the user wants to kill the remaining modules (pressed ctrl +c again)
-                    # or slips was stuck looping for too long that the os sent an automatic sigint to kill slips
-                    # pass to kill the remaining modules
-                    pass
-
-            # modules that aren't subscribed to any channel will always be killed and not stopped
-            # comes here if the user pressed ctrl+c again
-            self.kill_all(self.PIDs.copy())
-            self.kill_all(modules_to_be_killed_last)
-
-            # save redis database if '-s' is specified
-            if self.args.save:
-                self.save_the_db()
-
-            # if store_a_copy_of_zeek_files is set to yes in slips.conf,
-            # copy the whole zeek_files dir to the output dir
-            self.store_zeek_dir_copy()
-
-            # if delete_zeek_files is set to yes in slips.conf,
-            # delete zeek_files/ dir
-            self.delete_zeek_files()
-
-            if self.mode == 'daemonized':
-                # if slips finished normally without stopping the daemon with -S
-                # then we need to delete the pidfile
-                self.daemon.delete_pidfile()
-
-            os._exit(-1)
-        except KeyboardInterrupt:
-            return False
-
-    def get_open_redis_servers(self) -> dict:
-        """
-        Returns the dict of PIDs and ports of the redis servers started by slips
-        """
-        self.open_servers_PIDs = {}
-        try:
-            with open(self.running_logfile, 'r') as f:
-                for line in f.read().splitlines():
-                    # skip comments
-                    if (
-                        line.startswith('#')
-                        or line.startswith('Date')
-                        or len(line) < 3
-                    ):
-                        continue
-                    line = line.split(',')
-                    pid, port = line[3], line[2]
-                    self.open_servers_PIDs[pid] = port
-            return self.open_servers_PIDs
-        except FileNotFoundError:
-            # print(f"Error: {self.running_logfile} is not found. Can't kill open servers. Stopping.")
-            return {}
-
-    def print_open_redis_servers(self):
-        """
-        Returns a dict {counter: (used_port,pid) }
-        """
-        open_servers = {}
-        to_print = f"Choose which one to kill [0,1,2 etc..]\n" \
-                   f"[0] Close all Redis servers\n"
-        there_are_ports_to_print = False
-        try:
-            with open(self.running_logfile, 'r') as f:
-                line_number = 0
-                for line in f.read().splitlines():
-                    # skip comments
-                    if (
-                        line.startswith('#')
-                        or line.startswith('Date')
-                        or len(line) < 3
-                    ):
-                        continue
-                    line_number += 1
-                    line = line.split(',')
-                    file, port, pid = line[1], line[2], line[3]
-                    there_are_ports_to_print = True
-                    to_print += f"[{line_number}] {file} - port {port}\n"
-                    open_servers[line_number] = (port, pid)
-        except FileNotFoundError:
-            print(f"{self.running_logfile} is not found. Can't get open redis servers. Stopping.")
-            return False
-
-        if there_are_ports_to_print:
-            print(to_print)
-        else:
-            print(f"No open redis servers in {self.running_logfile}")
-
-        return open_servers
-
-
-    def get_port_of_redis_server(self, pid: str):
-        """
-        returns the port of the redis running on this pid
-        """
-        cmd = 'ps aux | grep redis-server'
-        cmd_output = os.popen(cmd).read()
-        for line in cmd_output.splitlines():
-            if str(pid) in line:
-                port = line.split(':')[-1]
-                return port
-        return False
-
-
-    def flush_redis_server(self, pid: str='', port: str=''):
-        """
-        Flush the redis server on this pid, only 1 param should be given, pid or port
-        :param pid: can be False if port is given
-        Gets the pid of the port is not given
-        """
-        if not port and not pid:
-            return False
-
-        # sometimes the redis port is given, no need to get it manually
-        if not port and pid:
-            if not hasattr(self, 'open_servers_PIDs'):
-                self.get_open_redis_servers()
-            port = self.open_servers_PIDs.get(str(pid), False)
-            if not port:
-                # try to get the port using a cmd
-                port = self.get_port_of_redis_server(pid)
-        port = str(port)
-
-        # clear the server opened on this port
-        try:
-            # if connected := __database__.connect_to_redis_server(port):
-            # noinspection PyTypeChecker
-            #todo move this to the db
-            r = redis.StrictRedis(
-                    host='localhost',
-                    port=port,
-                    db=0,
-                    charset='utf-8',
-                    socket_keepalive=True,
-                    decode_responses=True,
-                    retry_on_timeout=True,
-                    health_check_interval=20,
-                    )
-            r.flushall()
-            r.flushdb()
-            r.script_flush()
-            return True
-        except redis.exceptions.ConnectionError:
-            # server already killed!
-            return False
-
-
-    def kill_redis_server(self, pid):
-        """
-        Kill the redis server on this pid
-        """
-        try:
-            pid = int(pid)
-        except ValueError:
-            # The server was killed before logging its PID
-            # the pid of it is 'not found'
-            return False
-
-        # signal 0 is to check if the process is still running or not
-        # it returns 1 if the process used_redis_servers.txt exited
-        try:
-            # check if the process is still running
-            while os.kill(pid, 0) != 1:
-                # sigterm is 9
-                os.kill(pid, 9)
-        except ProcessLookupError:
-            # ProcessLookupError: process already exited, sometimes this exception is raised
-            # but the process is still running, keep trying to kill it
-            return True
-        except PermissionError:
-            # PermissionError happens when the user tries to close redis-servers
-            # opened by root while he's not root,
-            # or when he tries to close redis-servers
-            # opened without root while he's root
-            return False
-        return True
-
-    def remove_old_logline(self, redis_port):
-        """
-        This function should be called after adding a new duplicate line with redis_port
-        The only line with redis_port will be the last line, remove all the ones above
-        """
-        redis_port = str(redis_port)
-        tmpfile = 'tmp_running_slips_log.txt'
-        with open(self.running_logfile, 'r') as logfile:
-            with open(tmpfile, 'w') as tmp:
-                all_lines = logfile.read().splitlines()
-                # we want to delete the old log line containing this port
-                # but leave the new one (the last one)
-                for line in all_lines[:-1]:
-                    if redis_port not in line:
-                        tmp.write(f'{line}\n')
-
-                # write the last line
-                tmp.write(all_lines[-1]+'\n')
-        # replace file with original name
-        os.replace(tmpfile, self.running_logfile)
-
-
-    def remove_server_from_log(self, redis_port):
-        """ deletes the server running on the given pid from running_slips_logs """
-        redis_port = str(redis_port)
-        tmpfile = 'tmp_running_slips_log.txt'
-        with open(self.running_logfile, 'r') as logfile:
-            with open(tmpfile, 'w') as tmp:
-                all_lines = logfile.read().splitlines()
-                # delete the line using that port
-                for line in all_lines:
-                    if redis_port not in line:
-                        tmp.write(f'{line}\n')
-
-        # replace file with original name
-        os.replace(tmpfile, self.running_logfile)
-
-
-    def close_open_redis_servers(self):
-        """
-        Function to close unused open redis-servers based on what the user chooses
-        """
-        if not hasattr(self, 'open_servers_PIDs'):
-            # fill the dict
-            self.get_open_redis_servers()
-
-        try:
-            # open_servers {counter: (port,pid),...}}
-            open_servers:dict = self.print_open_redis_servers()
-            if not open_servers:
-                self.terminate_slips()
-
-            server_to_close = input()
-            # close all ports in running_slips_logs.txt and in our supported range
-            if server_to_close == '0':
-                self.close_all_ports()
-
-            elif len(open_servers) > 0:
-                # close the given server number
-                try:
-                    pid = open_servers[int(server_to_close)][1]
-                    port = open_servers[int(server_to_close)][0]
-                    if self.flush_redis_server(pid=pid) and self.kill_redis_server(pid):
-                        print(f"Killed redis server on port {port}.")
-                    else:
-                        print(f"Redis server running on port {port} "
-                              f"is either already killed or you don't have "
-                              f"enough permission to kill it.")
-                    self.remove_server_from_log(port)
-                except (KeyError, ValueError):
-                    print(f"Invalid input {server_to_close}")
-
-        except KeyboardInterrupt:
-            pass
-        self.terminate_slips()
-
-
->>>>>>> 6843b0a6
+
     def is_debugger_active(self) -> bool:
         """Return if the debugger is currently active"""
         gettrace = getattr(sys, 'gettrace', lambda: None)
@@ -755,11 +288,12 @@
 
         # print(f'[Main] Storing Slips logs in {self.args.output}')
 
+
     def log_redis_server_PID(self, redis_port, redis_pid):
         now = utils.convert_format(datetime.now(), utils.alerts_format)
         try:
             # used in case we need to remove the line using 6379 from running logfile
-            with open(self.redis_man.running_logfile, 'a') as f:
+            with open(self.running_logfile, 'a') as f:
                 # add the header lines if the file is newly created
                 if f.tell() == 0:
                     f.write(
@@ -777,14 +311,14 @@
                 )
         except PermissionError:
             # last run was by root, change the file ownership to non-root
-            os.remove(self.redis_man.running_logfile)
-            open(self.redis_man.running_logfile, 'w').close()
+            os.remove(self.running_logfile)
+            open(self.running_logfile, 'w').close()
             self.log_redis_server_PID(redis_port, redis_pid)
 
         if redis_port == 6379:
             # remove the old logline using this port
-            self.redis_man.remove_old_logline(6379)
-    
+            self.remove_old_logline(6379)
+
     def set_mode(self, mode, daemon=''):
         """
         Slips has 2 modes, daemonized and interactive, this function
@@ -822,6 +356,8 @@
         levels = f'{verbose}{debug}'
         self.outputqueue.put(f'{levels}|{self.name}|{text}')
 
+
+
     def handle_flows_from_stdin(self, input_information):
         """
         Make sure the stdin line type is valid (argus, suricata, or zeek)
@@ -848,6 +384,7 @@
         input_type = 'stdin'
         return input_type, line_type.lower()
 
+
     def load_db(self):
         self.input_type = 'database'
         # self.input_information = 'database'
@@ -857,9 +394,9 @@
         # this is where the db will be loaded
         redis_port = 32850
         # make sure the db on 32850 is flushed and ready for the new db to be loaded
-        if pid := self.redis_man.get_pid_of_redis_server(redis_port):
-            self.redis_man.flush_redis_server(pid=pid)
-            self.redis_man.kill_redis_server(pid)
+        if pid := self.get_pid_of_redis_server(redis_port):
+            self.flush_redis_server(pid=pid)
+            self.kill_redis_server(pid)
 
         if not __database__.load(self.args.db):
             print(f'Error loading the database {self.args.db}')
@@ -868,10 +405,10 @@
             # we shouldn't modify it as root
 
             self.input_information = os.path.basename(self.args.db)
-            redis_pid = self.redis_man.get_pid_of_redis_server(redis_port)
+            redis_pid = self.get_pid_of_redis_server(redis_port)
             self.zeek_folder = '""'
             self.log_redis_server_PID(redis_port, redis_pid)
-            self.redis_man.remove_old_logline(redis_port)
+            self.remove_old_logline(redis_port)
 
             print(
                 f'{self.args.db} loaded successfully.\n'
@@ -879,8 +416,7 @@
             )
             # __database__.disable_redis_persistence()
 
-        if self.terminate_slips:
-            self.terminate_slips()
+        self.terminate_slips()
 
     def get_input_file_type(self, input_information):
         """
@@ -949,6 +485,182 @@
 
         return input_type
 
+    def check_input_type(self) -> tuple:
+        """
+        returns line_type, input_type, input_information
+        supported input types are:
+            interface, argus, suricata, zeek, nfdump, db
+        supported self.input_information:
+            given filepath, interface or type of line given in stdin
+        """
+        # only defined in stdin lines
+        line_type = False
+        # -I
+        if self.args.interface:
+            input_information = self.args.interface
+            input_type = 'interface'
+            # return input_type, self.input_information
+            return input_type, input_information, line_type
+
+        if self.args.db:
+            self.load_db()
+            return
+
+        if not self.args.filepath:
+            print('[Main] You need to define an input source.')
+            sys.exit(-1)
+        # -f file/stdin-type
+        input_information = self.args.filepath
+        if os.path.exists(input_information):
+            input_type = self.get_input_file_type(input_information)
+        else:
+            input_type, line_type = self.handle_flows_from_stdin(
+                input_information
+            )
+
+        return input_type, input_information, line_type
+
+    def check_given_flags(self):
+        """
+        check the flags that don't require starting slips
+        for ex: clear db, clearing the blocking chain, killing all servers, stopping the daemon, etc.
+        """
+
+        if self.args.help:
+            self.print_version()
+            arg_parser = self.conf.get_parser(help=True)
+            arg_parser.parse_arguments()
+            arg_parser.print_help()
+            self.terminate_slips()
+
+        if self.args.interface and self.args.filepath:
+            print('Only -i or -f is allowed. Stopping slips.')
+            self.terminate_slips()
+
+
+        if (self.args.save or self.args.db) and os.getuid() != 0:
+            print('Saving and loading the database requires root privileges.')
+            self.terminate_slips()
+
+        if (self.args.verbose and int(self.args.verbose) > 3) or (
+            self.args.debug and int(self.args.debug) > 3
+        ):
+            print('Debug and verbose values range from 0 to 3.')
+            self.terminate_slips()
+
+        # Check if redis server running
+        if not self.args.killall and self.check_redis_database() is False:
+            print('Redis database is not running. Stopping Slips')
+            self.terminate_slips()
+
+        if self.args.config and not os.path.exists(self.args.config):
+            print(f"{self.args.config} doesn't exist. Stopping Slips")
+            self.terminate_slips()
+
+        if self.args.interface:
+            interfaces = psutil.net_if_addrs().keys()
+            if self.args.interface not in interfaces:
+                print(f"{self.args.interface} is not a valid interface. Stopping Slips")
+                self.terminate_slips()
+
+
+        # Clear cache if the parameter was included
+        if self.args.clearcache:
+            print('Deleting Cache DB in Redis.')
+            self.clear_redis_cache_database()
+            self.input_information = ''
+            self.zeek_folder = ''
+            self.log_redis_server_PID(6379, self.get_pid_of_redis_server(6379))
+            self.terminate_slips()
+
+
+        # Clear cache if the parameter was included
+        if self.args.blocking and not self.args.interface:
+            print('Blocking is only allowed when running slips using an interface.')
+            self.terminate_slips()
+
+        # kill all open unused redis servers if the parameter was included
+        if self.args.killall:
+            self.close_open_redis_servers()
+            self.terminate_slips()
+
+        if self.args.version:
+            self.print_version()
+            self.terminate_slips()
+
+        if (
+            self.args.interface
+            and self.args.blocking
+            and os.geteuid() != 0
+        ):
+            # If the user wants to blocks, we need permission to modify iptables
+            print(
+                'Run Slips with sudo to enable the blocking module.'
+            )
+            self.terminate_slips()
+
+        if self.args.clearblocking:
+            if os.geteuid() != 0:
+                print(
+                    'Slips needs to be run as root to clear the slipsBlocking chain. Stopping.'
+                )
+                self.terminate_slips()
+            else:
+                # start only the blocking module process and the db
+                from slips_files.core.database.database import __database__
+                from multiprocessing import Queue, active_children
+                from modules.blocking.blocking import Module
+
+                blocking = Module(Queue())
+                blocking.start()
+                blocking.delete_slipsBlocking_chain()
+                # kill the blocking module manually because we can't
+                # run shutdown_gracefully here (not all modules has started)
+                for child in active_children():
+                    child.kill()
+                self.terminate_slips()
+
+
+        # Check if user want to save and load a db at the same time
+        if self.args.save and self.args.db:
+            print("Can't use -s and -d together")
+            self.terminate_slips()
+
+    def set_input_metadata(self):
+        """
+        save info about name, size, analysis start date in the db
+        """
+        now = utils.convert_format(datetime.now(), utils.alerts_format)
+        to_ignore = self.conf.get_disabled_modules(self.input_type)
+
+        info = {
+            'slips_version': self.version,
+            'name': self.input_information,
+            'analysis_start': now,
+            'disabled_modules': json.dumps(to_ignore),
+            'output_dir': self.args.output,
+            'input_type': self.input_type,
+        }
+
+        if hasattr(self, 'zeek_folder'):
+            info.update({
+                'zeek_dir': self.zeek_folder
+            })
+
+        size_in_mb = '-'
+        if self.args.filepath not in (False, None) and os.path.exists(self.args.filepath):
+            size = os.stat(self.args.filepath).st_size
+            size_in_mb = float(size) / (1024 * 1024)
+            size_in_mb = format(float(size_in_mb), '.2f')
+
+        info.update({
+            'size_in_MB': size_in_mb,
+        })
+        # analysis end date will be set in shutdown_gracefully
+        # file(pcap,netflow, etc.) start date will be set in
+        __database__.set_input_metadata(info)
+
+
     def setup_print_levels(self):
         """
         setup debug and verose levels
@@ -969,14 +681,76 @@
         if self.args.debug < 0:
             self.args.debug = 0
 
+
+    def check_output_redirection(self) -> tuple:
+        """
+        Determine where slips will place stdout, stderr and logfile based on slips mode
+        """
+        # lsof will provide a list of all open fds belonging to slips
+        command = f'lsof -p {self.pid}'
+        result = subprocess.run(command.split(), capture_output=True)
+        # Get command output
+        output = result.stdout.decode('utf-8')
+        # if stdout is being redirected we'll find '1w' in one of the lines
+        # 1 means stdout, w means write mode
+        # by default, stdout is not redirected
+        current_stdout = ''
+        for line in output.splitlines():
+            if '1w' in line:
+                # stdout is redirected, get the file
+                current_stdout = line.split(' ')[-1]
+                break
+
+        if self.mode == 'daemonized':
+            stderr = self.daemon.stderr
+            slips_logfile = self.daemon.stdout
+        else:
+            stderr = os.path.join(self.args.output, 'errors.log')
+            slips_logfile = os.path.join(self.args.output, 'slips.log')
+        return (current_stdout, stderr, slips_logfile)
+
     def print_version(self):
-        slips_version = f'Slips. Version {green(self.version)}'
+        slips_version = f'Slips. Version {self.green(self.version)}'
         branch_info = utils.get_branch_info()
         if branch_info != False:
             # it's false when we're in docker because there's no .git/ there
             commit = branch_info[0]
             slips_version += f' ({commit[:8]})'
         print(slips_version)
+
+
+    def check_if_port_is_in_use(self, port):
+        if port == 6379:
+            # even if it's already in use, slips will override it
+            return False
+        try:
+            sock = socket.socket(socket.AF_INET, socket.SOCK_STREAM)
+            sock.bind(("localhost", port))
+            return False
+        except OSError:
+            print(f"[Main] Port {port} already is use by another process."
+                  f" Choose another port using -P <portnumber> \n"
+                  f"Or kill your open redis ports using: ./slips.py -k ")
+            self.terminate_slips()
+
+    def update_slips_running_stats(self):
+        """
+        updates the number of processed ips, slips internal time, and modified tws so far in the db
+        """
+        slips_internal_time = float(__database__.getSlipsInternalTime()) + 1
+
+        # Get the amount of modified profiles since we last checked
+        modified_profiles, last_modified_tw_time = __database__.getModifiedProfilesSince(
+            slips_internal_time
+        )
+        modified_ips_in_the_last_tw = len(modified_profiles)
+        __database__.set_input_metadata({'modified_ips_in_the_last_tw': modified_ips_in_the_last_tw})
+        # Get the time of last modified timewindow and set it as a new
+        if last_modified_tw_time != 0:
+            __database__.setSlipsInternalTime(
+                last_modified_tw_time
+            )
+        return modified_ips_in_the_last_tw, modified_profiles
 
     def start(self):
         """Main Slips Function"""
@@ -1006,19 +780,19 @@
             if self.args.port:
                 self.redis_port = int(self.args.port)
                 # close slips if port is in use
-                self.metadata_man.check_if_port_is_in_use(self.redis_port)
+                self.check_if_port_is_in_use(self.redis_port)
             elif self.args.multiinstance:
-                self.redis_port = self.redis_man.get_random_redis_port()
+                self.redis_port = self.get_random_redis_port()
                 if not self.redis_port:
                     # all ports are unavailable
                     inp = input("Press Enter to close all ports.\n")
                     if inp == '':
-                        self.redis_man.close_all_ports()
+                        self.close_all_ports()
                     self.terminate_slips()
             else:
                 # even if this port is in use, it will be overwritten by slips
                 self.redis_port = 6379
-                # self.checker.check_if_port_is_in_use(self.redis_port)
+                # self.check_if_port_is_in_use(self.redis_port)
 
             # Output thread. outputprocess should be created first because it handles
             # the output of the rest of the threads.
@@ -1026,7 +800,7 @@
 
             # if stdout is redirected to a file,
             # tell outputProcess.py to redirect it's output as well
-            current_stdout, stderr, slips_logfile = self.checker.check_output_redirection()
+            current_stdout, stderr, slips_logfile = self.check_output_redirection()
             output_process = OutputProcess(
                 self.outputqueue,
                 self.args.verbose,
@@ -1049,7 +823,7 @@
 
             # log the PID of the started redis-server
             # should be here after we're sure that the server was started
-            redis_pid = self.redis_man.get_pid_of_redis_server(self.redis_port)
+            redis_pid = self.get_pid_of_redis_server(self.redis_port)
             self.log_redis_server_PID(self.redis_port, redis_pid)
 
             __database__.set_slips_mode(self.mode)
