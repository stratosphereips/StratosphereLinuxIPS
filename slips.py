--- conflicted
+++ resolved
@@ -29,6 +29,7 @@
 import socket
 import warnings
 from modules.UpdateManager.update_file_manager import UpdateFileManager
+import json
 import pkgutil
 import inspect
 import modules
@@ -172,15 +173,10 @@
             cwd = arg[:arg.index('slips.py')]
             return cwd
 
-<<<<<<< HEAD
-def shutdown_gracefully():
-    """ Wait for all modules to confirm that they're done processing and then shutdown """
-=======
 def shutdown_gracefully(input_information):
     """ Wait for all modules to confirm that they're done processing and then shutdown
     :param input_information: the interface/pcap/nfdump/binetflow used. we need it to save the db
     """
->>>>>>> 01754e21
 
     try:
         print('Stopping Slips')
@@ -189,10 +185,6 @@
         # Here we should Wait for any channel if it has still
         # data to receive in its channel
         finished_modules = []
-<<<<<<< HEAD
-        loaded_modules = modules_to_call.keys()
-        # get dict of pids spawned by slips
-=======
         try:
             loaded_modules = modules_to_call.keys()
         except NameError:
@@ -200,7 +192,6 @@
             loaded_modules = []
 
         # get dict of PIDs spawned by slips
->>>>>>> 01754e21
         PIDs = __database__.get_PIDs()
 
         # timeout variable so we don't loop forever
@@ -235,11 +226,7 @@
                 os.kill(int(pid), 9)
                 print(f'\t\033[1;32;40m{unstopped_proc}\033[00m \tKilled.')
             except ProcessLookupError:
-<<<<<<< HEAD
-                print(f'\t\033[1;32;40m{unstopped_proc}\033[00m \tAlready exited.')
-=======
                 print(f'\t\033[1;32;40m{unstopped_proc}\033[00m \tAlready stopped.')
->>>>>>> 01754e21
         # Send manual stops to the process not using channels
         try:
             logsProcessQueue.put('stop_process')
@@ -259,8 +246,6 @@
             inputProcess.terminate()
         except NameError:
             pass
-<<<<<<< HEAD
-=======
         if args.save:
             # Create a new dir to store backups
             backups_dir = get_cwd() +'redis_backups' + '/'
@@ -277,7 +262,6 @@
             __database__.save(backups_dir + input_information)
             print(f"[Main] Database saved to {backups_dir[:]}{input_information}" )
 
->>>>>>> 01754e21
         os._exit(-1)
         return True
     except KeyboardInterrupt:
@@ -318,14 +302,10 @@
                         help='block IPs that connect to the computer. Supported only on Linux.')
     parser.add_argument('-o', '--output', action='store', required=False, default=alerts_default_path,
                         help='store alerts.json and alerts.txt in the provided folder.')
-<<<<<<< HEAD
-=======
     parser.add_argument('-s', '--save',action='store_true',required=False,
                         help='To Save redis db to disk. Requires root access.')
     parser.add_argument('-d', '--db',action='store',required=False,
                         help='To read a redis (rdb) saved file. Requires root access.')
-
->>>>>>> 01754e21
     parser.add_argument("-h", "--help", action="help", help="command line help")
 
     args = parser.parse_args()
@@ -417,66 +397,6 @@
         print('You need to define an input source.')
         sys.exit(-1)
 
-    # Clear cache if the parameter was included
-    if args.clearcache:
-        print('Deleting Cache DB in Redis.')
-        clear_redis_cache_database()
-        terminate_slips()
-
-    # Check the type of input
-    if args.interface:
-        input_information = args.interface
-        input_type = 'interface'
-    elif args.filepath:
-        input_information = args.filepath
-        # default value
-        input_type = 'file'
-        # Get the type of file
-        command = 'file ' + input_information
-        # Execute command
-        cmd_result = subprocess.run(command.split(), stdout=subprocess.PIPE)
-        # Get command output
-        cmd_result = cmd_result.stdout.decode('utf-8')
-
-        if 'pcap' in cmd_result:
-            input_type = 'pcap'
-        elif 'dBase' in cmd_result:
-            input_type = 'nfdump'
-        elif 'CSV' in cmd_result:
-            input_type = 'binetflow'
-        elif 'directory'in cmd_result:
-            input_type = 'zeek_folder'
-        else:
-            # is it a zeek log file or suricata, binetflow tabs , or binetflow comma separated file?
-            # use first line to determine
-            with open(input_information,'r') as f:
-                while True:
-                    # get the first line that isn't a comment
-                    first_line = f.readline().replace('\n','')
-                    if not first_line.startswith('#'):
-                        break
-            if 'flow_id' in first_line:
-                input_type = 'suricata'
-            else:
-                #this is a text file , it can be binetflow or zeek_log_file
-                try:
-                    #is it a json log file
-                    json.loads(first_line)
-                    input_type = 'zeek_log_file'
-                except json.decoder.JSONDecodeError:
-                    # this is a tab separated file
-                    # is it zeek log file or binetflow file?
-                    # line = re.split(r'\s{2,}', first_line)[0]
-                    x= re.search('\s{1,}-\s{1,}', first_line)
-                    if '->' in first_line or 'StartTime' in first_line:
-                        # tab separated files are usually binetflow tab files
-                        input_type = 'binetflow-tabs'
-                    elif re.search('\s{1,}-\s{1,}', first_line):
-                        input_type = 'zeek_log_file'
-    else:
-        print('You need to define an input source.')
-        sys.exit(-1)
-
     # If we need zeek (bro), test if we can run it.
     # Need to be assign to something because we pass it to inputProcess later
     zeek_bro = None
@@ -607,10 +527,7 @@
     # Output pid
     outputProcessQueue.put('20|main|Started output thread [PID {}]'.format(outputProcessThread.pid))
     __database__.store_process_PID('OutputProcess',int(outputProcessThread.pid))
-<<<<<<< HEAD
-=======
-
->>>>>>> 01754e21
+
 
     # Start each module in the folder modules
     outputProcessQueue.put('01|main|[main] Starting modules')
@@ -683,9 +600,6 @@
     profilerProcessThread = ProfilerProcess(profilerProcessQueue, outputProcessQueue, args.verbose, args.debug, config)
     profilerProcessThread.start()
     outputProcessQueue.put('20|main|Started profiler thread [PID {}]'.format(profilerProcessThread.pid))
-<<<<<<< HEAD
-    __database__.store_process_PID('ProfilerProcess', int(profilerProcessThread.pid))
-=======
     __database__.store_process_PID('ProfilerProcess-14', int(profilerProcessThread.pid))
 
     c1 = __database__.subscribe('finished_modules')
@@ -695,7 +609,6 @@
             print("[Main] Failed to load the database.")
             shutdown_gracefully(input_information)
         shutdown_gracefully(input_information)
->>>>>>> 01754e21
 
     # Input process
     # Create the input process and start it
@@ -705,10 +618,6 @@
     __database__.store_process_PID('inputProcess', int(inputProcess.pid))
 
 
-<<<<<<< HEAD
-    c1 = __database__.subscribe('finished_modules')
-=======
->>>>>>> 01754e21
 
     # Store the host IP address if input type is interface
     if input_type == 'interface':
@@ -786,21 +695,13 @@
                     # print('Counter to stop Slips. Amount of modified
                     # timewindows: {}. Stop counter: {}'.format(amount_of_modified, minimum_intervals_to_wait))
                     if minimum_intervals_to_wait == 0:
-<<<<<<< HEAD
-                        shutdown_gracefully()
-=======
                          # If the user specified -s, save the database before stopping
                         shutdown_gracefully(input_information)
->>>>>>> 01754e21
                         break
                     minimum_intervals_to_wait -= 1
                 else:
                     minimum_intervals_to_wait = limit_minimum_intervals_to_wait
 
     except KeyboardInterrupt:
-<<<<<<< HEAD
-        shutdown_gracefully()
-=======
         shutdown_gracefully(input_information)
->>>>>>> 01754e21
-
+
