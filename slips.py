#!/usr/bin/python -u
# This file is part of the Stratosphere Linux IPS
# See the file 'LICENSE' for copying permission.
# Author: Sebastian Garcia. eldraco@gmail.com , sebastian.garcia@agents.fel.cvut.cz

import sys
from colors import *
from datetime import datetime
from datetime import timedelta
import argparse
import multiprocessing
from multiprocessing import Queue
import time
from modules.markov_models_1 import __markov_models__
from os import listdir
from os.path import isfile, join
from ip_handler import IpHandler
from ip_handler import IpAddress


import random

version = '0.4'

###################
class Tuple(object):
    """ The class to simply handle tuples """
    def __init__(self, tuple4):
        self.id = tuple4
        self.amount_of_flows = 0
        self.src_ip = tuple4.split('-')[0]
        self.dst_ip = tuple4.split('-')[1]
        self.protocol = tuple4.split('-')[3]
        self.state_so_far = ""
        self.winner_model_id = False
        self.winner_model_distance = float('inf')
        self.proto = ""
        self.datetime = ""
        self.T1 = False
        self.T2 = False
        self.TD = False
        self.current_size = -1
        self.current_duration = -1
        self.previous_size = -1
        self.previous_duration = -1
        self.previous_time = -1
        # Thresholds
        self.tto = timedelta(seconds=3600)
        self.tt1 = float(1.05)
        self.tt2 = float(1.3)
        self.tt3 = float(5)
        self.td1 = float(0.1)
        self.td2 = float(10)
        self.ts1 = float(250)
        self.ts2 = float(1100)
        # The state
        self.state = ""
        # Final values for getting the state
        self.duration = -1
        self.size = -1
        self.periodic = -1
        self.color = str
        # By default print all tuples. Depends on the arg
        self.should_be_printed = True
        self.desc = ''
        # After a tuple is detected, min_state_len holds the lower letter position in the state
        # where the detection happened.
        self.min_state_len = 0
        # After a tuple is detected, max_state_len holds the max letter position in the state
        # where the detection happened. The new arriving letters to be detected are between max_state_len and the real end of the state
        self.max_state_len = 0
        self.detected_label = False

    def set_detected_label(self, label):
        self.detected_label = label

    def unset_detected_label(self):
        self.detected_label = False

    def get_detected_label(self):
        return self.detected_label

    def get_state_detected_last(self):
        if self.max_state_len == 0:
            # First time before any detection
            return self.state[self.min_state_len:]
        # After the first detection
        return self.state[self.min_state_len:self.max_state_len]

    def set_min_state_len(self, state_len):
        self.min_state_len = state_len

    def get_min_state_len(self):
        return self.min_state_len

    def set_max_state_len(self, state_len):
        self.max_state_len = state_len

    def get_max_state_len(self):
        return self.max_state_len

    def get_protocol(self):
        return self.protocol

    def get_state(self):
        return self.state

    def set_verbose(self, verbose):
        self.verbose = verbose

    def set_debug(self, debug):
        self.debug = debug

    def get_whois_data(self):
        try:
            import ipwhois
        except ImportError:
            print 'The ipwhois library is not install. pip install ipwhois'
            return False
        # is the ip in the cache
        try:
            self.desc = whois_cache[self.dst_ip]
        except KeyError:
            # Is not, so just ask for it
            try:
                obj = ipwhois.IPWhois(self.dst_ip)
                #data = obj.lookup() #//DEPReCATED FUCNTION -> use ".lookup_whois()" instead
                data = obj.lookup_whois()
                try:
                    self.desc = data['nets'][0]['description'].strip().replace('\n',' ') + ',' + data['nets'][0]['country']
                except AttributeError:
                    # There is no description field
                    self.desc = ""
            except ValueError:
                # Not a real IP, maybe a MAC
                pass
            except IndexError:
                # Some problem with the whois info. Continue
                pass        
            except ipwhois.IPDefinedError as e:
                if 'Multicast' in e:
                    self.desc = 'Multicast'
                self.desc = 'Private Use'
            except ipwhois.ipwhois.WhoisLookupError:
                print 'Error looking the whois of {}'.format(self.dst_ip)
                # continue with the work
            # Store in the cache
            whois_cache[self.dst_ip] = self.desc

    def add_new_flow(self, column_values):
        """ Add new stuff about the flow in this tuple """
        # 0:starttime, 1:dur, 2:proto, 3:saddr, 4:sport, 5:dir, 6:daddr: 7:dport, 8:state, 9:stos,  10:dtos, 11:pkts, 12:bytes
        # Store previous
        self.previous_size = self.current_size
        self.previous_duration = self.current_duration
        self.previous_time = self.datetime
        if self.debug > 2:
            print '\nAdding flow {}'.format(column_values)
        # Get the starttime
        self.datetime = datetime.strptime(column_values[0], '%Y/%m/%d %H:%M:%S.%f')
        # Get the size
        try:
            self.current_size = float(column_values[12])
        except ValueError:
            # It can happen that we dont have this value in the binetflow
            self.current_size = 0.0
        # Get the duration
        try:
            self.current_duration = float(column_values[1])
        except ValueError:
            # It can happen that we dont have this value in the binetflow
            self.current_duration = 0.0
        # Get the protocol
        self.proto = str(column_values[2])
        # Get the amount of flows
        self.amount_of_flows += 1
        # Update value of T1
        self.T1 = self.T2
        try:
            # Update value of T2
            self.T2 = self.datetime - self.previous_time
            # Are flows sorted?
            if self.T2.total_seconds() < 0:
                # Flows are not sorted
                if self.debug > 2:
                    print '@',
                # What is going on here when the flows are not ordered?? Are we losing flows?
        except TypeError:
            self.T2 = False
        # Compute the rest
        self.compute_periodicity()
        self.compute_duration()
        self.compute_size()
        self.compute_state()
        self.compute_symbols()
        self.do_print()
        if self.debug > 3:
            print '\tTuple {}. Amount of flows so far: {}'.format(self.get_id(), self.amount_of_flows)

    def compute_periodicity(self):
        # If either T1 or T2 are False
        if (isinstance(self.T1, bool) and self.T1 == False) or (isinstance(self.T2, bool) and self.T2 == False):
            self.periodicity = -1
        elif self.T2 >= self.tto:
            t2_in_hours = self.T2.total_seconds() / self.tto.total_seconds()
            # Should be int always
            for i in range(int(t2_in_hours)):
                self.state += '0'
        elif self.T1 >= self.tto:
            t1_in_hours = self.T1.total_seconds() / self.tto.total_seconds()
            # Should be int always
            for i in range(int(t1_in_hours)):
                self.state += '0'
        if not isinstance(self.T1, bool) and not isinstance(self.T2, bool):
            try:
                if self.T2 >= self.T1:
                    self.TD = timedelta(seconds=(self.T2.total_seconds() / self.T1.total_seconds())).total_seconds()
                else:
                    self.TD = timedelta(seconds=(self.T1.total_seconds() / self.T2.total_seconds())).total_seconds()
            except ZeroDivisionError:
                self.TD = 1
            # Decide the periodic based on TD and the thresholds
            if self.TD <= self.tt1:
                # Strongly periodic
                self.periodic = 1
            elif self.TD < self.tt2:
                # Weakly periodic
                self.periodic = 2
            elif self.TD < self.tt3:
                # Weakly not periodic
                self.periodic = 3
            else:
                self.periodic = 4
        if self.debug > 2:
            print '\tPeriodic: {}'.format(self.periodic)

    def compute_duration(self):
        if self.current_duration <= self.td1:
            self.duration = 1
        elif self.current_duration > self.td1 and self.current_duration <= self.td2:
            self.duration = 2
        elif self.current_duration > self.td2:
            self.duration = 3
        if self.debug > 2:
            print '\tDuration: {}'.format(self.duration)

    def compute_size(self):
        if self.current_size <= self.ts1:
            self.size = 1
        elif self.current_size > self.ts1 and self.current_size <= self.ts2:
            self.size = 2
        elif self.current_size > self.ts2:
            self.size = 3
        if self.debug > 2:
            print '\tSize: {}'.format(self.size)

    def compute_state(self):
        if self.periodic == -1:
            if self.size == 1:
                if self.duration == 1:
                    self.state += '1'
                elif self.duration == 2:
                    self.state += '2'
                elif self.duration == 3:
                    self.state += '3'
            elif self.size == 2:
                if self.duration == 1:
                    self.state += '4'
                elif self.duration == 2:
                    self.state += '5'
                elif self.duration == 3:
                    self.state += '6'
            elif self.size == 3:
                if self.duration == 1:
                    self.state += '7'
                elif self.duration == 2:
                    self.state += '8'
                elif self.duration == 3:
                    self.state += '9'
        elif self.periodic == 1:
            if self.size == 1:
                if self.duration == 1:
                    self.state += 'a'
                elif self.duration == 2:
                    self.state += 'b'
                elif self.duration == 3:
                    self.state += 'c'
            elif self.size == 2:
                if self.duration == 1:
                    self.state += 'd'
                elif self.duration == 2:
                    self.state += 'e'
                elif self.duration == 3:
                    self.state += 'f'
            elif self.size == 3:
                if self.duration == 1:
                    self.state += 'g'
                elif self.duration == 2:
                    self.state += 'h'
                elif self.duration == 3:
                    self.state += 'i'
        elif self.periodic == 2:
            if self.size == 1:
                if self.duration == 1:
                    self.state += 'A'
                elif self.duration == 2:
                    self.state += 'B'
                elif self.duration == 3:
                    self.state += 'C'
            elif self.size == 2:
                if self.duration == 1:
                    self.state += 'D'
                elif self.duration == 2:
                    self.state += 'E'
                elif self.duration == 3:
                    self.state += 'F'
            elif self.size == 3:
                if self.duration == 1:
                    self.state += 'G'
                elif self.duration == 2:
                    self.state += 'H'
                elif self.duration == 3:
                    self.state += 'I'
        elif self.periodic == 3:
            if self.size == 1:
                if self.duration == 1:
                    self.state += 'r'
                elif self.duration == 2:
                    self.state += 's'
                elif self.duration == 3:
                    self.state += 't'
            elif self.size == 2:
                if self.duration == 1:
                    self.state += 'u'
                elif self.duration == 2:
                    self.state += 'v'
                elif self.duration == 3:
                    self.state += 'w'
            elif self.size == 3:
                if self.duration == 1:
                    self.state += 'x'
                elif self.duration == 2:
                    self.state += 'y'
                elif self.duration == 3:
                    self.state += 'z'
        elif self.periodic == 4:
            if self.size == 1:
                if self.duration == 1:
                    self.state += 'R'
                elif self.duration == 2:
                    self.state += 'S'
                elif self.duration == 3:
                    self.state += 'T'
            elif self.size == 2:
                if self.duration == 1:
                    self.state += 'U'
                elif self.duration == 2:
                    self.state += 'V'
                elif self.duration == 3:
                    self.state += 'W'
            elif self.size == 3:
                if self.duration == 1:
                    self.state += 'X'
                elif self.duration == 2:
                    self.state += 'Y'
                elif self.duration == 3:
                    self.state += 'Z'

    def compute_symbols(self):
        if not isinstance(self.T2, bool):
            if self.T2 <= timedelta(seconds=5):
                self.state += '.'
            elif self.T2 <= timedelta(seconds=60):
                self.state += ','
            elif self.T2 <= timedelta(seconds=300):
                self.state += '+'
            elif self.T2 <= timedelta(seconds=3600):
                self.state += '*'
        if self.debug > 2:
            print '\tTD:{}, T2:{}, T1:{}, State: {}'.format(self.TD, self.T2, self.T1, self.state)

    def get_id(self):
        return self.id

    def __repr__(self):
        return('{} [{}] ({}): {}'.format(self.color(self.get_id()), self.desc, self.amount_of_flows, self.state))

    def print_tuple_detected(self):
        """
        Print the tuple. The state is the state since the last detection of the tuple. Not everything
        """
        return('{} [{}] ({}): {}  Detected as: {}'.format(self.color(self.get_id()), self.desc, self.amount_of_flows, self.get_state_detected_last(), self.get_detected_label()))

    def set_color(self, color):
        self.color = color

    def dont_print(self):
        if self.debug > 3:
            print '\tDont print tuple {}'.format(self.get_id())
        self.should_be_printed = False

    def do_print(self):
        self.should_be_printed = True
        if self.debug > 3:
            print '\tPrint tuple {}'.format(self.get_id())

# Process


class Processor(multiprocessing.Process):
    """ A class process to run the process of the flows """
<<<<<<< HEAD
    def __init__(self, queue, slot_width, get_whois, verbose, amount, dontdetect, threshold, debug):
=======
    def __init__(self, queue, slot_width, get_whois, verbose, amount, dontdetect, threshold, debug,whitelist):
>>>>>>> f14f0e48
        multiprocessing.Process.__init__(self)
        self.get_whois = get_whois
        self.verbose = verbose
        self.debug = debug
        # The amount of letters requested to print minimum
        self.amount = amount
        self.queue = queue
        self.tuples = {}
        self.tuples_in_this_time_slot = {}
        self.slot_starttime = -1
        self.slot_endtime = -1
        self.slot_width = slot_width
        self.dontdetect = dontdetect
        self.ip_handler = IpHandler(self.verbose, self.debug)
        self.detection_threshold = threshold;
<<<<<<< HEAD
=======
        self.tw_index = 0
        self.ip_whitelist = whitelist
>>>>>>> f14f0e48

    def get_tuple(self, tuple4):
        """ Get the values and return the correct tuple for them """
        try:
            tuple = self.tuples[tuple4]
            # We already have this connection
        except KeyError:
            # First time for this connection
            tuple = Tuple(tuple4)
            tuple.set_verbose(self.verbose)
            tuple.set_debug(self.debug)
            self.tuples[tuple4] = tuple
        return tuple

    def process_out_of_time_slot(self, column_values):
        """
        Process the tuples when we are out of the time slot
        """
        try:
            # Outside the slot
            if self.verbose:
                print cyan('Slot Started: {}, finished: {}. ({} connections)'.format(self.slot_starttime, self.slot_endtime, len(self.tuples_in_this_time_slot)))
                for tuple4 in self.tuples:
                    tuple = self.get_tuple(tuple4)
                    # Print the tuple and search its whois only if it has more than X amount of letters.
                    # This was the old way of stopping the system of analyzing tuples with less than amount of letters. Now should not be done here.
                    # if tuple.amount_of_flows > self.amount and tuple.should_be_printed:
                    if tuple.should_be_printed:
                        if not tuple.desc and self.get_whois:
                            tuple.get_whois_data()
                        print tuple.print_tuple_detected()
                    # Clear the color because we already print it
                    if tuple.color == red:
                        tuple.set_color(yellow)
                    # After printing the tuple in this time slot, we should not print it again unless we see some of its flows.
                    if tuple.should_be_printed:
                        tuple.dont_print()
<<<<<<< HEAD
            self.ip_handler.print_addresses(self.slot_starttime, self.slot_endtime, self.detection_threshold, False)
            # After each timeslot finishes forget the tuples that are too big. This is useful when a tuple has a very very long state that is not so useful to us. Later we forget it when we detect it or after a long time.
=======
            self.ip_handler.print_addresses(self.slot_starttime, self.slot_endtime,self.tw_index, self.detection_threshold, False,whois_cache)
            # After each timeslot finishes forget the tuples that are too big. This is useful when a tuple has a very very long state that is not so useful to us. Later we forget it when we detect it or after a long time.
            self.tw_index +=1
>>>>>>> f14f0e48
            ids_to_delete = []
            for tuple in self.tuples:
                # We cut the strings of letters regardless of it being detected before.
                if self.tuples[tuple].amount_of_flows > 100:
                    if self.debug > 3:
                        print 'Delete all the letters because there were more than 100 and it was detected. Start again with this tuple.'
                    ids_to_delete.append(self.tuples[tuple].get_id())
            # Actually delete them
            for id in ids_to_delete:
                del self.tuples[id]
            # Move the time slot
            self.slot_starttime = datetime.strptime(column_values[0], '%Y/%m/%d %H:%M:%S.%f')
            self.slot_endtime = self.slot_starttime + self.slot_width

            # Put the last flow received in the next slot, because it overcome the threshold and it was not processed
            tuple4 = column_values[3]+'-'+column_values[6]+'-'+column_values[7]+'-'+column_values[2]
            tuple = self.get_tuple(tuple4)
            if self.verbose:
                # If this is the first time this tuple appears in this time window, print it in red.
                if len(tuple.state) == 0:
                    tuple.set_color(red)
            tuple.add_new_flow(column_values)
            # Detect the first flow of the future timeslot
            self.detect(tuple)
            self.tuples_in_this_time_slot = {}
            flowtime = datetime.strptime(column_values[0], '%Y/%m/%d %H:%M:%S.%f')
<<<<<<< HEAD
            # Ask for IpAdress object 
            ip_address = self.ip_handler.get_ip(column_values[3])
            #store detection result into Ip_address
            ip_address.add_detection(tuple.detected_label,tuple.id,tuple.current_size, flowtime)
=======
            # Ask for IpAdress object
            ip_address = self.ip_handler.get_ip(column_values[3])
            #store detection result into Ip_address
            ip_address.add_detection(tuple.detected_label,tuple.id,tuple.current_size, flowtime,column_values[6])
>>>>>>> f14f0e48
        except Exception as inst:
            print 'Problem in process_out_of_time_slot() in class Processor'
            print type(inst)     # the exception instance
            print inst.args      # arguments stored in .args
            print inst           # __str__ allows args to printed directly
            exit(-1)
<<<<<<< HEAD


=======
>>>>>>> f14f0e48

    def detect(self, tuple):
        """
        Detect behaviors
        """
        try:
            if not self.dontdetect:
                (detected, label, statelen) = __markov_models__.detect(tuple, self.verbose, self.debug)
                if detected:
                    # Change color
                    tuple.set_color(magenta)
                    # Set the detection label
                    tuple.set_detected_label(label)
                    """
                    # Set the detection state len
                    tuple.set_best_model_matching_len(statelen)
                    """
                    if self.debug > 5:
                        print 'Last flow: Detected with {}'.format(label)
                    # Play sound
                    if args.sound:
                        pygame.mixer.music.play()
                elif not detected:
                    # Not detected by any reason. No model matching but also the state len is too short.
                    tuple.unset_detected_label()
                    if self.debug > 5:
                        print 'Last flow: Not detected'
                    tuple.dont_print()
        except Exception as inst:
            print '\tProblem with detect()'
            print type(inst)     # the exception instance
            print inst.args      # arguments stored in .args
            print inst           # __str__ allows args to printed directly
            sys.exit(1)

    def run(self):
        try:
            while True:
                if not self.queue.empty():
                    line = self.queue.get()
                    if 'stop' != line:
                        # Process this flow
                        nline = ','.join(line.strip().split(',')[:13])
                        try:
                            column_values = nline.split(',')
                            # 0:starttime, 1:dur, 2:proto, 3:saddr, 4:sport, 5:dir, 6:daddr: 7:dport, 8:state, 9:stos,  10:dtos, 11:pkts, 12:bytes
<<<<<<< HEAD
                            if self.slot_starttime == -1:
                                # First flow
                                try:
                                    self.slot_starttime = datetime.strptime(column_values[0], '%Y/%m/%d %H:%M:%S.%f')
                                except ValueError:
                                    continue
                                self.slot_endtime = self.slot_starttime + self.slot_width
                            flowtime = datetime.strptime(column_values[0], '%Y/%m/%d %H:%M:%S.%f')
                            if flowtime >= self.slot_starttime and flowtime < self.slot_endtime:
                                # Inside the slot
                                tuple4 = column_values[3]+'-'+column_values[6]+'-'+column_values[7]+'-'+column_values[2]
                                tuple = self.get_tuple(tuple4)
                                self.tuples_in_this_time_slot[tuple.get_id()] = tuple
                                # If this is the first time the tuple appears in this time windows, put it in red
                                if self.verbose:
                                    if len(tuple.state) == 0:
                                        tuple.set_color(red)
                                tuple.add_new_flow(column_values)
                                # Dont print it until it is tried to be detected
                                tuple.dont_print()
                                # After the flow has been added to the tuple, only work with the ones having more than X amount of flows
                                # Check that this is working correclty comparing it to the old program
                                if len(tuple.state) >= self.amount:
                                    tuple.do_print()
                                    # Detection
                                    self.detect(tuple)
                                    # Ask for IpAdress object 
                                    ip_address = self.ip_handler.get_ip(column_values[3])
                                    # Store detection result into Ip_address
                                    ip_address.add_detection(tuple.detected_label, tuple.id, tuple.current_size, flowtime)
                            elif flowtime > self.slot_endtime:
                                # Out of time slot
                                self.process_out_of_time_slot(column_values)
=======
                            #check if ip is not in whitelist
                            if not column_values[3] in self.ip_whitelist:
                                if self.slot_starttime == -1:
                                    # First flow
                                    try:
                                        self.slot_starttime = datetime.strptime(column_values[0], '%Y/%m/%d %H:%M:%S.%f')
                                    except ValueError:
                                        continue
                                    self.slot_endtime = self.slot_starttime + self.slot_width
                                flowtime = datetime.strptime(column_values[0], '%Y/%m/%d %H:%M:%S.%f')
                                if flowtime >= self.slot_starttime and flowtime < self.slot_endtime:
                                    # Inside the slot
                                    tuple4 = column_values[3]+'-'+column_values[6]+'-'+column_values[7]+'-'+column_values[2]
                                    tuple = self.get_tuple(tuple4)
                                    self.tuples_in_this_time_slot[tuple.get_id()] = tuple
                                    # If this is the first time the tuple appears in this time windows, put it in red
                                    if self.verbose:
                                        if len(tuple.state) == 0:
                                            tuple.set_color(red)
                                    tuple.add_new_flow(column_values)
                                    # Dont print it until it is tried to be detected
                                    tuple.dont_print()
                                    # After the flow has been added to the tuple, only work with the ones having more than X amount of flows
                                    # Check that this is working correclty comparing it to the old program
                                    if len(tuple.state) >= self.amount:
                                        tuple.do_print()
                                        # Detection
                                        self.detect(tuple)
                                        # Ask for IpAdress object 
                                        ip_address = self.ip_handler.get_ip(column_values[3])
                                        # Store detection result into Ip_address
                                        ip_address.add_detection(tuple.detected_label, tuple.id, tuple.current_size, flowtime,column_values[6])
                                elif flowtime > self.slot_endtime:
                                    # Out of time slot
                                    self.process_out_of_time_slot(column_values)
                            else:
                                if self.debug:
                                    print blue("Skipping flow with whitelisted ip: {}".format(column_values[3]))
>>>>>>> f14f0e48
                        except UnboundLocalError:
                            print 'Probably empty file.'
                    else:
                        try:
                            # Process the last flows in the last time slot
                            self.process_out_of_time_slot(column_values)
                            # Print SUMMARY
<<<<<<< HEAD
                            self.ip_handler.print_addresses(flowtime, flowtime, self.detection_threshold, True)
=======
                            self.ip_handler.print_addresses(flowtime, flowtime,self.tw_index, self.detection_threshold, True,whois_cache)
                            self.ip_handler.print_alerts()
>>>>>>> f14f0e48
                        except UnboundLocalError:
                            print 'Probably empty file...'
                            # Here for some reason we still miss the last flow. But since is just one i will let it go for now.
                        # Just Return
                        return True

        except KeyboardInterrupt:
            # Print SUMMARY
<<<<<<< HEAD
            self.ip_handler.print_addresses(flowtime, flowtime, self.detection_threshold, True)
=======
            self.ip_handler.print_addresses(flowtime, flowtime, self.detection_threshold, True,whois_cache)
            self.ip_handler.print_alerts()
>>>>>>> f14f0e48
            return True
        except Exception as inst:
            print '\tProblem with Processor()'
            print type(inst)     # the exception instance
            print inst.args      # arguments stored in .args
            print inst           # __str__ allows args to printed directly
            sys.exit(1)





####################
# Main
####################
print 'Stratosphere Linux IPS. Version {}\n'.format(version)

# Parse the parameters
parser = argparse.ArgumentParser()
parser.add_argument('-a', '--amount', help='Minimum amount of flows that should be in a tuple to be printed.', action='store', required=False, type=int, default=-1)
parser.add_argument('-v', '--verbose', help='Amount of verbosity. This shows more info about the results.', action='store', default=1, required=False, type=int)
parser.add_argument('-e', '--debug', help='Amount of debugging. This shows inner information about the flows.', action='store', default=0, required=False, type=int)
parser.add_argument('-w', '--width', help='Width of the time slot used for the analysis. In minutes.', action='store', default=5, required=False, type=int)
parser.add_argument('-d', '--datawhois', help='Get and show the WHOIS info for the destination IP in each tuple', action='store_true', default=False, required=False)
parser.add_argument('-D', '--dontdetect', help='Dont detect the malicious behavior in the flows using the models. Just print the connections.', default=False, action='store_true', required=False)
parser.add_argument('-f', '--folder', help='Folder with models to apply for detection.', action='store', required=False)
parser.add_argument('-s', '--sound', help='Play a small sound when a periodic connections is found.', action='store_true', default=False, required=False)
<<<<<<< HEAD
parser.add_argument('-t', '--threshold', help='Threshold for detection with IPHandler', action='store', default=0.5, required=False, type=float)
=======
parser.add_argument('-t', '--threshold', help='Threshold for detection with IPHandler', action='store', default=0.002, required=False, type=float)
parser.add_argument('-sw', '--slidingwindowwidth', help='Width of sliding window', action='store', default=10, required=False, type=float)
parser.add_argument('-wl','--whitelist',help="Whitelist of IP addresses",action='store',required=False)
>>>>>>> f14f0e48

args = parser.parse_args()

# Global shit for whois cache. The tuple needs to access it but should be shared, so global
whois_cache = {}

# Check the verbose level
if args.verbose < 1:
    args.verbose = 1

# Check the debug level
if args.debug < 0:
    args.debug = 0

if args.dontdetect:
    print 'Warning: No detections will be done. Only the behaviors are printed.'
    print
    # If the folder with models was specified, just ignore it
    args.folder = False

# Do we need sound?
if args.sound:
    import pygame.mixer
    pygame.mixer.init(44100)
    pygame.mixer.music.load('periodic.ogg')


# Read the folder with models if specified
if args.folder:
    onlyfiles = [f for f in listdir(args.folder) if isfile(join(args.folder, f))]
    print 'Detecting malicious behaviors with the following models:'
    for file in onlyfiles:
        __markov_models__.set_model_to_detect(join(args.folder, file))

# Create the queue
queue = Queue()

#Read whitelist
whitelist = []
if args.whitelist:
    try:
        content = [line.rstrip('\n') for line in open(args.whitelist)]
        if len(content) > 0:
            print blue("Whitelisted IPs:")
            for item in content:
                print blue("\t" + item)
            whitelist = content
    except Exception as e:
        print blue("Whitelist file '{}' not found!".format(args.whitelist))

# Create the thread and start it
<<<<<<< HEAD
processorThread = Processor(queue, timedelta(minutes=args.width), args.datawhois, args.verbose, args.amount, args.dontdetect, args.threshold, args.debug)
=======
processorThread = Processor(queue, timedelta(minutes=args.width), args.datawhois, args.verbose, args.amount, args.dontdetect, args.threshold, args.debug,whitelist)
>>>>>>> f14f0e48
processorThread.start()

# Just put the lines in the queue as fast as possible
for line in sys.stdin:
    queue.put(line)
print 'Finished receiving the input.'
# Shall we wait? Not sure. Seems that not
time.sleep(1)
queue.put('stop')<|MERGE_RESOLUTION|>--- conflicted
+++ resolved
@@ -409,11 +409,7 @@
 
 class Processor(multiprocessing.Process):
     """ A class process to run the process of the flows """
-<<<<<<< HEAD
-    def __init__(self, queue, slot_width, get_whois, verbose, amount, dontdetect, threshold, debug):
-=======
-    def __init__(self, queue, slot_width, get_whois, verbose, amount, dontdetect, threshold, debug,whitelist):
->>>>>>> f14f0e48
+    def __init__(self, queue, slot_width, get_whois, verbose, amount, dontdetect, threshold, debug, whitelist):
         multiprocessing.Process.__init__(self)
         self.get_whois = get_whois
         self.verbose = verbose
@@ -429,11 +425,8 @@
         self.dontdetect = dontdetect
         self.ip_handler = IpHandler(self.verbose, self.debug)
         self.detection_threshold = threshold;
-<<<<<<< HEAD
-=======
         self.tw_index = 0
         self.ip_whitelist = whitelist
->>>>>>> f14f0e48
 
     def get_tuple(self, tuple4):
         """ Get the values and return the correct tuple for them """
@@ -471,14 +464,9 @@
                     # After printing the tuple in this time slot, we should not print it again unless we see some of its flows.
                     if tuple.should_be_printed:
                         tuple.dont_print()
-<<<<<<< HEAD
-            self.ip_handler.print_addresses(self.slot_starttime, self.slot_endtime, self.detection_threshold, False)
-            # After each timeslot finishes forget the tuples that are too big. This is useful when a tuple has a very very long state that is not so useful to us. Later we forget it when we detect it or after a long time.
-=======
-            self.ip_handler.print_addresses(self.slot_starttime, self.slot_endtime,self.tw_index, self.detection_threshold, False,whois_cache)
+            self.ip_handler.print_addresses(self.slot_starttime, self.slot_endtime,self.tw_index, self.detection_threshold, False, whois_cache)
             # After each timeslot finishes forget the tuples that are too big. This is useful when a tuple has a very very long state that is not so useful to us. Later we forget it when we detect it or after a long time.
             self.tw_index +=1
->>>>>>> f14f0e48
             ids_to_delete = []
             for tuple in self.tuples:
                 # We cut the strings of letters regardless of it being detected before.
@@ -505,28 +493,16 @@
             self.detect(tuple)
             self.tuples_in_this_time_slot = {}
             flowtime = datetime.strptime(column_values[0], '%Y/%m/%d %H:%M:%S.%f')
-<<<<<<< HEAD
-            # Ask for IpAdress object 
-            ip_address = self.ip_handler.get_ip(column_values[3])
-            #store detection result into Ip_address
-            ip_address.add_detection(tuple.detected_label,tuple.id,tuple.current_size, flowtime)
-=======
             # Ask for IpAdress object
             ip_address = self.ip_handler.get_ip(column_values[3])
             #store detection result into Ip_address
-            ip_address.add_detection(tuple.detected_label,tuple.id,tuple.current_size, flowtime,column_values[6])
->>>>>>> f14f0e48
+            ip_address.add_detection(tuple.detected_label,tuple.id,tuple.current_size, flowtime, column_values[6])
         except Exception as inst:
             print 'Problem in process_out_of_time_slot() in class Processor'
             print type(inst)     # the exception instance
             print inst.args      # arguments stored in .args
             print inst           # __str__ allows args to printed directly
             exit(-1)
-<<<<<<< HEAD
-
-
-=======
->>>>>>> f14f0e48
 
     def detect(self, tuple):
         """
@@ -573,41 +549,6 @@
                         try:
                             column_values = nline.split(',')
                             # 0:starttime, 1:dur, 2:proto, 3:saddr, 4:sport, 5:dir, 6:daddr: 7:dport, 8:state, 9:stos,  10:dtos, 11:pkts, 12:bytes
-<<<<<<< HEAD
-                            if self.slot_starttime == -1:
-                                # First flow
-                                try:
-                                    self.slot_starttime = datetime.strptime(column_values[0], '%Y/%m/%d %H:%M:%S.%f')
-                                except ValueError:
-                                    continue
-                                self.slot_endtime = self.slot_starttime + self.slot_width
-                            flowtime = datetime.strptime(column_values[0], '%Y/%m/%d %H:%M:%S.%f')
-                            if flowtime >= self.slot_starttime and flowtime < self.slot_endtime:
-                                # Inside the slot
-                                tuple4 = column_values[3]+'-'+column_values[6]+'-'+column_values[7]+'-'+column_values[2]
-                                tuple = self.get_tuple(tuple4)
-                                self.tuples_in_this_time_slot[tuple.get_id()] = tuple
-                                # If this is the first time the tuple appears in this time windows, put it in red
-                                if self.verbose:
-                                    if len(tuple.state) == 0:
-                                        tuple.set_color(red)
-                                tuple.add_new_flow(column_values)
-                                # Dont print it until it is tried to be detected
-                                tuple.dont_print()
-                                # After the flow has been added to the tuple, only work with the ones having more than X amount of flows
-                                # Check that this is working correclty comparing it to the old program
-                                if len(tuple.state) >= self.amount:
-                                    tuple.do_print()
-                                    # Detection
-                                    self.detect(tuple)
-                                    # Ask for IpAdress object 
-                                    ip_address = self.ip_handler.get_ip(column_values[3])
-                                    # Store detection result into Ip_address
-                                    ip_address.add_detection(tuple.detected_label, tuple.id, tuple.current_size, flowtime)
-                            elif flowtime > self.slot_endtime:
-                                # Out of time slot
-                                self.process_out_of_time_slot(column_values)
-=======
                             #check if ip is not in whitelist
                             if not column_values[3] in self.ip_whitelist:
                                 if self.slot_starttime == -1:
@@ -646,7 +587,6 @@
                             else:
                                 if self.debug:
                                     print blue("Skipping flow with whitelisted ip: {}".format(column_values[3]))
->>>>>>> f14f0e48
                         except UnboundLocalError:
                             print 'Probably empty file.'
                     else:
@@ -654,12 +594,8 @@
                             # Process the last flows in the last time slot
                             self.process_out_of_time_slot(column_values)
                             # Print SUMMARY
-<<<<<<< HEAD
-                            self.ip_handler.print_addresses(flowtime, flowtime, self.detection_threshold, True)
-=======
-                            self.ip_handler.print_addresses(flowtime, flowtime,self.tw_index, self.detection_threshold, True,whois_cache)
+                            self.ip_handler.print_addresses(flowtime, flowtime,self.tw_index, self.detection_threshold, True, whois_cache)
                             self.ip_handler.print_alerts()
->>>>>>> f14f0e48
                         except UnboundLocalError:
                             print 'Probably empty file...'
                             # Here for some reason we still miss the last flow. But since is just one i will let it go for now.
@@ -668,12 +604,8 @@
 
         except KeyboardInterrupt:
             # Print SUMMARY
-<<<<<<< HEAD
-            self.ip_handler.print_addresses(flowtime, flowtime, self.detection_threshold, True)
-=======
-            self.ip_handler.print_addresses(flowtime, flowtime, self.detection_threshold, True,whois_cache)
+            self.ip_handler.print_addresses(flowtime, flowtime, self.detection_threshold, True, whois_cache)
             self.ip_handler.print_alerts()
->>>>>>> f14f0e48
             return True
         except Exception as inst:
             print '\tProblem with Processor()'
@@ -701,13 +633,9 @@
 parser.add_argument('-D', '--dontdetect', help='Dont detect the malicious behavior in the flows using the models. Just print the connections.', default=False, action='store_true', required=False)
 parser.add_argument('-f', '--folder', help='Folder with models to apply for detection.', action='store', required=False)
 parser.add_argument('-s', '--sound', help='Play a small sound when a periodic connections is found.', action='store_true', default=False, required=False)
-<<<<<<< HEAD
-parser.add_argument('-t', '--threshold', help='Threshold for detection with IPHandler', action='store', default=0.5, required=False, type=float)
-=======
 parser.add_argument('-t', '--threshold', help='Threshold for detection with IPHandler', action='store', default=0.002, required=False, type=float)
 parser.add_argument('-sw', '--slidingwindowwidth', help='Width of sliding window', action='store', default=10, required=False, type=float)
 parser.add_argument('-wl','--whitelist',help="Whitelist of IP addresses",action='store',required=False)
->>>>>>> f14f0e48
 
 args = parser.parse_args()
 
@@ -759,11 +687,7 @@
         print blue("Whitelist file '{}' not found!".format(args.whitelist))
 
 # Create the thread and start it
-<<<<<<< HEAD
-processorThread = Processor(queue, timedelta(minutes=args.width), args.datawhois, args.verbose, args.amount, args.dontdetect, args.threshold, args.debug)
-=======
-processorThread = Processor(queue, timedelta(minutes=args.width), args.datawhois, args.verbose, args.amount, args.dontdetect, args.threshold, args.debug,whitelist)
->>>>>>> f14f0e48
+processorThread = Processor(queue, timedelta(minutes=args.width), args.datawhois, args.verbose, args.amount, args.dontdetect, args.threshold, args.debug, whitelist)
 processorThread.start()
 
 # Just put the lines in the queue as fast as possible
