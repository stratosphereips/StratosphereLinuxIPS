--- conflicted
+++ resolved
@@ -163,11 +163,6 @@
             if inspect.isclass(member_object):
                 if issubclass(member_object, Module) and member_object is not Module:
                     plugins[member_object.name] = dict(obj=member_object, description=member_object.description)
-    # Change the order of the blocking module(load it first) so it can receive msgs sent from other modules
-    if 'Blocking' in plugins:
-        plugins = OrderedDict(plugins)
-        # last=False to move to the beginning of the dict
-        plugins.move_to_end('Blocking', last=False)
 
     # Change the order of the blocking module(load it first) so it can receive msgs sent from other modules
     if 'Blocking' in plugins:
@@ -314,10 +309,7 @@
                         help='clear a cache database.')
     parser.add_argument('-p', '--blocking', help='Allow Slips to block malicious IPs. Requires root access. Supported only on Linux.',
                         required=False, default=False, action='store_true')
-<<<<<<< HEAD
     parser.add_argument('-cb', '--clearblocking', help='Flush and delete slipsBlocking iptables chain',required=False, default=False, action='store_true')
-=======
->>>>>>> 9badff2a
     parser.add_argument('-o', '--output', action='store', required=False, default=alerts_default_path,
                         help='store alerts.json and alerts.txt in the provided folder.')
     parser.add_argument('-s', '--save',action='store_true',required=False,
@@ -325,7 +317,6 @@
     parser.add_argument('-d', '--db',action='store',required=False,
                         help='To read a redis (rdb) saved file. Requires root access.')
     parser.add_argument("-h", "--help", action="help", help="command line help")
-    parser.add_argument('-cb', '--clearblocking', help='Flush and delete slipsBlocking chain',required=False, default=False, action='store_true')
 
     args = parser.parse_args()
 
@@ -567,7 +558,7 @@
     outputProcessQueue.put('10|main|Started output thread [PID {}]'.format(outputProcessThread.pid))
 
     # Start each module in the folder modules
-    outputProcessQueue.put('01|main|Starting modules')
+    outputProcessQueue.put('01|main|[main] Starting modules')
     to_ignore = read_configuration(config, 'modules', 'disable')
 
     # This plugins import will automatically load the modules and put them in the __modules__ variable
