--- conflicted
+++ resolved
@@ -6,6 +6,7 @@
 from datetime import datetime, timedelta
 from re import findall
 from threading import Thread
+
 from uuid import UUID
 import tldextract
 import validators
@@ -28,10 +29,7 @@
 from dataclasses import is_dataclass, asdict
 from enum import Enum
 
-<<<<<<< HEAD
-=======
 from slips_files.core.supported_logfiles import SUPPORTED_LOGFILES
->>>>>>> f56f235d
 
 IS_IN_A_DOCKER_CONTAINER = os.environ.get("IS_IN_A_DOCKER_CONTAINER", False)
 
@@ -294,17 +292,6 @@
         os.setresuid(sudo_uid, sudo_uid, -1)
         return
 
-<<<<<<< HEAD
-    def start_thread(self, thread: Thread, db):
-        """
-        A wrapper for threading.Thread().start()
-        starts the given thread and keeps track of its TID/PID in the db
-        :param thread: the thread to start
-        :param db: a DBManager obj to store the thread PID
-        """
-        thread.start()
-        db.store_pid(thread.name, int(thread._native_id))
-=======
     def is_ignored_zeek_log_file(self, filepath: str) -> bool:
         """
         Returns true if the given file ends with .log or .log.labeled and
@@ -321,7 +308,16 @@
         while "." in filename:
             filename = filename.rsplit(".", 1)[0]
         return filename not in SUPPORTED_LOGFILES
->>>>>>> f56f235d
+
+    def start_thread(self, thread: Thread, db):
+        """
+        A wrapper for threading.Thread().start()
+        starts the given thread and keeps track of its TID/PID in the db
+        :param thread: the thread to start
+        :param db: a DBManager obj to store the thread PID
+        """
+        thread.start()
+        db.store_pid(thread.name, int(thread._native_id))
 
     def convert_format(self, ts, required_format: str):
         """
