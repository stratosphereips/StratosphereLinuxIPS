--- conflicted
+++ resolved
@@ -254,19 +254,18 @@
             help='The redis-server port to use',
         )
         self.add_argument(
-<<<<<<< HEAD
+            '-t',
+            '--testing',
+            action='store_true',
+            required=False,
+            help='used for testing slips',
+        )
+        self.add_argument(
             '-g',
             '--growing',
             action='store_true',
             required=False,
             help='Treat the given zeek directory as growing. eg. zeek dirs generated when running on an interface',
-=======
-            '-t',
-            '--testing',
-            action='store_true',
-            required=False,
-            help='used for testing slips',
->>>>>>> 963a652d
         )
         self.add_argument(
             '-V',
