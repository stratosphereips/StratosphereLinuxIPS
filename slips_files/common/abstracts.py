--- conflicted
+++ resolved
@@ -116,39 +116,6 @@
                 if error:
                     self.output_queue.cancel_join_thread()
                     self.shutdown_gracefully()
-<<<<<<< HEAD
-                elif self.should_stop():
-                    # finished because no more msgs in queue
-                    return True
-
-            except KeyboardInterrupt:
-                if self.should_stop():
-                    return True
-                else:
-                    continue
-            except Exception:
-                exception_line = sys.exc_info()[2].tb_lineno
-                self.print(f'Problem in main() line {exception_line}', 0, 1)
-                self.print(traceback.format_exc(), 0, 1)
-                return True
-
-class ProfilerInterface(ABC):
-    @abstractmethod
-    def _create_profiler(self):
-        pass
-
-    @abstractmethod
-    def start(self):
-        pass
-
-    @abstractmethod
-    def stop(self):
-        pass
-
-    @abstractmethod
-    def print(self):
-        pass
-=======
 
         except KeyboardInterrupt:
             self.output_queue.cancel_join_thread()
@@ -208,4 +175,20 @@
             self.print(traceback.format_exc(), 0, 1)
 
         return True
->>>>>>> e7892794
+
+class ProfilerInterface(ABC):
+    @abstractmethod
+    def _create_profiler(self):
+        pass
+
+    @abstractmethod
+    def start(self):
+        pass
+
+    @abstractmethod
+    def stop(self):
+        pass
+
+    @abstractmethod
+    def print(self):
+        pass