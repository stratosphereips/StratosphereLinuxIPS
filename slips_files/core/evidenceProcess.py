--- conflicted
+++ resolved
@@ -555,7 +555,6 @@
             )
         return alert_to_log
 
-<<<<<<< HEAD
     def is_blocking_module_enabled(self) -> bool:
         """
         returns true if slips is running in an interface or growing zeek dir with -p
@@ -565,88 +564,6 @@
         is_cyst_running = '-C' in sys.argv or '--CYST' in sys.argv
         return (self.is_running_on_interface() and '-p' not in sys.argv) or is_cyst_running
 
-
-    def run(self):
-        while True:
-            try:
-                message = __database__.get_message(self.c1)
-                if utils.is_msg_intended_for(message, 'evidence_added'):
-                    # Data sent in the channel as a json dict, it needs to be deserialized first
-                    data = json.loads(message['data'])
-                    profileid = data.get('profileid')
-                    srcip = profileid.split(self.separator)[1]
-                    twid = data.get('twid')
-                    attacker_direction = data.get(
-                        'attacker_direction'
-                    )   # example: dstip srcip dport sport dstdomain
-                    attacker = data.get(
-                        'attacker'
-                    )   # example: ip, port, inTuple, outTuple, domain
-                    evidence_type = data.get(
-                        'evidence_type'
-                    )   # example: PortScan, ThreatIntelligence, etc..
-                    description = data.get('description')
-                    timestamp = data.get('stime')
-                    # this is all the uids of the flows that cause this evidence
-                    all_uids = data.get('uid')
-                    # tags = data.get('tags', False)
-                    confidence = data.get('confidence', False)
-                    threat_level = data.get('threat_level', False)
-                    category = data.get('category', False)
-                    conn_count = data.get('conn_count', False)
-                    port = data.get('port', False)
-                    proto = data.get('proto', False)
-                    source_target_tag = data.get('source_target_tag', False)
-                    evidence_ID = data.get('ID', False)
-                    if type(all_uids) == list:
-                        # more than 1 flow caused the evidence
-                        uid = all_uids[-1]
-                    else:
-                        # all_uids is just 1 str uid
-                        # TODO this is terrible and should be refactored
-                        uid = all_uids
-
-                    flow = __database__.get_flow(profileid, twid, uid)
-
-                    # FP whitelisted alerts happen when the db returns an evidence
-                    # that isn't processed in this channel, in the tw_evidence below
-                    # to avoid this, we only alert on processed evidence
-                    __database__.mark_evidence_as_processed(evidence_ID)
-
-                    # Ignore alert if IP is whitelisted
-                    if flow and self.whitelist.is_whitelisted_evidence(
-                        srcip, attacker, attacker_direction, description
-                    ):
-                        __database__.cache_whitelisted_evidence_ID(evidence_ID)
-                        # Modules add evidence to the db before reaching this point, now
-                        # remove evidence from db so it could be completely ignored
-                        __database__.deleteEvidence(
-                            profileid, twid, evidence_ID
-                        )
-                        continue
-
-                    # Format the time to a common style given multiple type of time variables
-                    if self.is_running_on_interface():
-                        timestamp: datetime = utils.convert_to_local_timezone(timestamp)
-                    flow_datetime = utils.convert_format(timestamp, 'iso')
-
-                    # prepare evidence for text log file
-                    evidence = self.format_evidence_string(srcip, evidence_type, attacker, description)
-                    # prepare evidence for json log file
-                    IDEA_dict = utils.IDEA_format(
-                        srcip,
-                        evidence_type,
-                        attacker_direction,
-                        attacker,
-                        description,
-                        confidence,
-                        category,
-                        conn_count,
-                        source_target_tag,
-                        port,
-                        proto,
-                        evidence_ID
-=======
     def main(self):
         if msg := self.get_msg('evidence_added'):
             # Data sent in the channel as a json dict, it needs to be deserialized first
@@ -730,10 +647,12 @@
             alert_to_log = f'{flow_datetime}: Src IP {srcip:26}. {evidence}'
             alert_to_log = self.add_hostname_to_alert(alert_to_log, profileid, flow_datetime, evidence)
 
-            # Add the evidence to the log files
-            self.addDataToLogFile(alert_to_log)
-            # add to alerts.json
-            self.addDataToJSONFile(IDEA_dict, all_uids)
+                    # Add the evidence to the log files
+                    self.addDataToLogFile(alert_to_log)
+                    # add to alerts.json
+                    self.addDataToJSONFile(IDEA_dict, all_uids)
+                    # if -l is given
+                    self.add_to_log_folder(IDEA_dict)
 
             __database__.set_evidence_for_profileid(IDEA_dict)
             __database__.publish('report_to_peers', json.dumps(data))
@@ -768,152 +687,52 @@
                         twid,
                         alert_ID,
                         self.IDs_causing_an_alert
->>>>>>> c8b864ee
                     )
-                    __database__.publish('new_alert', alert_ID)
-
-                    self.send_to_exporting_module(tw_evidence)
-
-<<<<<<< HEAD
-                    # to keep the alignment of alerts.json ip + hostname combined should take no more than 26 chars
-                    alert_to_log = f'{flow_datetime}: Src IP {srcip:26}. {evidence}'
-                    alert_to_log = self.add_hostname_to_alert(alert_to_log, profileid, flow_datetime, evidence)
-
-                    # Add the evidence to the log files
-                    self.add_to_log_file(alert_to_log)
-                    # add to alerts.json
-                    self.add_to_json_log_file(IDEA_dict, all_uids)
-
-                    # if -l is given
-                    self.add_to_log_folder(IDEA_dict)
-
-                    __database__.set_evidence_for_profileid(IDEA_dict)
-                    __database__.publish('report_to_peers', json.dumps(data))
-
-                    if tw_evidence := self.get_evidence_for_tw(profileid, twid):
-                        # self.print(f'Evidence: {tw_evidence}. Profileid {profileid}, twid {twid}')
-                        # Important! It may happen that the evidence is not related to a profileid and twid.
-                        # For example when the evidence is on some src IP attacking our home net, and we are not creating
-                        # profiles for attackers
-
-                        # The accumulated threat level is for all the types of evidence for this profile
-                        accumulated_threat_level = self.get_accumulated_threat_level(tw_evidence)
-
-                        ID = self.get_last_evidence_ID(tw_evidence)
-
-                        # if the profile was already blocked in this twid, we shouldn't alert
-                        profile_already_blocked = __database__.checkBlockedProfTW(profileid, twid)
-
-                        # This is the part to detect if the accumulated evidence was enough for generating a detection
-                        # The detection should be done in attacks per minute. The parameter in the configuration
-                        # is attacks per minute
-                        # So find out how many attacks corresponds to the width we are using
-                        if (
-                            accumulated_threat_level >= self.detection_threshold_in_this_width
-                            and not profile_already_blocked
-                        ):
-                            # store the alert in our database
-                            # the alert ID is profileid_twid + the ID of the last evidence causing this alert
-                            alert_ID = f'{profileid}_{twid}_{ID}'
-                            __database__.set_evidence_causing_alert(
-                                profileid,
-                                twid,
-                                alert_ID,
-                                self.IDs_causing_an_alert
-                            )
-                            to_send = {
-                                'alert_ID': alert_ID,
-                                'profileid': profileid,
-                                'twid': twid,
-                            }
-                            __database__.publish('new_alert', json.dumps(to_send))
-
-                            self.send_to_exporting_module(tw_evidence)
-
-                            # print the alert
-                            alert_to_print = (
-                                self.format_evidence_causing_this_alert(
-                                    tw_evidence,
-                                    profileid,
-                                    twid,
-                                    flow_datetime,
-                                )
-                            )
-                            self.print(f'{alert_to_print}', 1, 0)
-
-                            if self.popup_alerts:
-                                # remove the colors from the alerts before printing
-                                alert_to_print = (
-                                    alert_to_print.replace(Fore.RED, '')
-                                    .replace(Fore.CYAN, '')
-                                    .replace(Style.RESET_ALL, '')
-                                )
-                                self.notify.show_popup(alert_to_print)
-
-                            # todo if it's already blocked, we shouldn't decide blocking
-                            blocked = False
-
-                            if self.is_blocking_module_enabled():
-                                # send ip to the blocking module
-                                if self.decide_blocking(profileid):
-                                    blocked = True
-
-                            self.mark_as_blocked(
-                                profileid,
-                                twid,
-                                flow_datetime,
-                                accumulated_threat_level,
-                                IDEA_dict,
-                                blocked=blocked
-                            )
-
-                message = __database__.get_message(self.c2)
-                if utils.is_msg_intended_for(message, 'new_blame'):
-                    data = message['data']
-                    try:
-                        data = json.loads(data)
-                    except json.decoder.JSONDecodeError:
-                        self.print(
-                            'Error in the report received from p2ptrust module'
-=======
-                    # print the alert
-                    alert_to_print = (
-                        self.format_evidence_causing_this_alert(
-                            tw_evidence,
-                            profileid,
-                            twid,
-                            flow_datetime,
->>>>>>> c8b864ee
-                        )
-                    )
-                    self.print(f'{alert_to_print}', 1, 0)
-
-                    if self.popup_alerts:
-                        # remove the colors from the alerts before printing
-                        alert_to_print = (
-                            alert_to_print.replace(Fore.RED, '')
-                            .replace(Fore.CYAN, '')
-                            .replace(Style.RESET_ALL, '')
-                        )
-                        self.notify.show_popup(alert_to_print)
-
-                    # todo if it's already blocked, we shouldn't decide blocking
-                    blocked = False
-                    if (
-                        self.is_running_on_interface()
-                        and '-p' in sys.argv
-                        and self.decide_blocking(profileid)
-                    ):
-                        blocked = True
-
-                    self.mark_as_blocked(
-                        profileid,
-                        twid,
-                        flow_datetime,
-                        accumulated_threat_level,
-                        IDEA_dict,
-                        blocked=blocked
-                    )
+                    to_send = {
+                        'alert_ID': alert_ID,
+                        'profileid': profileid,
+                        'twid': twid,
+                    }
+                    __database__.publish('new_alert', json.dumps(to_send))
+
+            self.send_to_exporting_module(tw_evidence)
+
+            # print the alert
+            alert_to_print = (
+                self.format_evidence_causing_this_alert(
+                    tw_evidence,
+                    profileid,
+                    twid,
+                    flow_datetime,
+                )
+            )
+            self.print(f'{alert_to_print}', 1, 0)
+
+            if self.popup_alerts:
+                # remove the colors from the alerts before printing
+                alert_to_print = (
+                    alert_to_print.replace(Fore.RED, '')
+                    .replace(Fore.CYAN, '')
+                    .replace(Style.RESET_ALL, '')
+                )
+                self.notify.show_popup(alert_to_print)
+
+            # todo if it's already blocked, we shouldn't decide blocking
+            blocked = False
+
+            if self.is_blocking_module_enabled():
+                # send ip to the blocking module
+                if self.decide_blocking(profileid):
+                    blocked = True
+
+            self.mark_as_blocked(
+                profileid,
+                twid,
+                flow_datetime,
+                accumulated_threat_level,
+                IDEA_dict,
+                blocked=blocked
+            )
 
         if msg := self.get_msg('new_blame'):
             self.msg_received = True
