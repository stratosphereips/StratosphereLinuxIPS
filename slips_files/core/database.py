--- conflicted
+++ resolved
@@ -1739,11 +1739,7 @@
 
         # Set evidence in the database.
         current_evidence = json.dumps(current_evidence)
-
-<<<<<<< HEAD
-        self.r.hset(profileid + self.separator + twid, 'Evidence', current_evidence)
-        self.r.hset('evidence'+profileid, twid, current_evidence)
-=======
+        
         self.r.hset(
             profileid + self.separator + twid, 'Evidence', current_evidence
         )
@@ -1759,7 +1755,6 @@
             # the dstip is the malicious one
             self.set_score_confidence(detection_info, 'critical', 1)
 
->>>>>>> 5b87c254
         return True
 
     def setEvidenceFoAllProfiles(self, evidence):
