from slips_files.common.slips_utils import utils
import os
import redis
import time
import json
from typing import Tuple
import configparser
import traceback
import subprocess
from datetime import datetime
import ipaddress
import sys
import validators
import platform
import re
import ast
from uuid import uuid4
from slips_files.common.slips_utils import utils

def timing(f):
    """ Function to measure the time another function takes."""
    def wrap(*args):
        time1 = time.time()
        ret = f(*args)
        time2 = time.time()
        print('[DB] Function took {:.3f} ms'.format((time2-time1)*1000.0))
        return ret
    return wrap

class Database(object):
    supported_channels = {'tw_modified', 'evidence_added', 'new_ip', 'new_flow',
                          'new_dns', 'new_dns_flow', 'new_http', 'new_ssl', 'new_profile',
                          'give_threat_intelligence', 'new_letters', 'ip_info_change', 'dns_info_change',
                          'dns_info_change', 'tw_closed', 'core_messages',
                          'new_blocking', 'new_ssh', 'new_notice', 'new_url',
                          'finished_modules', 'new_downloaded_file', 'reload_whitelist',
                          'new_service', 'new_arp', 'new_MAC', 'new_smtp', 'new_blame', 'new_software'}

    """ Database object management """
    def __init__(self):
        # The name is used to print in the outputprocess
        self.name = 'DB'
        self.separator = '_'
        self.normal_label = 'normal'
        self.malicious_label = 'malicious'
        self.sudo = 'sudo '
        self.running_in_docker = os.environ.get('IS_IN_A_DOCKER_CONTAINER', False)
        self.sudo = 'sudo '
        if self.running_in_docker:
            self.sudo = ''


    def read_configuration(self):
        """
        Read values from the configuration file
        """
        try:
            deletePrevdbText = self.config.get('parameters', 'deletePrevdb')
            if deletePrevdbText == 'True':
                self.deletePrevdb = True
            elif deletePrevdbText == 'False':
                self.deletePrevdb = False
        except (configparser.NoOptionError, configparser.NoSectionError, NameError, ValueError, KeyError):
            # There is a conf, but there is no option, or no section or no configuration file specified
            self.deletePrevdb = True
        try:
            data = self.config.get('parameters', 'time_window_width')
            self.width = float(data)
        except ValueError:
            # Its not a float
            if 'only_one_tw' in data:
                # Only one tw. Width is 10 9s, wich is ~11,500 days, ~311 years
                self.width = 9999999999
        except configparser.NoOptionError:
            # By default we use 3600 seconds, 1hs
            self.width = 3600
        except (configparser.NoOptionError, configparser.NoSectionError, NameError):
            # There is a conf, but there is no option, or no section or no
            # configuration file specified
            self.width = 3600

        # Read disabled detections from slips.conf
        # get the configuration for this alert
        try:
            self.disabled_detections = self.config.get('DisabledAlerts', 'disabled_detections')
            self.disabled_detections = self.disabled_detections.replace('[','').replace(']','').split()
        except (configparser.NoOptionError, configparser.NoSectionError, NameError, ValueError, KeyError):
            # There is a conf, but there is no option, or no section or no configuration file specified
            # if we failed to read a value, it will be enabled by default.
            self.disabled_detections  = []

        # get home network from slips.conf
        try:
            self.home_network = self.config.get('parameters', 'home_network')
        except (configparser.NoOptionError, configparser.NoSectionError, NameError):
            # There is a conf, but there is no option, or no section or no configuration file specified
            self.home_network = utils.home_network_ranges

    def start(self, config):
        """ Start the DB. Allow it to read the conf """
        self.config = config
        self.read_configuration()
        # Create the connection to redis
        if not hasattr(self, 'r'):
            try:
                # db 0 changes everytime we run slips
                # set health_check_interval to avoid redis ConnectionReset errors:
                # if the connection is idle for more than 30 seconds,
                # a round trip PING/PONG will be attempted before next redis cmd.
                # If the PING/PONG fails, the connection will reestablished

                # retry_on_timeout=True after the command times out, it will be retried once,
                # if the retry is successful, it will return normally; if it fails, an exception will be thrown

                self.r = redis.StrictRedis(host='localhost',
                                           port=6379,
                                           db=0,
                                           charset="utf-8",
                                           socket_keepalive=True,
                                           retry_on_timeout=True,
                                           decode_responses=True,
                                           health_check_interval=20)#password='password')
                # db 1 is cache, delete it using -cc flag
                self.rcache = redis.StrictRedis(host='localhost',
                                                port=6379,
                                                db=1,
                                                charset="utf-8",
                                                socket_keepalive=True,
                                                retry_on_timeout=True,
                                                decode_responses=True,
                                                health_check_interval=30)#password='password')
                if self.deletePrevdb:
                    self.r.flushdb()

                # to fix redis.exceptions.ResponseError MISCONF Redis is configured to save RDB snapshots
                # configure redis to stop writing to dump.rdb when an error occurs without throwing errors in slips
                self.r.config_set('stop-writes-on-bgsave-error','no')
                self.rcache.config_set('stop-writes-on-bgsave-error','no')

            except redis.exceptions.ConnectionError:
                print('[DB] Error in database.py: Is redis database running? You can run it as: "redis-server --daemonize yes"')
        # Even if the DB is not deleted. We need to delete some temp data
        # Zeek_files
        self.r.delete('zeekfiles')
        # By default the slips internal time is 0 until we receive something
        self.setSlipsInternalTime(0)
        while self.get_slips_start_time() == None:
            self.set_slips_start_time()

    def print(self, text, verbose=1, debug=0):
        """
        Function to use to print text using the outputqueue of slips.
        Slips then decides how, when and where to print this text by taking all the processes into account
        :param verbose:
            0 - don't print
            1 - basic operation/proof of work
            2 - log I/O operations and filenames
            3 - log database/profile/timewindow changes
        :param debug:
            0 - don't print
            1 - print exceptions
            2 - unsupported and unhandled types (cases that may cause errors)
            3 - red warnings that needs examination - developer warnings
        :param text: text to print. Can include format like 'Test {}'.format('here')
        """
        levels = f'{verbose}{debug}'
        try:
            self.outputqueue.put(f"{levels}|{self.name}|{text}")
        except AttributeError:
            pass


    def set_slips_start_time(self):
        """ store the time slips started (datetime obj) """
        now = datetime.now()
        now = now.strftime("%d/%m/%Y %H:%M:%S")
        self.r.set('slips_start_time', now)

    def get_slips_start_time(self):
        """ get the time slips started (datetime obj) """
        start_time = self.r.get('slips_start_time')
        if start_time:
            start_time = datetime.strptime(start_time, "%d/%m/%Y %H:%M:%S")
            return start_time

    def setOutputQueue(self, outputqueue):
        """ Set the output queue"""
        self.outputqueue = outputqueue

    def should_add(self, profileid: str) -> bool:
        """
        determine whether we should add the given profile to the db or not based on the home_network param
        is the user specified the home_network param, make sure the given profile/ip belongs to it before adding
        """
        # make sure the user specified a home network
        if self.home_network == utils.home_network_ranges:
            # no home_network is specified
            return True

        ip = profileid.split(self.separator)[1]
        try:
            ip_obj = ipaddress.IPv4Address(ip)
        except ipaddress.AddressValueError:
            ip_obj = ipaddress.IPv6Address(ip)

        if ip_obj in ipaddress.ip_network(self.home_network):
            return True

        return False



    def addProfile(self, profileid, starttime, duration):
        """
        Add a new profile to the DB. Both the list of profiles and the hashmap of profile data
        Profiles are stored in two structures. A list of profiles (index) and individual hashmaps for each profile (like a table)
        Duration is only needed for registration purposes in the profile. Nothing operational
        """
        try:
            # make sure we don't add public ips if the user specified a home_network
            if not self.r.sismember('profiles', str(profileid)) and self.should_add(profileid):
                # Add the profile to the index. The index is called 'profiles'
                self.r.sadd('profiles', str(profileid))
                # Create the hashmap with the profileid. The hasmap of each profile is named with the profileid
                # Add the start time of profile
                self.r.hset(profileid, 'starttime', starttime)
                # For now duration of the TW is fixed
                self.r.hset(profileid, 'duration', duration)
                # When a new profiled is created assign threat level = 0 and confidence = 0.05
                self.r.hset(profileid, 'threat_level', 0)
                self.r.hset(profileid, 'confidence', 0.05)
                # The IP of the profile should also be added as a new IP we know about.
                ip = profileid.split(self.separator)[1]
                # If the ip is new add it to the list of ips
                self.setNewIP(ip)
                # Publish that we have a new profile
                self.publish('new_profile', ip)
        except redis.exceptions.ResponseError as inst:
            self.outputqueue.put('00|database|Error in addProfile in database.py')
            self.outputqueue.put('00|database|{}'.format(type(inst)))
            self.outputqueue.put('00|database|{}'.format(inst))

    def add_user_agent_to_profile(self, profileid, user_agent: dict):
        """
        Used to associate this profile with it's used user_agent
        :param user_agent: dict containing user_agent, os_type , os_name and agent_name
        """
        self.r.hmset(profileid, {'User-agent': user_agent})

<<<<<<< HEAD
    def add_software_to_profile(self, profileid, software, version_major, version_minor):
        """
        Used to associate this profile with it's used software and version
        """
        sw_dict = {'software': software,
                    'version-major': version_major,
                    'version-minor': version_minor}
        self.r.hmset(profileid, {'used_software': json.dumps(sw_dict)})

    def get_software_from_profile(self, profileid):
        """
        returns a dict with software, major_version, minor_version
        """
        if not profileid:
            return False

        used_software = self.r.hmget(profileid, 'used_software')[0]
        if used_software:
            used_software = json.loads(used_software)
            return used_software


    def get_user_agent_from_profile(self, profileid) -> str:
=======
    def get_user_agent_from_profile(self, profileid) -> dict:
>>>>>>> 60b201b3
        """
        Returns a dict of {'os_name',  'os_type', 'browser': , 'user_agent': }
        used by a certain profile or None
        """
        if not profileid:
            # profileid is None if we're dealing with a profile
            # outside of home_network when this param is given
            return False
        user_agent = self.r.hmget(profileid, 'User-agent')[0]
        if user_agent:
            user_agent = json.loads(user_agent)
            return user_agent


    def mark_profile_as_dhcp(self, profileid):
        """
        Used to mark this profile as dhcp server
        """
        if not profileid:
            # profileid is None if we're dealing with a profile
            # outside of home_network when this param is given
            return False

        # returns a list of dhcp if the profile is in the db
        profile_in_db = self.r.hmget(profileid, 'dhcp')
        if not profile_in_db:
            return False
        is_dhcp_set = profile_in_db[0]
        # check if it's already marked as dhcp
        if not is_dhcp_set:
            self.r.hmset(profileid, {'dhcp': 'true'})

    def get_IP_of_MAC(self, MAC):
        """
        Returns the IP associated with the given MAC in our database
        """
        return self.r.hget('MAC', MAC)

    def set_ipv6_of_profile(self, profileid, ip):
        self.r.hmset(profileid, {'IPv6': json.dumps([ip])})

    def set_ipv4_of_profile(self, profileid, ip):
        self.r.hmset(profileid, {'IPv4': json.dumps([ip])})

    def add_mac_addr_to_profile(self, profileid, MAC_info):
        """
        Used to associate this profile with it's MAC addr
        :param MAC_info: dict containing mac address, hostname and vendor info
        """
        if not profileid:
            # profileid is None if we're dealing with a profile
            # outside of home_network when this param is given
            return False
        if '0.0.0.0' in profileid:
            return False

        incoming_ip = profileid.split('_')[1]

        # sometimes we create profiles with the mac address.
        # don't save that in MAC hash
        if validators.mac_address(incoming_ip):
            return False

        # get the ips that belong to this mac
        cached_ip = self.r.hmget('MAC', MAC_info['MAC'])[0]
        if not cached_ip or cached_ip == None:
            # no mac info stored for profileid
            ip = json.dumps([incoming_ip])
            self.r.hset('MAC', MAC_info['MAC'], ip)
            # Add the MAC addr, hostname and vendor to this profile
            self.r.hmset(profileid, MAC_info)
            return True
        else:
            # we found another profile that has the same mac as this one
            # incoming_ip = profileid.split('_')[1]

            # get all the ips, v4 and 6, that are stored with this mac
            cached_ips = json.loads(cached_ip)
            # get the last one of them
            found_ip = cached_ips[-1]

            # we already have the incoming ip associated with this mac in the db
            if incoming_ip in cached_ips:
                return False
            # make sure 1 profile is ipv4 and the other is ipv6 (so we don't mess with MITM ARP detections)
            if (validators.ipv6(incoming_ip)
                    and validators.ipv4(found_ip)):
                # associate the ipv4 we found with the incoming ipv6 and vice versa
<<<<<<< HEAD
                self.r.hmset(profileid, {'IPv4': found_ip})
                self.r.hmset(f'profileid_{found_ip}', {'IPv6': json.dumps([incoming_ip])})
=======
                self.set_ipv4_of_profile(profileid, found_ip)
                self.set_ipv6_of_profile(f'profile_{found_ip}', incoming_ip)
                # add the incoming ipv6 to the list of ips that belong to this mac
                cached_ips.append(incoming_ip)
                cached_ips = json.dumps(cached_ips)
                self.r.hset('MAC', MAC_info['MAC'], cached_ips)
>>>>>>> 60b201b3

            elif (validators.ipv6(found_ip)
                  and validators.ipv4(incoming_ip)):
                # associate the ipv6 we found with the incoming ipv4 and vice versa
                self.set_ipv6_of_profile(profileid, found_ip)
                self.set_ipv4_of_profile(f'profile_{found_ip}', incoming_ip)

            elif (validators.ipv6(found_ip) and validators.ipv6(incoming_ip)):
                # a computer is allowed to have many ipv6
                # add this ipv6 to the list of ipv6 of the incoming ip

<<<<<<< HEAD
                # add this ipv6 to the list of ipv6 of the found ip
                ipv6 = self.r.hmget(f'profileid_{found_ip}', 'IPv6')
                if not ipv6 or ipv6 == [None]:
                    # first time finding an ipv6 for this profile
=======
                ipv6 = self.r.hmget(profileid, 'IPv6')
                if not ipv6 or ipv6 == [None] :
                    ipv6 = json.loads(ipv6)
                    ipv6.append(incoming_ip)
                    ipv6 = json.dumps(ipv6)
                self.set_ipv6_of_profile(profileid, ipv6)

                # add this ipv6 to the list of ipv6 of the found ip
                ipv6 = self.r.hmget(f'profile_{found_ip}', 'IPv6')
                if not ipv6 or ipv6 == [None] :
>>>>>>> 60b201b3
                    ipv6 = json.dumps([incoming_ip])
                else:
                    # found a list of ipv6 in the db
                    ipv6 = json.loads(ipv6)
                    ipv6.append(incoming_ip)
                    ipv6 = json.dumps(ipv6)

                self.set_ipv6_of_profile(f'profile_{found_ip}', ipv6)

            else:
                # both are ipv4 and are claiming to have the same mac address
                # OR one of them is 0.0.0.0 and didn't take an ip yet
                # will be detected later by the ARP module
                return False
<<<<<<< HEAD

            # add the incoming ipv6 to the list of ips that belong to this mac
            cached_ips.append(incoming_ip)
            cached_ips = json.dumps(cached_ips)
            self.r.hset('MAC', MAC_info['MAC'], cached_ips)
=======
>>>>>>> 60b201b3

    def get_mac_addr_from_profile(self, profileid) -> str:
        """
        Returns MAC info about a certain profile or None
        """
        if not profileid:
            # profileid is None if we're dealing with a profile
            # outside of home_network when this param is given
            return False
        MAC_info = self.r.hmget(profileid, 'MAC')[0]
        return MAC_info

    def get_mac_vendor_from_profile(self, profileid) -> str:
        """
        Returns MAC vendor about a certain profile or None
        """
        if not profileid:
            # profileid is None if we're dealing with a profile
            # outside of home_network when this param is given
            return False
        MAC_vendor = self.r.hmget(profileid, 'Vendor')[0]
        return MAC_vendor

    def get_hostname_from_profile(self, profileid) -> str:
        """
        Returns hostname about a certain profile or None
        """
        if not profileid:
            # profileid is None if we're dealing with a profile
            # outside of home_network when this param is given
            return False
        hostname = self.r.hmget(profileid, 'host_name')[0]
        return hostname

    def get_ipv4_from_profile(self, profileid) -> str:
        """
        Returns ipv4 about a certain profile or None
        """
        if not profileid:
            # profileid is None if we're dealing with a profile
            # outside of home_network when this param is given
            return False
        ipv4 = self.r.hmget(profileid, 'IPv4')[0]
        return ipv4

    def get_ipv6_from_profile(self, profileid) -> str:
        """
        Returns ipv6 about a certain profile or None
        """
        if not profileid:
            # profileid is None if we're dealing with a profile
            # outside of home_network when this param is given
            return False
        ipv6 = self.r.hmget(profileid, 'IPv6')[0]
        return ipv6

    def get_the_other_ip_version(self, profileid):
        """
        Given an ipv4, returns the ipv6 of the same computer
        Given an ipv6, returns the ipv4 of the same computer
        """
        if not profileid:
            # profileid is None if we're dealing with a profile
            # outside of home_network when this param is given
            return False
        srcip = profileid.split('_')[1]
        ip = False
        if validators.ipv4(srcip):
            ip = self.get_ipv6_from_profile(profileid)
        elif validators.ipv6(srcip):
            ip = self.get_ipv4_from_profile(profileid)

        return ip


    def getProfileIdFromIP(self, daddr_as_obj):
        """ Receive an IP and we want the profileid"""
        try:
            temp_id = 'profile' + self.separator + str(daddr_as_obj)
            data = self.r.sismember('profiles', temp_id)
            if data:
                return temp_id
            return False
        except redis.exceptions.ResponseError as inst:
            self.outputqueue.put('00|database|error in addprofileidfromip in database.py')
            self.outputqueue.put('00|database|{}'.format(type(inst)))
            self.outputqueue.put('00|database|{}'.format(inst))

    def getProfiles(self):
        """ Get a list of all the profiles """
        profiles = self.r.smembers('profiles')
        if profiles != set():
            return profiles
        else:
            return {}

    def getProfileData(self, profileid):
        """ Get all the data for this particular profile.
        Returns:
        A json formated representation of the hashmap with all the data of the profile
        """
        if not profileid:
            # profileid is None if we're dealing with a profile
            # outside of home_network when this param is given
            return False
        
        profile = self.r.hgetall(profileid)
        if profile != set():
            return profile
        else:
            return False

    def getTWsfromProfile(self, profileid):
        """
        Receives a profile id and returns the list of all the TW in that profile
        Returns a list of tuples (twid, ts) or an empty list
        """
        if not profileid:
            # profileid is None if we're dealing with a profile
            # outside of home_network when this param is given
            return False
        
        data = self.r.zrange('tws' + profileid, 0, -1, withscores=True)
        return data

    def getamountTWsfromProfile(self, profileid):
        """
        Receives a profile id and returns the number of all the TWs in that profile
        """
        if not profileid:
            # profileid is None if we're dealing with a profile
            # outside of home_network when this param is given
            return False
        return len(self.r.zrange('tws' + profileid, 0, -1, withscores=True))

    def getSrcIPsfromProfileTW(self, profileid, twid):
        """
        Get the src ip for a specific TW for a specific profileid
        """
        data = self.r.hget(profileid + self.separator + twid, 'SrcIPs')
        return data

    def getDstIPsfromProfileTW(self, profileid, twid):
        """
        Get the dst ip for a specific TW for a specific profileid
        """
        data = self.r.hget(profileid + self.separator + twid, 'DstIPs')
        return data

    def getT2ForProfileTW(self, profileid, twid, tupleid, tuple_key: str):
        """
        Get T1 and the previous_time for this previous_time, twid and tupleid
        """
        try:
            hash_id = profileid + self.separator + twid
            data = self.r.hget(hash_id, tuple_key)
            if not data:
                return False, False
            data = json.loads(data)
            try:
                (_, previous_two_timestamps) = data[tupleid]
                return previous_two_timestamps
            except KeyError:
                return False, False
        except Exception as e:
            exception_line = sys.exc_info()[2].tb_lineno
            self.outputqueue.put(f'01|database|[DB] Error in getT2ForProfileTW in database.py line {exception_line}')
            self.outputqueue.put('01|database|[DB] {}'.format(type(e)))
            self.outputqueue.put('01|database|[DB] {}'.format(e))
            self.outputqueue.put("01|profiler|[Profile] {}".format(traceback.format_exc()))

    def hasProfile(self, profileid):
        """ Check if we have the given profile """
        if not profileid:
            # profileid is None if we're dealing with a profile
            # outside of home_network when this param is given
            return False
        return self.r.sismember('profiles', profileid)

    def getProfilesLen(self):
        """ Return the amount of profiles. Redis should be faster than python to do this count """
        return self.r.scard('profiles')

    def getLastTWforProfile(self, profileid):
        """ Return the last TW id and the time for the given profile id """
        if not profileid:
            # profileid is None if we're dealing with a profile
            # outside of home_network when this param is given
            return False
        data = self.r.zrange('tws' + profileid, -1, -1, withscores=True)
        return data

    def getFirstTWforProfile(self, profileid):
        """ Return the first TW id and the time for the given profile id """
        if not profileid:
            # profileid is None if we're dealing with a profile
            # outside of home_network when this param is given
            return False
        data = self.r.zrange('tws' + profileid, 0, 0, withscores=True)
        return data

    def getTWofTime(self, profileid, time):
        """
        Return the TW id and the time for the TW that includes the given time.
        The score in the DB is the start of the timewindow, so we should search
        a TW that includes the given time by making sure the start of the TW
        is < time, and the end of the TW is > time.
        """
        # [-1] so we bring the last TW that matched this time.
        try:
            data = self.r.zrangebyscore('tws' + profileid, float('-inf'), float(time), withscores=True, start=0, num=-1)[-1]
        except IndexError:
            # We dont have any last tw?
            data = self.r.zrangebyscore('tws' + profileid, 0, float(time), withscores=True, start=0, num=-1)
        return data

    def addNewOlderTW(self, profileid, startoftw):
        try:
            """	
            Creates or adds a new timewindow that is OLDER than the first we have	
            Return the id of the timewindow just created	
            """
            # Get the first twid and obtain the new tw id
            try:
                (firstid, firstid_time) = self.getFirstTWforProfile(profileid)[0]
                # We have a first id
                # Decrement it!!
                twid = 'timewindow' + str(int(firstid.split('timewindow')[1]) - 1)
            except IndexError:
                # Very weird error, since the first TW MUST exist. What are we doing here?
                pass
            # Add the new TW to the index of TW
            data = {}
            data[str(twid)] = float(startoftw)
            self.r.zadd('tws' + profileid, data)
            self.outputqueue.put('04|database|[DB]: Created and added to DB the new older TW with id {}. Time: {} '.format(twid, startoftw))
            # The creation of a TW now does not imply that it was modified. You need to put data to mark is at modified
            return twid
        except redis.exceptions.ResponseError as e:
            self.outputqueue.put('01|database|error in addNewOlderTW in database.py')
            self.outputqueue.put('01|database|{}'.format(type(e)))
            self.outputqueue.put('01|database|{}'.format(e))

    def addNewTW(self, profileid, startoftw):
        try:
            """ 	
            Creates or adds a new timewindow to the list of tw for the given profile	
            Add the twid to the ordered set of a given profile 	
            Return the id of the timewindow just created	
            We should not mark the TW as modified here, since there is still no data on it, and it may remain without data.	
            """
            # Get the last twid and obtain the new tw id
            try:
                (lastid, lastid_time) = self.getLastTWforProfile(profileid)[0]
                # We have a last id
                # Increment it
                twid = 'timewindow' + str(int(lastid.split('timewindow')[1]) + 1)
            except IndexError:
                # There is no first TW, create it
                twid = 'timewindow1'
            # Add the new TW to the index of TW
            data = {}
            data[str(twid)] = float(startoftw)
            self.r.zadd('tws' + profileid, data)
            self.outputqueue.put('04|database|[DB]: Created and added to DB for profile {} on TW with id {}. Time: {} '.format(profileid, twid, startoftw))
            # The creation of a TW now does not imply that it was modified. You need to put data to mark is at modified

            # When a new TW is created for this profile,
            # change the threat level of the profile to 0 and confidence to 0.05
            self.r.hset(profileid, 'threat_level', 0)
            self.r.hset(profileid, 'confidence', 0.5)

            return twid
        except redis.exceptions.ResponseError as e:
            self.outputqueue.put('01|database|Error in addNewTW')
            self.outputqueue.put('01|database|{}'.format(e))

    def getTimeTW(self, profileid, twid):
        """ Return the time when this TW in this profile was created """
        # Get all the TW for this profile
        # We need to encode it to 'search' because the data in the sorted set is encoded
        data = self.r.zscore('tws' + profileid, twid.encode('utf-8'))
        return data

    def getAmountTW(self, profileid):
        """ Return the amount of tw for this profile id """
        if not profileid:
            # profileid is None if we're dealing with a profile
            # outside of home_network when this param is given
            return False
        return self.r.zcard('tws' + profileid)

    def getModifiedTWSinceTime(self, time):
        """ Return the list of modified timewindows since a certain time"""
        data = self.r.zrangebyscore('ModifiedTW', time, float('+inf'), withscores=True)
        if not data:
            return []
        return data

    def getModifiedProfilesSince(self, time):
        """ Returns a set of modified profiles since a certain time and the time of the last modified profile"""
        modified_tws = self.getModifiedTWSinceTime(time)
        if not modified_tws:
            # no modified tws, and no time_of_last_modified_tw
            return [],0
        # get the time of last modified tw
        time_of_last_modified_tw = modified_tws[-1][-1]
        # this list will store modified profiles without tws
        profiles = []
        for modified_tw in modified_tws:
            profiles.append(modified_tw[0].split('_')[1])
        # return a set of unique profiles
        return set(profiles), time_of_last_modified_tw

    def getModifiedTW(self):
        """ Return all the list of modified tw """
        data = self.r.zrange('ModifiedTW', 0, -1, withscores=True)
        if not data:
            return []
        return data

    def wasProfileTWModified(self, profileid, twid):
        """ Retrieve from the db if this TW of this profile was modified """
        data = self.r.zrank('ModifiedTW', profileid + self.separator + twid)
        if not data:
            # If for some reason we don't have the modified bit set,
            # then it was not modified.
            return False
        return True

    def getModifiedTWTime(self, profileid, twid):
        """
        Get the time when this TW was modified
        """
        data = self.r.zcore('ModifiedTW', profileid + self.separator + twid)
        if not data:
            data = -1
        return data

    def getSlipsInternalTime(self):
        return self.r.get('slips_internal_time')

    def setSlipsInternalTime(self, timestamp):
        self.r.set('slips_internal_time', timestamp)

    def markProfileTWAsClosed(self, profileid_tw):
        """
        Mark the TW as closed so tools can work on its data
        """
        self.r.sadd('ClosedTW', profileid_tw)
        self.r.zrem('ModifiedTW', profileid_tw)
        self.publish('tw_closed', profileid_tw)

    def markProfileTWAsModified(self, profileid, twid, timestamp):
        """
        Mark a TW in a profile as modified
        This means:
        1- To add it to the list of ModifiedTW
        2- Add the timestamp received to the time_of_last_modification
           in the TW itself
        3- To update the internal time of slips
        4- To check if we should 'close' some TW
        """
        # Add this tw to the list of modified TW, so others can
        # check only these later
        data = {}
        timestamp = time.time()
        data[profileid + self.separator + twid] = float(timestamp)
        self.r.zadd('ModifiedTW', data)
        self.publish('tw_modified', profileid + ':' + twid)
        # Check if we should close some TW
        self.check_TW_to_close()

    def check_TW_to_close(self):
        """
        Check if we should close some TW
        Search in the modifed tw list and compare when they
        were modified with the slips internal time
        """
        # Get internal time
        sit = self.getSlipsInternalTime()
        # for each modified profile
        # modification_time = float(sit) - self.width
        # To test the time
        modification_time = float(sit) - 20
        profiles_tws_to_close = self.r.zrangebyscore('ModifiedTW', 0, modification_time, withscores=True)
        for profile_tw_to_close in profiles_tws_to_close:
            profile_tw_to_close_id = profile_tw_to_close[0]
            profile_tw_to_close_time = profile_tw_to_close[1]
            self.print(f'The profile id {profile_tw_to_close_id} has to be closed because it was last modifed on {profile_tw_to_close_time} and we are closing everything older than {modification_time}. Current time {sit}. Difference: {modification_time - profile_tw_to_close_time}', 3, 0)
            self.markProfileTWAsClosed(profile_tw_to_close_id)

    def add_ips(self, profileid, twid, ip_as_obj, columns, role: str):
        """
        Function to add information about an IP address
        The flow can go out of the IP (we are acting as Client) or into the IP
        (we are acting as Server)
        ip_as_obj: IP to add. It can be a dstIP or srcIP depending on the role
        role: 'Client' or 'Server'
        This function does two things:
            1- Add the ip to this tw in this profile, counting how many times
            it was contacted, and storing it in the key 'DstIPs' or 'SrcIPs'
            in the hash of the profile
            2- Use the ip as a key to count how many times that IP was
            contacted on each port. We store it like this because its the
               pefect structure to detect vertical port scans later on
            3- Check if this IP has any detection in the threat intelligence
            module. The information is added by the module directly in the DB.
        """
        try:
            # Get the fields
            dport = columns['dport']
            sport = columns['sport']
            totbytes = columns['bytes']
            sbytes = columns['sbytes']
            pkts = columns['pkts']
            spkts = columns['spkts']
            dpkts = columns['dpkts']
            state = columns['state']
            proto = columns['proto'].upper()
            daddr = columns['daddr']
            saddr = columns['saddr']
            uid = columns['uid']
            starttime = str(columns['starttime'])
            # Depending if the traffic is going out or not, we are Client or Server
            # Set the type of ip as Dst if we are a client, or Src if we are a server
            if role == 'Client':
                # We are receving and adding a destination address and a dst port
                type_host_key = 'Dst'
            elif role == 'Server':
                type_host_key = 'Src'

            #############
            # Store the Dst as IP address and notify in the channel
            # We send the obj but when accessed as str, it is automatically
            # converted to str
            self.setNewIP(str(ip_as_obj))

            #############
            # Try to find evidence for this ip, in case we need to report it
            # Ask the threat intelligence modules, using a channel, that we need info about this IP
            # The threat intelligence module will process it and store the info back in IPsInfo
            # Therefore both ips will be checked for each flow
            # Check destination ip

            # BUT don't check if the state is OTH, since it means that we didnt see the true src ip and dst ip
            if columns['state'] != 'OTH':
                data_to_send = {
                    'ip': str(daddr),
                    'profileid' : str(profileid),
                    'twid' :  str(twid),
                    'proto' : str(proto),
                    'ip_state' : 'dstip',
                    'stime':starttime,
                    'uid': uid
                }
                self.publish('give_threat_intelligence', json.dumps(data_to_send))
                # ask other peers their opinion about this IP
                cache_age = 1000
                data_to_send.update({'cache_age': cache_age})
                self.publish("p2p_data_request", json.dumps(data_to_send))

                # Check source ip
                data_to_send = {
                    'ip': str(saddr),
                    'profileid' : str(profileid),
                    'twid' :  str(twid),
                    'proto' : str(proto),
                    'ip_state' : 'srcip',
                    'stime': starttime,
                    'uid': uid
                }

                self.publish('give_threat_intelligence', json.dumps(data_to_send))
                # ask other peers their opinion about this IP
                cache_age = 1000
                data_to_send.update({'cache_age': cache_age})
                self.publish("p2p_data_request", json.dumps(data_to_send))


            if role == 'Client':
                # The profile corresponds to the src ip that received this flow
                # The dstip is here the one receiving data from your profile
                # So check the dst ip
                pass
            elif role == 'Server':
                # The profile corresponds to the dst ip that received this flow
                # The srcip is here the one sending data to your profile
                # So check the src ip
                pass
            #############
            # 1- Count the dstips, and store the dstip in the db of this profile+tw
            self.print('add_ips(): As a {}, add the {} IP {} to profile {}, twid {}'.format(role, type_host_key, str(ip_as_obj), profileid, twid), 3, 0)
            # Get the hash of the timewindow
            hash_id = profileid + self.separator + twid
            # Get the DstIPs data for this tw in this profile
            # The format is data['1.1.1.1'] = 3
            data = self.r.hget(hash_id, type_host_key + 'IPs')
            if not data:
                data = {}
            try:
                # Convert the json str to a dictionary
                data = json.loads(data)
                # Add 1 because we found this ip again
                self.print('add_ips(): Not the first time for this addr. Add 1 to {}'.format(str(ip_as_obj)), 3, 0)
                data[str(ip_as_obj)] += 1
                # Convet the dictionary to json
                data = json.dumps(data)
            except (TypeError, KeyError) as e:
                # There was no previous data stored in the DB
                self.print('add_ips(): First time for addr {}. Count as 1'.format(str(ip_as_obj)), 3,0)
                data[str(ip_as_obj)] = 1
                # Convet the dictionary to json
                data = json.dumps(data)
            # Store the dstips in the dB
            self.r.hset(hash_id, type_host_key + 'IPs', str(data))
            #############
            # 2- Store, for each ip:
            # - Update how many times each individual DstPort was contacted
            # - Update the total flows sent by this ip
            # - Update the total packets sent by this ip
            # - Update the total bytes sent by this ip
            # Get the state. Established, NotEstablished
            summaryState = self.getFinalStateFromFlags(state, pkts)
            # Get the previous data about this key
            prev_data = self.getDataFromProfileTW(profileid, twid, type_host_key,
                                                  summaryState, proto, role, 'IPs')
            try:
                innerdata = prev_data[str(ip_as_obj)]
                self.print('add_ips(): Adding for dst port {}. PRE Data: {}'.format(dport,
                                                                                    innerdata), 3, 0)
                # We had this port
                # We need to add all the data
                innerdata['totalflows'] += 1
                innerdata['totalpkt'] += int(pkts)
                innerdata['totalbytes'] += int(totbytes)
                # Store for each dstip, the dstports
                temp_dstports= innerdata['dstports']
                try:
                    temp_dstports[str(dport)] += int(dpkts)
                except KeyError:
                    # First time for this ip in the inner dictionary
                    temp_dstports[str(dport)] = int(dpkts)
                innerdata['dstports'] = temp_dstports
                prev_data[str(ip_as_obj)] = innerdata
                self.print('add_ips() Adding for dst port {}. POST Data: {}'.format(dport, innerdata),3,0)
            except KeyError:
                # First time for this flow
                innerdata = {}
                innerdata['totalflows'] = 1
                innerdata['totalpkt'] = int(pkts)
                innerdata['totalbytes'] = int(totbytes)
                innerdata['stime'] = starttime
                innerdata['uid'] = uid
                temp_dstports = {}
                temp_dstports[str(dport)] = int(dpkts)
                innerdata['dstports'] = temp_dstports
                self.print('add_ips() First time for dst port {}. Data: {}'.format(dport, innerdata),3,0)
                prev_data[str(ip_as_obj)] = innerdata
            ###########
            # After processing all the features of the ip, store all the info in the database
            # Convert the dictionary to json
            data = json.dumps(prev_data)
            # Create the key for storing
            key_name = type_host_key + 'IPs' + role + proto.upper() + summaryState
            # Store this data in the profile hash
            self.r.hset(profileid + self.separator + twid, key_name, str(data))
            # Mark the tw as modified
            self.markProfileTWAsModified(profileid, twid, starttime)
            return True
        except Exception as inst:
            exception_line = sys.exc_info()[2].tb_lineno
            self.outputqueue.put(f'01|database|[DB] Error in add_ips in database.py line {exception_line}')
            self.outputqueue.put('01|database|[DB] Type inst: {}'.format(type(inst)))
            self.outputqueue.put('01|database|[DB] Inst: {}'.format(inst))
            return False

    def refresh_data_tuples(self):
        """
        Go through all the tuples and refresh the data about the ipsinfo
        TODO
        """
        outtuples = self.getOutTuplesfromProfileTW()
        intuples = self.getInTuplesfromProfileTW()

    def add_tuple(self, profileid, twid, tupleid, data_tuple, role, starttime, uid):
        """
        Add the tuple going in or out for this profile
        :param tupleid: daddr:dport:proto
        role: 'Client' or 'Server'
        """
        # If the traffic is going out it is part of our outtuples, if not, part of our intuples
        if role == 'Client':
            direction = 'OutTuples'
        elif role == 'Server':
            direction = 'InTuples'
        try:
            self.print('Add_tuple called with profileid {}, twid {}, tupleid {}, data {}'.format(profileid, twid, tupleid, data_tuple), 3,0)
            # Get all the InTuples or OutTuples for this profileid in this TW
            profileid_twid = f'{profileid}{self.separator}{twid}'
            tuples = self.r.hget(profileid_twid, direction)
            # Separate the symbold to add and the previous data
            (symbol_to_add, previous_two_timestamps) = data_tuple
            if not tuples:
                # Must be str so we can convert later
                tuples = '{}'
            # Convert the json str to a dictionary
            tuples = json.loads(tuples)
            try:
                stored_tuple = tuples[tupleid]
                # Disasemble the input
                self.print('Not the first time for tuple {} as an {} for {} in TW {}. '
                           'Add the symbol: {}. Store previous_times: {}. Prev Data: {}'.format(
                    tupleid, direction, profileid, twid, symbol_to_add, previous_two_timestamps, tuples), 3,0)
                # Get the last symbols of letters in the DB
                prev_symbols = tuples[tupleid][0]
                # Add it to form the string of letters
                new_symbol = f'{prev_symbols}{symbol_to_add}'
                # Bundle the data together
                new_data = (new_symbol, previous_two_timestamps)
                # analyze behavioral model with lstm model if the length is divided by 3 -
                # so we send when there is 3 more characters added
                if len(new_symbol) % 3 == 0:
                    to_send = {
                                'new_symbol':new_symbol,
                                'profileid':profileid,
                                'twid':twid,
                                'tupleid':str(tupleid),
                                'uid':uid,
                                'stime': starttime
                    }
                    to_send = json.dumps(to_send)
                    self.publish('new_letters', to_send)
                tuples[tupleid] = new_data
                self.print('\tLetters so far for tuple {}: {}'.format(tupleid, new_symbol),3,0)
                tuples = json.dumps(tuples)
            except (TypeError, KeyError):
                # TODO check that this condition is triggered correctly only for the first case and not the rest after...
                # There was no previous data stored in the DB
                self.print('First time for tuple {} as an {} for {} in TW {}'.format(tupleid, direction, profileid, twid), 3,0)
                # Here get the info from the ipinfo key
                new_data = (symbol_to_add, previous_two_timestamps)
                tuples[tupleid] = new_data
                # Convet the dictionary to json
                tuples = json.dumps(tuples)
            # Store the new data on the db
            self.r.hset(profileid_twid, direction, str(tuples))
            # Mark the tw as modified
            self.markProfileTWAsModified(profileid, twid, starttime)
        except Exception as inst:
            exception_line = sys.exc_info()[2].tb_lineno
            self.outputqueue.put(f'01|database|[DB] Error in add_tuple in database.py line {exception_line}')
            self.outputqueue.put('01|database|[DB] Type inst: {}'.format(type(inst)))
            self.outputqueue.put('01|database|[DB] Inst: {}'.format(inst))
            self.outputqueue.put('01|database|[DB] {}'.format(traceback.format_exc()))

    def add_port(self, profileid: str, twid: str, ip_address: str, columns: dict, role: str, port_type: str):
        """
        Store info learned from ports for this flow
        The flow can go out of the IP (we are acting as Client) or into the IP (we are acting as Server)
        role: 'Client' or 'Server'. Client also defines that the flow is going out, Server that is going in
        port_type: 'Dst' or 'Src'. Depending if this port was a destination port or a source port
        """
        try:
            # Extract variables from columns
            dport = columns['dport']
            sport = columns['sport']
            totbytes = columns['bytes']
            sbytes = columns['sbytes']
            pkts = columns['pkts']
            spkts = columns['spkts']
            state = columns['state']
            proto = columns['proto'].upper()
            daddr = columns['daddr']
            saddr = columns['saddr']
            starttime = str(columns['starttime'])
            uid = columns['uid']
            # Choose which port to use based if we were asked Dst or Src
            if port_type == 'Dst':
                port = str(dport)
            elif port_type == 'Src':
                port = str(sport)
            # If we are the Client, we want to store the dstips only
            # If we are the Server, we want to store the srcips only
            # This is the only combination that makes sense.
            if role == 'Client':
                ip_key = 'dstips'
            elif role == 'Server':
                ip_key = 'srcips'
            # Get the state. Established, NotEstablished
            summaryState = __database__.getFinalStateFromFlags(state, pkts)
            # Key
            key_name = port_type + 'Ports' + role + proto + summaryState
            #self.print('add_port(): As a {} storing info about {} port {} for {}. Key: {}.'.format(role, port_type, port, profileid, key_name), 0, 3)
            prev_data = self.getDataFromProfileTW(profileid, twid, port_type, summaryState, proto, role, 'Ports')
            try:
                innerdata = prev_data[port]
                innerdata['totalflows'] += 1
                innerdata['totalpkt'] += int(pkts)
                innerdata['totalbytes'] += int(totbytes)
                temp_dstips = innerdata[ip_key]
                try:
                    temp_dstips[str(ip_address)]['pkts'] += int(pkts)
                except KeyError:
                    temp_dstips[str(ip_address)] = {}
                    temp_dstips[str(ip_address)]['pkts'] = int(pkts)
                    temp_dstips[str(ip_address)]['stime'] = str(starttime)
                    temp_dstips[str(ip_address)]['uid'] = uid
                innerdata[ip_key] = temp_dstips
                prev_data[port] = innerdata
                self.print('add_port(): Adding this new info about port {} for {}. Key: {}. NewData: {}'.format(port, profileid, key_name, innerdata), 3,0)
            except KeyError:
                # First time for this flow
                innerdata = {}
                innerdata['totalflows'] = 1
                innerdata['totalpkt'] = int(pkts)
                innerdata['totalbytes'] = int(totbytes)
                temp_dstips = {}
                temp_dstips[str(ip_address)] = {}
                temp_dstips[str(ip_address)]['pkts'] = int(pkts)
                temp_dstips[str(ip_address)]['stime'] = starttime
                temp_dstips[str(ip_address)]['uid'] = uid
                innerdata[ip_key] = temp_dstips
                prev_data[port] = innerdata
                self.print('add_port(): First time for port {} for {}. Key: {}. Data: {}'.format(port, profileid, key_name, innerdata), 3,0)
            # self.outputqueue.put('01|database|[DB] {} '.format(ip_address))
            # Convet the dictionary to json
            data = json.dumps(prev_data)
            self.print('add_port(): Storing info about port {} for {}. Key: {}. Data: {}'.format(port, profileid, key_name, prev_data), 3,0)
            # Store this data in the profile hash
            hash_key = profileid + self.separator + twid
            self.r.hset(hash_key, key_name, str(data))
            # Mark the tw as modified
            self.markProfileTWAsModified(profileid, twid, starttime)
        except Exception as inst:
            exception_line = sys.exc_info()[2].tb_lineno
            self.outputqueue.put(f'01|database|[DB] Error in add_port in database.py line {exception_line}')
            self.outputqueue.put('01|database|[DB] Type inst: {}'.format(type(inst)))
            self.outputqueue.put('01|database|[DB] Inst: {}'.format(inst))

    def get_data_from_profile_tw(self, hash_key: str, key_name: str):
        try:
            """	
            key_name = [Src,Dst] + [Port,IP] + [Client,Server] + [TCP,UDP, ICMP, ICMP6] + [Established, NotEstablihed] 	
            Example: key_name = 'SrcPortClientTCPEstablished'	
            """
            data = self.r.hget(hash_key, key_name)
            value = {}
            if data:
                portdata = json.loads(data)
                value = portdata
            return value
        except Exception as inst:
            exception_line = sys.exc_info()[2].tb_lineno
            self.outputqueue.put(f'01|database|[DB] Error in getDataFromProfileTW in database.py line {exception_line}')
            self.outputqueue.put('01|database|[DB] Type inst: {}'.format(type(inst)))
            self.outputqueue.put('01|database|[DB] Inst: {}'.format(inst))

    def getOutTuplesfromProfileTW(self, profileid, twid):
        """ Get the out tuples """
        data = self.r.hget(profileid + self.separator + twid, 'OutTuples')
        return data

    def getInTuplesfromProfileTW(self, profileid, twid):
        """ Get the in tuples """
        data = self.r.hget(profileid + self.separator + twid, 'InTuples')
        return data

    def getFinalStateFromFlags(self, state, pkts):
        """
        Analyze the flags given and return a summary of the state. Should work with Argus and Bro flags
        We receive the pakets to distinguish some Reset connections
        """
        try:
            #self.outputqueue.put('06|database|[DB]: State received {}'.format(state))
            pre = state.split('_')[0]
            try:
                # Try suricata states
                """	
                 There are different states in which a flow can be. 	
                 Suricata distinguishes three flow-states for TCP and two for UDP. For TCP, 	
                 these are: New, Established and Closed,for UDP only new and established.	
                 For each of these states Suricata can employ different timeouts. 	
                 """
                if 'new' in state or 'established' in state:
                    return 'Established'
                elif 'closed' in state:
                    return 'NotEstablished'
                # We have varius type of states depending on the type of flow.
                # For Zeek
                if 'S0' in state or 'REJ' in state or 'RSTOS0' in state or 'RSTRH' in state or 'SH' in state or 'SHR' in state:
                    return 'NotEstablished'
                elif 'S1' in state or 'SF' in state or 'S2' in state or 'S3' in state or 'RSTO' in state or 'RSTP' in state or 'OTH' in state:
                    return 'Established'
                # For Argus
                suf = state.split('_')[1]
                if 'S' in pre and 'A' in pre and 'S' in suf and 'A' in suf:
                    """	
                    Examples:	
                    SA_SA	
                    SR_SA	
                    FSRA_SA	
                    SPA_SPA	
                    SRA_SPA	
                    FSA_FSA	
                    FSA_FSPA	
                    SAEC_SPA	
                    SRPA_SPA	
                    FSPA_SPA	
                    FSRPA_SPA	
                    FSPA_FSPA	
                    FSRA_FSPA	
                    SRAEC_SPA	
                    FSPA_FSRPA	
                    FSAEC_FSPA	
                    FSRPA_FSPA	
                    SRPAEC_SPA	
                    FSPAEC_FSPA	
                    SRPAEC_FSRPA	
                    """
                    return 'Established'
                elif 'PA' in pre and 'PA' in suf:
                    # Tipical flow that was reported in the middle
                    """	
                    Examples:	
                    PA_PA	
                    FPA_FPA	
                    """
                    return 'Established'
                elif 'ECO' in pre:
                    return 'ICMP Echo'
                elif 'ECR' in pre:
                    return 'ICMP Reply'
                elif 'URH' in pre:
                    return 'ICMP Host Unreachable'
                elif 'URP' in pre:
                    return 'ICMP Port Unreachable'
                else:
                    """	
                    Examples:	
                    S_RA	
                    S_R	
                    A_R	
                    S_SA 	
                    SR_SA	
                    FA_FA	
                    SR_RA	
                    SEC_RA	
                    """
                    return 'NotEstablished'
            except IndexError:
                # suf does not exist, which means that this is some ICMP or no response was sent for UDP or TCP
                if 'ECO' in pre:
                    # ICMP
                    return 'Established'
                elif 'UNK' in pre:
                    # ICMP6 unknown upper layer
                    return 'Established'
                elif 'CON' in pre:
                    # UDP
                    return 'Established'
                elif 'INT' in pre:
                    # UDP trying to connect, NOT preciselly not established but also NOT 'Established'. So we considered not established because there
                    # is no confirmation of what happened.
                    return 'NotEstablished'
                elif 'EST' in pre:
                    # TCP
                    return 'Established'
                elif 'RST' in pre:
                    # TCP. When -z B is not used in argus, states are single words. Most connections are reseted when finished and therefore are established
                    # It can happen that is reseted being not established, but we can't tell without -z b.
                    # So we use as heuristic the amount of packets. If <=3, then is not established because the OS retries 3 times.
                    if int(pkts) <= 3:
                        return 'NotEstablished'
                    else:
                        return 'Established'
                elif 'FIN' in pre:
                    # TCP. When -z B is not used in argus, states are single words. Most connections are finished with FIN when finished and therefore are established
                    # It can happen that is finished being not established, but we can't tell without -z b.
                    # So we use as heuristic the amount of packets. If <=3, then is not established because the OS retries 3 times.
                    if int(pkts) <= 3:
                        return 'NotEstablished'
                    else:
                        return 'Established'
                else:
                    """	
                    Examples:	
                    S_	
                    FA_	
                    PA_	
                    FSA_	
                    SEC_	
                    SRPA_	
                    """
                    return 'NotEstablished'
            self.outputqueue.put('01|database|[DB] Funcion getFinalStateFromFlags() We didnt catch the state. We should never be here')
            return None
        except Exception as inst:
            exception_line = sys.exc_info()[2].tb_lineno
            self.outputqueue.put(f'01|database|[DB] Error in getFinalStateFromFlags() in database.py line {exception_line}')
            self.outputqueue.put('01|database|[DB] Type inst: {}'.format(type(inst)))
            self.outputqueue.put('01|database|[DB] Inst: {}'.format(inst))
            self.print(traceback.format_exc())

    def getFieldSeparator(self):
        """ Return the field separator """
        return self.separator

    def set_evidence_causing_alert(self, alert_ID, evidence_IDs: list):
        """
        When we have a bunch of evidence causing an alert, we assiciate all evidence IDs with the alert ID in our database
        :param alert ID: the profileid_twid_ID of the last evidence causing this alert
        :param evidence_IDs: all IDs of the evidence causing this alert
        """
        evidence_IDs = json.dumps(evidence_IDs)
        self.r.hset('alerts', alert_ID, evidence_IDs)

    def get_evidence_causing_alert(self, alert_ID) -> list:
        """
        Returns all the IDs of evidence causing this alert
        """
        evidence_IDs = self.r.hget('alerts', alert_ID)
        if evidence_IDs:
            return json.loads(evidence_IDs)
        else:
            return False

    def get_evidence_by_ID(self, profileid, twid, ID):

        evidence = self.getEvidenceForTW(profileid, twid)
        if not evidence:
            return False

        evidence:dict = json.loads(evidence)
        # loop through each evidence in this tw
        for description, evidence_details in evidence.items():
            evidence_details = json.loads(evidence_details)
            if evidence_details.get('ID') == ID:
                # found an evidence that has a matching ID
                return evidence_details


    def is_detection_disabled(self, evidence):
        """
        Function to check if detection is disabled in slips.conf
        """
        for disabled_detection in self.disabled_detections:
            # when we disable a detection , we add 'SSHSuccessful' in slips.conf,
            # however our evidence can depend on an addr, for example 'SSHSuccessful-by-addr'.
            # check if any disabled detection is a part of our evidence.
            # for example 'SSHSuccessful' is a part of 'SSHSuccessful-by-addr' so if  'SSHSuccessful'
            # is disabled,  'SSHSuccessful-by-addr' should also be disabled
            if disabled_detection in evidence:
                return True
        return False


    def setEvidence(self, type_evidence, type_detection, detection_info,
                    threat_level, confidence, description, timestamp, category,
                    source_target_tag=False,
                    conn_count=False, port=False, proto=False, profileid='', twid='', uid=''):
        """
        Set the evidence for this Profile and Timewindow.

        type_evidence: determine the type of this evidence. e.g. PortScan, ThreatIntelligence
        type_detection: the type of value causing the detection e.g. dport, dip, flow
        detection_info: the actual dstip or dstport. e.g. 1.1.1.1 or 443
        threat_level: determine the importance of the evidence, available options are : info, low, medium, high, critical
        confidence: determine the confidence of the detection on a scale from 0 to 1. (How sure you are that this is what you say it is.)
        uid: needed to get the flow from the database
        category: what is this evidence category according to IDEA categories
        conn_count: the number of packets/flows/nxdomains that formed this scan/sweep/DGA.

        source_target_tag:
            this is the IDEA category of the source and dst ip used in the evidence
            if the type_detection is srcip this describes the source ip,
            if the type_detection is dstip this describes the dst ip.
            supported source and dst types are in the SourceTargetTag section https://idea.cesnet.cz/en/classifications
            this is a keyword/optional argument because it shouldn't be used with dports and sports type_detection
        """

        # Ignore evidence if it's disabled in the configuration file
        if self.is_detection_disabled(type_evidence):
            return False

        if not twid:
            twid = ''
        # Check if we have and get the current evidence stored in the DB fot this profileid in this twid
        current_evidence = self.getEvidenceForTW(profileid, twid)
        if current_evidence:
            current_evidence = json.loads(current_evidence)
        else:
            current_evidence = {}

        # every evidence should have an ID according to the IDEA format
        evidence_ID = str(uuid4())

        # if the ip we want to block is the same as the profileid,
        # make the evidence threat_level=info
        if profileid.split('_')[1] in str(detection_info):
            threat_level = 'info'

        evidence_to_send = {
                'profileid': str(profileid),
                'twid': str(twid),
                'type_detection' : type_detection,
                'detection_info' : detection_info ,
                'type_evidence' : type_evidence,
                'description': description,
                'stime': timestamp,
                'uid' : uid,
                'confidence' : confidence,
                'threat_level': threat_level,
                'category': category,
                'ID': evidence_ID
            }
        # not all evidence requires a conn_coun, scans only
        if conn_count: evidence_to_send.update({'conn_count': conn_count })

        # source_target_tag is defined only if type_detection is srcip or dstip
        if source_target_tag: evidence_to_send.update({'source_target_tag': source_target_tag })

        if port: evidence_to_send.update({'port': port })
        if proto: evidence_to_send.update({'proto': proto })

        evidence_to_send = json.dumps(evidence_to_send)
        # This is done to ignore repetition of the same evidence sent.
        if description not in current_evidence.keys():
            self.publish('evidence_added', evidence_to_send)

        # update our current evidence for this profileid and twid. now the description is used as the key
        current_evidence.update({description : evidence_to_send})

        # Set evidence in the database.
        current_evidence = json.dumps(current_evidence)

        self.r.hset(profileid + self.separator + twid, 'Evidence', current_evidence)
        self.r.hset('evidence'+profileid, twid, current_evidence)

        # an alert is generated for this profile,
        # change the score to = 1, and confidence = 1
        if type_detection in ('sip', 'srcip'):
            # the srcip is the malicious one
            ip = profileid.split('_')[1]
            self.set_score_confidence(ip, 'critical', 1)
        elif type_detection in ('dip', 'dstip'):
            # the dstip is the malicious one
            self.set_score_confidence(detection_info, 'critical', 1)

        return True

    def get_evidence_count(self, evidence_type, profileid, twid):
        """
        Returns the number of evidence of this type in this profiled and twid
        :param evidence_type: PortScan, ThreatIntelligence, C&C channels detection etc..
        """
        count = 0
        evidence = self.getEvidenceForTW(profileid, twid)
        if not evidence:
            return False

        evidence:dict = json.loads(evidence)
        # loop through each evidence in this tw
        for description, evidence_details in evidence.items():
            evidence_details = json.loads(evidence_details)
            if evidence_type in evidence_details['type_evidence']:
                count +=1
        return count


    def deleteEvidence(self,profileid, twid, description: str):
        """
        Delete evidence from the database
        :param description: teh description of the evidence
        """

        current_evidence = self.getEvidenceForTW(profileid, twid)
        if current_evidence:
            current_evidence = json.loads(current_evidence)
        else:
            current_evidence = {}

        # Delete the key regardless of whether it is in the dictionary
        current_evidence.pop(description, None)
        current_evidence_json = json.dumps(current_evidence)

        self.r.hset(profileid + self.separator + twid, 'Evidence', str(current_evidence_json))
        self.r.hset('evidence'+profileid, twid, current_evidence_json)

    def getEvidenceForTW(self, profileid, twid):
        """ Get the evidence for this TW for this Profile """
        data = self.r.hget(profileid + self.separator + twid, 'Evidence')
        return data

    def getEvidenceForProfileid(self,profileid):
        profile_evidence = {}
        # get all tws for this profileid
        timewindows = self.getTWsfromProfile(profileid)
        for twid,ts in timewindows:
            # get all evidence in this tw
            tw_evidence = self.getEvidenceForTW(profileid, twid)
            if tw_evidence:
                tw_evidence = json.loads(tw_evidence)
                profile_evidence.update(tw_evidence)
        return profile_evidence


    def checkBlockedProfTW(self, profileid, twid):
        """
        Check if profile and timewindow is blocked
        """
        res = self.r.sismember('BlockedProfTW', profileid + self.separator + twid)
        return res

    def set_first_stage_ensembling_label_to_flow(self, profileid, twid, uid, ensembling_label):
        """
        Add a final label to the flow
        """
        flow = self.get_flow(profileid, twid, uid)
        if flow:
            data = json.loads(flow[uid])
            data['1_ensembling_label'] = ensembling_label
            data = json.dumps(data)
            self.r.hset(profileid + self.separator + twid + self.separator + 'flows', uid, data)

    def set_module_label_to_flow(self, profileid, twid, uid, module_name, module_label):
        """
        Add a module label to the flow
        """
        flow = self.get_flow(profileid, twid, uid)
        if flow and flow[uid]:
            data = json.loads(flow[uid])
            # here we dont care if add new module lablel or changing existing one
            data['module_labels'][module_name] = module_label
            data = json.dumps(data)
            self.r.hset(profileid + self.separator + twid + self.separator + 'flows', uid, data)


    def get_module_labels_from_flow(self, profileid, twid, uid):
        """
        Get the label from the flow
        """
        flow = self.get_flow(profileid, twid, uid)
        if flow:
            data = json.loads(flow[uid])
            labels = data['module_labels']
            return labels
        else:
            return {}

    def markProfileTWAsBlocked(self, profileid, twid):
        """ Add this profile and tw to the list of blocked """
        self.r.sadd('BlockedProfTW', profileid + self.separator + twid)

    def getBlockedProfTW(self):
        """ Return all the list of blocked tws """
        data = self.r.smembers('BlockedProfTW')
        return data

    def getDomainData(self, domain):
        """
        Return information about this domain
        Returns a dictionary or False if there is no domain in the database
        We need to separate these three cases:
        1- Domain is in the DB without data. Return empty dict.
        2- Domain is in the DB with data. Return dict.
        3- Domain is not in the DB. Return False
        """
        data = self.rcache.hget('DomainsInfo', domain)
        if data or data == {}:
            # This means the domain was in the database, with or without data
            # Case 1 and 2
            # Convert the data
            data = json.loads(data)
            # print(f'In the DB: Domain {domain}, and data {data}')
        else:
            # The Domain was not in the DB
            # Case 3
            data = False
            # print(f'In the DB: Domain {domain}, and data {data}')
        return data

    def getIPIdentification(self, ip: str):
        """
        Return the identification of this IP based
        on the data stored so far
        """
        current_data = self.getIPData(ip)
        identification = ''
        if current_data:
            if 'asn' in current_data:
                asn = current_data['asn']['asnorg']
                if 'Unknown' not in asn and asn != '':
                    identification += 'AS: ' + asn + ', '

            if 'SNI' in current_data:
                SNI = current_data['SNI']
                if type(SNI) == list:
                    SNI = SNI[0]
                identification += 'SNI: ' + SNI['server_name'] + ', '

            if 'reverse_dns' in current_data:
                identification += 'rDNS: ' + current_data['reverse_dns'] + ', '

            if 'threatintelligence' in current_data:
                identification += 'Description: ' + current_data['threatintelligence']['description'] + ', '
                identification += 'Tags: ' + current_data['threatintelligence']['tags'] + ', '

        identification = identification[:-2]
        return identification

    def getIPData(self, ip: str):
        """
        Return information about this IP from IPsInfo
        Returns a dictionary or False if there is no IP in the database
        We need to separate these three cases:
        1- IP is in the DB without data. Return empty dict.
        2- IP is in the DB with data. Return dict.
        3- IP is not in the DB. Return False
        """
        if type(ip) == ipaddress.IPv4Address or type(ip) == ipaddress.IPv6Address:
            ip = str(ip)
        data = self.rcache.hget('IPsInfo', ip)
        if data:
            # This means the IP was in the database, with or without data
            # Convert the data
            data = json.loads(data)
            # print(f'In the DB: IP {ip}, and data {data}')
        else:
            # The IP was not in the DB
            data = False
            # print(f'In the DB: IP {ip}, and data {data}')
        return data

    def getURLData(self,url):
        """
        Return information about this URL
        Returns a dictionary or False if there is no IP in the database
        We need to separate these three cases:
        1- IP is in the DB without data. Return empty dict.
        2- IP is in the DB with data. Return dict.
        3- IP is not in the DB. Return False
        """
        data = self.rcache.hget('URLsInfo', url)
        if data:
            # This means the URL was in the database, with or without data
            # Convert the data
            data = json.loads(data)
        else:
            # The IP was not in the DB
            data = False
        return data

    def getallIPs(self):
        """ Return list of all IPs in the DB """
        data = self.rcache.hgetall('IPsInfo')
        # data = json.loads(data)
        return data

    def getallURLs(self):
        """ Return list of all URLs in the DB """
        data = self.rcache.hgetall('URLsInfo')
        # data = json.loads(data)
        return data

    def setNewDomain(self, domain: str):
        """
        1- Stores this new domain in the Domains hash
        2- Publishes in the channels that there is a new domain, and that we want
            data from the Threat Intelligence modules
        """
        data = self.getDomainData(domain)
        if data is False:
            # If there is no data about this domain
            # Set this domain for the first time in the DomainsInfo
            # Its VERY important that the data of the first time we see a domain
            # must be '{}', an empty dictionary! if not the logic breaks.
            # We use the empty dictionary to find if a domain exists or not
            self.rcache.hset('DomainsInfo', domain, '{}')
            # Publish that there is a new domain ready in the channel
            self.publish('new_dns', domain)

    def setNewIP(self, ip: str):
        """
        1- Stores this new IP in the IPs hash
        2- Publishes in the channels that there is a new IP, and that we want
            data from the Threat Intelligence modules
        Sometimes it can happend that the ip comes as an IP object, but when
        accessed as str, it is automatically
        converted to str
        """
        data = self.getIPData(ip)
        if data is False:
            # If there is no data about this IP
            # Set this IP for the first time in the IPsInfo
            # Its VERY important that the data of the first time we see an IP
            # must be '{}', an empty dictionary! if not the logic breaks.
            # We use the empty dictionary to find if an IP exists or not
            self.rcache.hset('IPsInfo', ip, '{}')
            # Publish that there is a new IP ready in the channel
            self.publish('new_ip', ip)

    def setNewURL(self, url: str):
        """
        1- Stores this new URL in the URLs hash
        2- Publishes in the channels that there is a new URL, and that we want
            data from the Threat Intelligence modules
        """
        data = self.getURLData(url)
        if data is False:
            # If there is no data about this URL
            # Set this URL for the first time in the URLsInfo
            # Its VERY important that the data of the first time we see a URL
            # must be '{}', an empty dictionary! if not the logic breaks.
            # We use the empty dictionary to find if an URL exists or not
            self.rcache.hset('URLsInfo', url, '{}')


    def getIP(self, ip):
        """ Check if this ip is the hash of the profiles! """
        data = self.rcache.hget('IPsInfo', ip)
        if data:
            return True
        else:
            return False

    def getURL(self,url):
        """ Check if this url is the hash of the profiles! """
        data = self.rcache.hget('URLsInfo', url)
        if data:
            return True
        else:
            return False

    def setInfoForDomains(self, domain: str, info_to_set: dict, mode='leave'):
        """
        Store information for this domain
        :param info_to_set: a dictionary, such as {'geocountry': 'rumania'} that we are
        going to store for this domain
        :param mode: defines how to deal with the new data
        - to 'overwrite' the data with the new data
        - to 'add' the data to the new data
        - to 'leave' the past data untouched
        """

        # Get the previous info already stored
        domain_data = self.getDomainData(domain)
        if not domain_data:
            # This domain is not in the dictionary, add it first:
            self.setNewDomain(domain)
            # Now get the data, which should be empty, but just in case
            domain_data = self.getDomainData(domain)

        # Let's check each key stored for this domain
        for key in iter(info_to_set):
            # info_to_set can be {'VirusTotal': [1,2,3,4], 'Malicious': ""}
            # info_to_set can be {'VirusTotal': [1,2,3,4]}

            # I think we dont need this anymore of the conversion
            if type(domain_data) == str:
                # Convert the str to a dict
                domain_data = json.loads(domain_data)

            # this can be a str or a list
            data_to_store = info_to_set[key]
            # If there is data previously stored, check if we have
            # this key already
            try:
                # Do we have the key alredy?
                _ = domain_data[key]

                # convert incoming data to list
                if type(data_to_store) != list:
                    # data_to_store and prev_info Should both be lists, so we can extend
                    data_to_store = [data_to_store]

                if mode == 'overwrite':
                    domain_data[key] = data_to_store
                elif mode == 'add':
                    prev_info = domain_data[key]

                    if type(prev_info) == list:
                        # for example, list of IPs
                        prev_info.extend(data_to_store)
                        domain_data[key] = list(set(prev_info))
                    elif type(prev_info) == str:
                        # previous info about this domain is a str, we should make it a list and extend
                        prev_info = [prev_info]
                        # add the new data_to_store to our prev_info
                        domain_data[key] = prev_info.extend(data_to_store)
                    elif prev_info == None:
                        # no previous info about this domain
                        domain_data[key] = data_to_store

                elif mode == 'leave':
                    return

            except KeyError:
                # There is no data for the key so far. Add it
                if type(data_to_store) == list:
                    domain_data[key] = list(set(data_to_store))
                else:
                    domain_data[key] = data_to_store
            # Store
            domain_data = json.dumps(domain_data)
            self.rcache.hset('DomainsInfo', domain, domain_data)
            # Publish the changes
            self.r.publish('dns_info_change', domain)

    def setInfoForIPs(self, ip: str, ipdata: dict):
        """
        Store information for this IP
        We receive a dictionary, such as {'geocountry': 'rumania'} that we are
        going to store for this IP.
        If it was not there before we store it. If it was there before, we
        overwrite it
        """
        # Get the previous info already stored
        data = self.getIPData(ip)
        if data is False:
            # This IP is not in the dictionary, add it first:
            self.setNewIP(ip)
            # Now get the data, which should be empty, but just in case
            data = self.getIPData(ip)

        new_key = False
        for key, val in ipdata.items():
            # If the key is new, we will notify publish notification about that
            if key not in data:
                new_key = True

            data[key] = val

        self.rcache.hset('IPsInfo', ip, json.dumps(data))
        if new_key:
            self.r.publish('ip_info_change', ip)

    def setInfoForFile(self, md5: str, filedata: dict):
        """
        Store information for this file (only if it's malicious)
        We receive a dictionary, such as {'virustotal': score} that we are
        going to store for this IP.
        If it was not there before we store it. If it was there before, we
        overwrite it
        """

        file_info = json.dumps(filedata)
        self.rcache.hset('FileInfo', md5, file_info)


    def setInfoForURLs(self, url: str, urldata: dict):
        """
        Store information for this URL
        We receive a dictionary, such as {'VirusTotal': {'URL':score}} that we are
        going to store for this IP.
        If it was not there before we store it. If it was there before, we
        overwrite it
        """
        data = self.getURLData(url)
        if data is False:
            # This URL is not in the dictionary, add it first:
            self.setNewURL(url)
            # Now get the data, which should be empty, but just in case
            data = self.getIPData(url)
        # empty dicts evaluate to False
        dict_has_keys = bool(data)
        if dict_has_keys:
            # loop through old data found in the db
            for key in iter(data):
                # Get the new data that has the same key
                data_to_store = urldata[key]
                # If there is data previously stored, check if we have this key already
                try:
                    # We modify value in any case, because there might be new info
                    _ = data[key]
                except KeyError:
                    # There is no data for the key so far.
                    pass
                    # Publish the changes
                    # self.r.publish('url_info_change', url)
                data[key] = data_to_store
                newdata_str = json.dumps(data)
                self.rcache.hset('URLsInfo', url, newdata_str)
        else:
            # URL found in the database but has no keys , set the keys now
            urldata = json.dumps(urldata)
            self.rcache.hset('URLsInfo', url, urldata)

    def subscribe(self, channel: str, ignore_subscribe_messages=False):
        """ Subscribe to channel """
        # For when a TW is modified
        if channel not in self.supported_channels:
            return False

        self.pubsub = self.r.pubsub()
        self.pubsub.subscribe(channel,
                              ignore_subscribe_messages=ignore_subscribe_messages)
        return self.pubsub


    def publish(self, channel, data):
        """ Publish something """
        self.r.publish(channel, data)

    def publish_stop(self):
        """ Publish stop command to terminate slips """
        all_channels_list = self.r.pubsub_channels()
        self.print('Sending the stop signal to all listeners', 0, 3)
        for channel in all_channels_list:
            self.r.publish(channel, 'stop_process')

    def get_all_flows_in_profileid_twid(self, profileid, twid):
        """
        Return a list of all the flows in this profileid and twid
        """
        data = self.r.hgetall(profileid + self.separator + twid + self.separator + 'flows')
        if data:
            return data

    def get_all_flows_in_profileid(self, profileid):
        """
        Return a list of all the flows in this profileid
        [{'uid':flow},...]
        """
        if not profileid:
            # profileid is None if we're dealing with a profile
            # outside of home_network when this param is given
            return []
        profileid_flows= []
        # get all tws in this profile
        for twid, time in self.getTWsfromProfile(profileid):
            flows = self.get_all_flows_in_profileid_twid(profileid, twid)
            if flows:
                for uid, flow in list(flows.items()):
                    profileid_flows.append({uid: json.loads(flow)})
        return profileid_flows

    def get_all_flows(self) -> list:
        """
        Returns a list with all the flows in all profileids and twids
        Each element in the list is a flow
        """
        flows = []
        for profileid in self.getProfiles():
            for (twid, time) in self.getTWsfromProfile(profileid):
                flows_dict = self.get_all_flows_in_profileid_twid(profileid, twid)
                if flows_dict:
                    for flow in flows_dict.values():
                        dict_flow = json.loads(flow)
                        flows.append(dict_flow)
        return flows

    def get_all_contacted_ips_in_profileid_twid(self, profileid, twid) ->dict:
        """
        Get all the contacted IPs in a given profile and TW
        """
        if not profileid:
            # profileid is None if we're dealing with a profile
            # outside of home_network when this param is given
            return {}
        all_flows = self.get_all_flows_in_profileid_twid(profileid,twid)
        if not all_flows:
            return {}
        contacted_ips = {}
        for uid, flow in all_flows.items():
            # get the daddr of this flow
            flow = json.loads(flow)
            daddr = flow['daddr']
            contacted_ips[daddr] = uid
        return contacted_ips


    def get_flow(self, profileid, twid, uid):
        """
        Returns the flow in the specific time
        The format is a dictionary
        """
        if not profileid:
            # profileid is None if we're dealing with a profile
            # outside of home_network when this param is given
            return {}
        data = {}
        temp = self.r.hget(profileid + self.separator + twid + self.separator + 'flows', uid)
        data[uid] = temp
        # Get the dictionary format
        return data

    def get_labels(self):
        """ 
        Return the amount of each label so far in the DB
        Used to know how many labels are available during training
        """
        return self.r.zrange('labels', 0, -1, withscores=True)

    def add_flow(self, profileid='', twid='', stime='', dur='', saddr='', sport='',
                 daddr='', dport='', proto='', state='', pkts='', allbytes='', spkts='', sbytes='',
                 appproto='', uid='', label='', flow_type=''):
        """
        Function to add a flow by interpreting the data. The flow is added to the correct TW for this profile.
        The profileid is the main profile that this flow is related too.
        """
        summaryState = __database__.getFinalStateFromFlags(state, pkts)
        data = {'ts': stime,
            'dur': dur,
            'saddr': saddr,
            'sport': sport,
            'daddr': daddr,
            'dport': dport,
            'proto': proto,
            'origstate': state,
            'state': summaryState,
            'pkts': pkts,
            'allbytes': allbytes,
            'spkts': spkts, 'sbytes': sbytes,
            'appproto': appproto,
            'label': label,
            'flow_type': flow_type,
            'module_labels': {}}
         # when adding a flow, there are still no labels ftom other modules, so the values is empty dictionary

        # Convert to json string
        data = json.dumps(data)
        # Store in the hash 10.0.0.1_timewindow1_flows, a key uid, with data
        value = self.r.hset(f'{profileid}{self.separator}{twid}{self.separator}flows', uid, data)
        if not value:
            # duplicate flow
            return False

        # The key was not there before. So this flow is not repeated
        # Store the label in our uniq set, and increment it by 1
        if label:
            self.r.zincrby('labels', 1, label)
        # We can publish the flow directly without asking for it, but its good to maintain the format given by the get_flow() function.
        flow = self.get_flow(profileid, twid, uid)
        # Get the dictionary and convert to json string
        flow = json.dumps(flow)
        # Prepare the data to publish.
        to_send = {}
        to_send['profileid'] = profileid
        to_send['twid'] = twid
        to_send['flow'] = flow
        to_send['stime'] = stime
        to_send = json.dumps(to_send)
        self.publish('new_flow', to_send)
        return True


    def add_out_ssl(self, profileid, twid, stime, daddr_as_obj, dport, flowtype, uid,
                    version, cipher, resumed, established, cert_chain_fuids,
                    client_cert_chain_fuids, subject, issuer,
                    validation_status, curve, server_name, ja3, ja3s,
                    is_DoH):
        """
        Store in the DB an ssl request
        All the type of flows that are not netflows are stored in a separate hash ordered by uid.
        The idea is that from the uid of a netflow, you can access which other type of info is related to that uid
        """
        data = {
            'uid' : uid,
            'type' : flowtype,
            'version' : version,
            'cipher' : cipher,
            'resumed' : resumed,
            'established' : established,
            'cert_chain_fuids' : cert_chain_fuids,
            'client_cert_chain_fuids' : client_cert_chain_fuids,
            'subject' : subject,
            'issuer' : issuer,
            'validation_status' : validation_status,
            'curve' : curve,
            'server_name' : server_name,
            'daddr' : str(daddr_as_obj),
            'dport' : dport,
            'stime' : stime,
            'ja3' : ja3,
            'ja3s' : ja3s,
            'is_DoH': is_DoH}
        # TODO do something with is_doh
        # Convert to json string
        data = json.dumps(data)
        self.r.hset(f'{profileid}{self.separator}{twid}{self.separator}altflows', uid, data)
        to_send = {
            'profileid' : profileid,
            'twid' : twid,
            'flow' : data,
            'stime' : stime}
        to_send = json.dumps(to_send)
        self.publish('new_ssl', to_send)
        self.print('Adding SSL flow to DB: {}'.format(data), 3, 0)
        # Check if the server_name (SNI) is detected by the threat intelligence. Empty field in the end, cause we have extrafield for the IP.
        # If server_name is not empty, set in the IPsInfo and send to TI
        if not server_name: return False

        # Save new server name in the IPInfo. There might be several server_name per IP.
        ipdata = self.getIPData(str(daddr_as_obj))
        if ipdata:
            sni_ipdata = ipdata.get('SNI', [])
        else:
            sni_ipdata = []
        SNI_port = {'server_name':server_name, 'dport':dport}
        # We do not want any duplicates.
        if SNI_port not in sni_ipdata:
            # Verify that the SNI is equal to any of the domains in the DNS resolution
            # only add this SNI to our db if it has a DNS resolution
            dns_resolutions = self.r.hgetall('DNSresolution')
            if dns_resolutions:
                # dns_resolutions is a dict with {ip:{'ts'..,'domains':..., 'uid':..}}
                for ip, resolution in dns_resolutions.items():
                    resolution = json.loads(resolution)
                    if SNI_port['server_name'] in resolution['domains']:
                        # add SNI to our db as it has a DNS resolution
                        sni_ipdata.append(SNI_port)
                        self.setInfoForIPs(str(daddr_as_obj), {'SNI':sni_ipdata})
                        break
        # We are giving only new server_name to the threat_intelligence module.
        data_to_send = {
            'server_name' : server_name,
            'profileid' : str(profileid),
            'twid': str(twid),
            'stime': stime,
            'uid':uid
        }
        data_to_send = json.dumps(data_to_send)
        self.publish('give_threat_intelligence', data_to_send)

    def add_out_http(self, profileid, twid, stime, flowtype, uid,
                     method, host, uri, version, user_agent,
                     request_body_len, response_body_len,
                     status_code, status_msg, resp_mime_types,
                     resp_fuids):
        """
        Store in the DB a http request
        All the type of flows that are not netflows are stored in a separate hash ordered by uid.
        The idea is that from the uid of a netflow, you can access which other type of info is related to that uid
        """
        data = {
            'uid' : uid,
            'type' : flowtype,
            'method' : method,
            'host' : host,
            'uri' : uri,
            'version' : version,
            'user_agent' : user_agent,
            'request_body_len' : request_body_len,
            'response_body_len' : response_body_len,
            'status_code' : status_code,
            'status_msg' : status_msg,
            'resp_mime_types' : resp_mime_types,
            'resp_fuids' : resp_fuids,
            'stime' : stime}
        # Convert to json string
        data = json.dumps(data)

        self.r.hset(f'{profileid}{ self.separator }{twid}{ self.separator }altflows', uid, data)
        to_send = {
            'profileid' : profileid,
            'twid' : twid,
            'flow' : data,
            'stime' : stime}
        to_send = json.dumps(to_send)
        self.publish('new_http', to_send)
        self.publish('new_url', to_send)

        self.print('Adding HTTP flow to DB: {}'.format(data), 3, 0)
        # Check if the host domain is detected by the threat intelligence. Empty field in the end, cause we have extrafield for the IP.
        data_to_send = {
                'host': host,
                'profileid' : str(profileid),
                'twid' :  str(twid),
                'stime': stime,
                'uid':uid
            }
        data_to_send = json.dumps(data_to_send)
        self.publish('give_threat_intelligence', data_to_send)

    def add_out_ssh(self, profileid, twid, stime, flowtype,
                    uid, ssh_version, auth_attempts, auth_success,
                    client, server, cipher_alg, mac_alg, compression_alg,
                    kex_alg, host_key_alg, host_key):
        """
        Store in the DB a SSH request
        All the type of flows that are not netflows are stored in a
        separate hash ordered by uid.
        The idea is that from the uid of a netflow, you can access which
        other type of info is related to that uid
        """
        #  {"client":"SSH-2.0-OpenSSH_8.1","server":"SSH-2.0-OpenSSH_7.5p1 Debian-5","cipher_alg":"chacha20-pol y1305@openssh.com","mac_alg":"umac-64-etm@openssh.com","compression_alg":"zlib@openssh.com","kex_alg":"curve25519-sha256","host_key_alg":"ecdsa-sha2-nistp256","host_key":"de:04:98:42:1e:2a:06:86:5b:f0:5b:e3:65:9f:9d:aa"}
        data = {
            'uid' : uid,
            'type' : flowtype,
            'version' : ssh_version,
            'auth_attempts' : auth_attempts,
            'auth_success' : auth_success,
            'client' : client,
            'server' : server,
            'cipher_alg' : cipher_alg,
            'mac_alg' : mac_alg,
            'compression_alg' : compression_alg,
            'kex_alg' : kex_alg,
            'host_key_alg' : host_key_alg,
            'host_key' : host_key,
            'stime' : stime}
        # Convert to json string
        data = json.dumps(data)
        # Set the dns as alternative flow
        self.r.hset(f'{profileid}{self.separator}{twid}{self.separator}altflows', uid, data)
        # Publish the new dns received
        to_send = {
            'profileid' : profileid,
            'twid' : twid,
            'flow' : data,
            'stime' : stime,
            'uid' : uid}
        to_send = json.dumps(to_send)
        # publish a dns with its flow
        self.publish('new_ssh', to_send)
        self.print('Adding SSH flow to DB: {}'.format(data), 3, 0)
        # Check if the dns is detected by the threat intelligence. Empty field in the end, cause we have extrafield for the IP.

    def add_out_notice(self, profileid, twid,
                       stime, daddr, sport,
                       dport, note, msg, scanned_port,
                       scanning_ip, uid):
        """" Send notice.log data to new_notice channel to look for self-signed certificates """
        data = {
            'type': 'notice',
            'daddr': daddr,
            'sport': sport,
            'dport': dport,
            'note': note,
            'msg': msg,
            'scanned_port': scanned_port,
            'scanning_ip': scanning_ip,
            'stime': stime
        }
        data = json.dumps(data) # this is going to be sent insidethe to_send dict
        to_send = {
             'profileid' : profileid,
             'twid' : twid,
             'flow' : data,
             'stime' : stime,
             'uid' : uid}
        to_send = json.dumps(to_send)
        self.r.hset(f'{profileid}{self.separator}{twid}{self.separator}altflows', uid, data)
        self.publish('new_notice', to_send)
        self.print('Adding notice flow to DB: {}'.format(data), 3, 0)

    def add_out_dns(self, profileid, twid, stime, flowtype, uid,
                    query, qclass_name, qtype_name, rcode_name, answers, ttls):
        """
        Store in the DB a DNS request
        All the type of flows that are not netflows are stored in a separate hash ordered by uid.
        The idea is that from the uid of a netflow, you can access which other type of info is related to that uid
        """
        data = {
            'uid' : uid,
            'type' : flowtype,
            'query' : query,
            'qclass_name' : qclass_name,
            'qtype_name' : qtype_name,
            'rcode_name' : rcode_name,
            'answers' : answers,
            'ttls' : ttls,
            'stime' : stime}

        # Add DNS resolution to the db if there are answers for the query
        if answers:
            srcip = profileid.split('_')[1]

            self.set_dns_resolution(query, answers, stime, uid, qtype_name, srcip)
        # Convert to json string
        data = json.dumps(data)
        # Set the dns as alternative flow
        self.r.hset(f'{profileid}{self.separator}{twid}{self.separator}altflows', uid, data)
        # Publish the new dns received
        to_send = {
        'profileid': profileid,
        'twid': twid,
        'flow': data,
        'stime': stime,
        'uid': uid,
        'rcode_name': rcode_name}

        to_send = json.dumps(to_send)
        #publish a dns with its flow
        self.publish('new_dns_flow', to_send)
        self.print('Adding DNS flow to DB: {}'.format(data), 3,0)
        # Check if the dns is detected by the threat intelligence. Empty field in the end, cause we have extrafield for the IP.
        data_to_send = {
                'query': str(query),
                'profileid' : str(profileid),
                'twid' :  str(twid),
                'stime': stime,
                'uid': uid
            }
        data_to_send = json.dumps(data_to_send)
        self.publish('give_threat_intelligence', data_to_send)
        
        # Store this DNS resolution into the Info of the IPs resolved
        #self.setInfoForIPs(ip, domain)

    def get_altflow_from_uid(self, profileid, twid, uid):
        """ Given a uid, get the alternative flow realted to it """
        if not profileid:
            # profileid is None if we're dealing with a profile
            # outside of home_network when this param is given
            return False
        return self.r.hget(profileid + self.separator + twid + self.separator + 'altflows', uid)

    def add_timeline_line(self, profileid, twid, data, timestamp):
        """ Add a line to the time line of this profileid and twid """
        if not profileid:
            # profileid is None if we're dealing with a profile
            # outside of home_network when this param is given
            return
        self.print('Adding timeline for {}, {}: {}'.format(profileid, twid, data), 3, 0)
        key = str(profileid + self.separator + twid + self.separator + 'timeline')
        data = json.dumps(data)
        mapping = {}
        mapping[data] = timestamp
        self.r.zadd(key, mapping)
        # Mark the tw as modified since the timeline line is new data in the TW
        self.markProfileTWAsModified(profileid, twid, timestamp='')

    def get_timeline_last_line(self, profileid, twid):
        """ Add a line to the time line of this profileid and twid """
        if not profileid:
            # profileid is None if we're dealing with a profile
            # outside of home_network when this param is given
            return []
        key = str(profileid + self.separator + twid + self.separator + 'timeline')
        data = self.r.zrange(key, -1, -1)
        return data

    def get_timeline_last_lines(self, profileid, twid, first_index: int) -> Tuple[str, int]:
        """ Get only the new items in the timeline."""
        if not profileid:
            # profileid is None if we're dealing with a profile
            # outside of home_network when this param is given
            return [],[]
        key = str(profileid + self.separator + twid + self.separator + 'timeline')
        # The the amount of lines in this list
        last_index = self.r.zcard(key)
        # Get the data in the list from the index asked (first_index) until the last
        data = self.r.zrange(key, first_index, last_index - 1)
        return data, last_index

    def get_timeline_all_lines(self, profileid, twid):
        """ Add a line to the time line of this profileid and twid """
        if not profileid:
            # profileid is None if we're dealing with a profile
            # outside of home_network when this param is given
            return []
        key = str(profileid + self.separator + twid + self.separator + 'timeline')
        data = self.r.zrange(key, 0, -1)
        return data

    def set_port_info(self, portproto: str, name):
        """
        Save in the DB a port with its description
        :param portproto: portnumber + / + protocol
        """
        self.rcache.hset('portinfo', portproto, name)

    def get_port_info(self, portproto: str):
        """
        Retrieve the name of a port
        :param portproto: portnumber + / + protocol
        """
        return self.rcache.hget('portinfo', portproto)

    def set_ftp_port(self, port):
        """
        Stores the used ftp port in our main db (not the cache like set_port_info)
        """
        self.r.lpush('used_ftp_ports', str(port))

    def is_ftp_port(self, port):
        # get all used ftp ports
        used_ftp_ports = self.r.lrange('used_ftp_ports', 0, -1)
        # check if the given port is used as ftp port
        return str(port) in used_ftp_ports

    def set_organization_of_port(self, organization, ip: str, portproto: str):
        """
        Save in the DB a port with its organization and the ip/ range used by this organization
        :param portproto: portnumber.lower() + / + protocol
        :param ip: can be a single org ip, or a range or ''
        """
        org_info = {'org_name': organization, 'ip': ip}
        org_info = json.dumps(org_info)
        self.rcache.hset('organization_port', portproto, org_info )

    def get_organization_of_port(self, portproto: str):
        """
        Retrieve the organization info that uses this port
        :param portproto: portnumber.lower() + / + protocol
        """
        # this key is used to store the ports the are known to be used
        #  by certain organizations
        return self.rcache.hget('organization_port', portproto.lower())

    def add_zeek_file(self, filename):
        """ Add an entry to the list of zeek files """
        self.r.sadd('zeekfiles', filename)

    def get_all_zeek_file(self):
        """ Return all entries from the list of zeek files """
        data = self.r.smembers('zeekfiles')
        return data


    def get_default_gateway(self):
        # if we have the gateway in our db , return it
        stored_gateway = self.r.get('default_gateway')

        if not stored_gateway:
            # we don't have it in our db, try to get it
            gateway = False
            if platform.system() == "Darwin":
                route_default_result = subprocess.check_output(["route", "get", "default"]).decode()
                try:
                    gateway = re.search(r"\d{1,3}.\d{1,3}.\d{1,3}.\d{1,3}", route_default_result).group(0)
                except AttributeError:
                    gateway = ''

            elif platform.system() == "Linux":
                route_default_result = re.findall(r"([\w.][\w.]*'?\w?)", subprocess.check_output(["ip", "route"]).decode())
                gateway = route_default_result[2]

        return gateway

    def get_ssl_info(self, sha1):
        info = self.rcache.hmget('IoC_SSL', sha1)[0]
        if info == None:
            return False
        return info

    def set_profile_module_label(self, profileid, module, label):
        """
        Set a module label for a profile.
        A module label is a label set by a module, and not
        a groundtruth label
        """
        if not profileid:
            # profileid is None if we're dealing with a profile
            # outside of home_network when this param is given
            return False
        data = self.get_profile_modules_labels(profileid)
        data[module] = label
        data = json.dumps(data)
        self.r.hset(profileid, 'modules_labels', data)

    def get_profile_modules_labels(self, profileid):
        """
        Get labels set by modules in the profile.
        """
        if not profileid:
            # profileid is None if we're dealing with a profile
            # outside of home_network when this param is given
            return {}
        data = self.r.hget(profileid, 'modules_labels')
        if data:
            data = json.loads(data)
        else:
            data = {}
        return data

    def del_zeek_file(self, filename):
        """ Delete an entry from the list of zeek files """
        self.r.srem('zeekfiles', filename)

    def delete_ips_from_IoC_ips(self, ips):
        """
        Delete old IPs from IoC
        """
        self.rcache.hdel('IoC_ips', *ips)

    def delete_domains_from_IoC_domains(self, domains):
        """
        Delete old domains from IoC
        """
        self.rcache.hdel('IoC_domains', *domains)

    def add_ips_to_IoC(self, ips_and_description: dict) -> None:
        """
        Store a group of IPs in the db as they were obtained from an IoC source
        :param ips_and_description: is {ip: json.dumps{'source':..,'tags':..,
                                                        'threat_level':... ,'description'}}

        """
        if ips_and_description:
            self.rcache.hmset('IoC_ips', ips_and_description)

    def add_domains_to_IoC(self, domains_and_description: dict) -> None:
        """
        Store a group of domains in the db as they were obtained from
        an IoC source
        :param domains_and_description: is {domain: json.dumps{'source':..,'tags':..,
                                                            'threat_level':... ,'description'}}
        """
        if domains_and_description:
            self.rcache.hmset('IoC_domains', domains_and_description)

    def add_ip_range_to_IoC(self, malicious_ip_ranges: dict) -> None:
        """
        Store a group of IP ranges in the db as they were obtained from an IoC source
        :param malicious_ip_ranges: is {range: json.dumps{'source':..,'tags':..,
                                                            'threat_level':... ,'description'}}
        """
        if malicious_ip_ranges:
            self.rcache.hmset('IoC_ip_ranges', malicious_ip_ranges)

    def add_ja3_to_IoC(self, ja3_dict) -> None:
        """
        Store a group of ja3 in the db
        :param ja3_dict:  {ja3: {'source':..,'tags':..,
                            'threat_level':... ,'description'}}

        """
        self.rcache.hmset('IoC_JA3', ja3_dict)

    def add_ssl_sha1_to_IoC(self, malicious_ssl_certs):
        """
        Store a group of ssl fingerprints in the db
        :param malicious_ssl_certs:  {sha1: {'source':..,'tags':..,
                                    'threat_level':... ,'description'}}

        """
        self.rcache.hmset('IoC_SSL', malicious_ssl_certs)

    def add_ip_to_IoC(self, ip: str, description: str) -> None:
        """
        Store in the DB 1 IP we read from an IoC source  with its description
        """
        self.rcache.hset('IoC_ips', ip, description)


    def add_domain_to_IoC(self, domain: str, description: str) -> None:
        """
        Store in the DB 1 domain we read from an IoC source
        with its description
        """
        self.rcache.hset('IoC_domains', domain, description)

    def get_malicious_ip_ranges(self) -> dict:
        """
        Returns all the malicious ip ranges we have from different feeds
        return format is {range: json.dumps{'source':..,'tags':..,
                                            'threat_level':... ,'description'}}
        """
        return self.rcache.hgetall('IoC_ip_ranges')


    def set_malicious_ip(self, ip, profileid, twid):
        """
        Save in DB malicious IP found in the traffic
        with its profileid and twid
        """
        if not profileid:
            # profileid is None if we're dealing with a profile
            # outside of home_network when this param is given
            return False
        # Retrieve all profiles and twis, where this malicios IP was met.
        ip_profileid_twid = self.get_malicious_ip(ip)
        try:
            profile_tws = ip_profileid_twid[profileid]             # a dictionary {profile:set(tw1, tw2)}
            profile_tws = ast.literal_eval(profile_tws)            # set(tw1, tw2)
            profile_tws.add(twid)
            ip_profileid_twid[profileid] = str(profile_tws)
        except KeyError:
            ip_profileid_twid[profileid] = str({twid})                   # add key-pair to the dict if does not exist
        data = json.dumps(ip_profileid_twid)

        self.r.hset('MaliciousIPs', ip, data)

    def set_malicious_domain(self, domain, profileid, twid):
        """
        Save in DB a malicious domain found in the traffic
        with its profileid and twid
        """
        if not profileid:
            # profileid is None if we're dealing with a profile
            # outside of home_network when this param is given
            return False
        # get all profiles and twis where this IP was met
        domain_profiled_twid = __database__.get_malicious_domain(domain)
        try:
            profile_tws = domain_profiled_twid[profileid]               # a dictionary {profile:set(tw1, tw2)}
            profile_tws = ast.literal_eval(profile_tws)                 # set(tw1, tw2)
            profile_tws.add(twid)
            domain_profiled_twid[profileid] = str(profile_tws)
        except KeyError:
            domain_profiled_twid[profileid] = str({twid})               # add key-pair to the dict if does not exist
        data = json.dumps(domain_profiled_twid)

        self.r.hset('MaliciousDomains', domain, data)

    def get_malicious_ip(self, ip):
        """
        Return malicious IP and its list of presence in
        the traffic (profileid, twid)
        """
        data = self.r.hget('MaliciousIPs', ip)
        if data:
            data = json.loads(data)
        else:
            data = {}
        return data

    def get_malicious_domain(self, domain):
        """
        Return malicious domain and its list of presence in
        the traffic (profileid, twid)
        """
        data = self.r.hget('MaliciousDomains', domain)
        if data:
            data = json.loads(data)
        else:
            data = {}
        return data

    def set_dns_resolution(self, query: str, answers: list, ts: float, uid: str, qtype_name: str, srcip: str):
        """
        Cache DNS answers
        1- For each ip in the answer, store the domain
        stored in DNSresolution as {ip: {ts: .. , 'domains': .. , 'uid':... }}
        2- For each domain, store the ip
        stored in DomainsInfo
        :param srcip: ip that performed the dns query
        """
        # don't store queries ending with arpa as dns resolutions, they're reverse dns
        # type A: for ipv4
        # type AAAA: for ipv6
        if (qtype_name == 'AAAA' or qtype_name == 'A') and answers != '-' and not query.endswith('arpa'):
            # ATENTION: the IP can be also a domain, since the dns answer can be CNAME.

            # Also store these IPs inside the domain
            ips_to_add = []
            CNAMEs = []
            for answer in answers:
                # Make sure it's an ip not a CNAME
                if not validators.ipv6(answer) and not validators.ipv4(answer):
                    # now this is not an ip, it's a CNAME or a TXT
                    if 'TXT' in answer: continue
                    # it's a CNAME
                    CNAMEs.append(answer)
                    continue

                # get stored DNS resolution from our db
                ip_info_from_db =  self.get_dns_resolution(answer)
                if ip_info_from_db == {}:
                    # if the domain(query) we have isn't already in DNSresolution in the db
                    resolved_by = [srcip]
                    domains = []
                else:
                    # we have info about this domain in DNSresolution in the db
                    # keep track of all srcips that resolved this domain
                    resolved_by = ip_info_from_db.get('resolved-by', [])
                    if srcip not in resolved_by:
                        resolved_by.append(srcip)
                    # we'll be appending the current answer to these cached domains
                    domains = ip_info_from_db.get('domains', [])

                # if the domain(query) we have isn't already in DNSresolution in the db, add it
                if query not in domains:
                    domains.append(query)

                # domains should be a list, not a string!, so don't use json.dumps here
                ip_info = {'ts': ts,
                           'uid': uid,
                           'domains': domains,
                           'resolved-by': resolved_by
                           }
                ip_info = json.dumps(ip_info)
                # we store ALL dns resolutions seen since starting slips in DNSresolution
                self.r.hset('DNSresolution', answer, ip_info)
                # these ips will be associated with the query in our db
                ips_to_add.append(answer)

            if ips_to_add:
                domaindata = {}
                domaindata['IPs'] = ips_to_add

                # if an ip came in the DNS answer along with the last seen CNAME
                try:
                    # store this CNAME in the db
                    domaindata['CNAME'] = CNAMEs
                except NameError:
                    # no CNAME came with this query
                    pass

                self.setInfoForDomains(query, domaindata, mode='add')



    def get_dns_resolution(self, ip):
        """
        Get DNS name of the IP, a list
        returns a dict with {ts: .. ,
                            'domains': .. ,
                            'uid':...,
                            'resolved-by':.. } of this IP or {}

        this function is called for every IP in the timeline of kalipso
        """
        ip_info = self.r.hget('DNSresolution', ip)
        if ip_info:
            ip_info = json.loads(ip_info)
            # return a dict with 'ts' 'uid' 'domains' about this IP
            return ip_info
        return {}

    def get_all_dns_resolutions(self):
        dns_resolutions = self.r.hgetall('DNSresolution')
        if not dns_resolutions:
            return []
        else:
            return dns_resolutions

    def get_last_dns_ts(self):
        """ returns the timestamp of the last DNS resolution slips read """
        dns_resolutions = self.get_all_dns_resolutions()
        if dns_resolutions:
            # sort resolutions by ts
            # k_v is a tuple (key, value) , each value is a serialized json dict.
            sorted_dns_resolutions = sorted(dns_resolutions.items(), key=lambda k_v: json.loads(k_v[1])['ts'])
            # return the ts of the last dns resolution in our db
            last_dns_ts = json.loads(sorted_dns_resolutions[-1][1])['ts']
            return last_dns_ts

    def set_passive_dns(self, ip, data):
        """
        Save in DB passive DNS from virus total
        """
        if data:
            data = json.dumps(data)
            self.rcache.hset('passiveDNS', ip, data)

    def get_passive_dns(self, ip):
        """
        Get passive DNS from virus total
        """
        data = self.rcache.hget('passiveDNS', ip)
        if data:
            data = json.loads(data)
            return data
        else:
            return ''

    def get_IPs_in_IoC(self):
        """
        Get all IPs and their description from IoC_ips
        """
        data = self.rcache.hgetall('IoC_ips')
        return data

    def get_Domains_in_IoC(self):
        """
        Get all Domains and their description from IoC_domains
        """
        data = self.rcache.hgetall('IoC_domains')
        return data

    def get_ja3_in_IoC(self):
        """
        Get all ja3 and their description from IoC_JA3
        """
        data = self.rcache.hgetall('IoC_JA3')
        return data

    def search_IP_in_IoC(self, ip: str) -> str:
        """
        Search in the dB of malicious IPs and return a
        description if we found a match
        """
        ip_description = self.rcache.hget('IoC_ips', ip)
        if ip_description == None:
            return False
        else:
            return ip_description

    def getReconnectionsForTW(self, profileid, twid):
        """ Get the reconnections for this TW for this Profile """
        if not profileid:
            # profileid is None if we're dealing with a profile
            # outside of home_network when this param is given
            return False
        data = self.r.hget(profileid + self.separator + twid, 'Reconnections')
        if data:
            data = json.loads(data)
        else:
            data = {}
        return data

    def setReconnections(self,profileid, twid, data):
        """Set the reconnections for this TW for this Profile"""
        data = json.dumps(data)
        self.r.hset(profileid + self.separator + twid, 'Reconnections', str(data))

    def get_flow_timestamp(self, profileid, twid, uid):
        """
        Return the timestamp of the flow
        """
        if not profileid:
            # profileid is None if we're dealing with a profile
            # outside of home_network when this param is given
            return False
        timestamp = ''
        if uid:
            try:
                time.sleep(3) # it takes time for the binetflow to put the flow into the database
                flow_information = self.r.hget(profileid + "_" + twid + "_flows", uid)
                flow_information = json.loads(flow_information)
                timestamp = flow_information.get("ts")
            except:
                pass
        return timestamp

    def search_Domain_in_IoC(self, domain: str) -> tuple:
        """
        Search in the dB of malicious domains and return a
        description if we found a match
        returns a tuple (description, is_subdomain)
        description: description of the subdomain if found
        bool: True if we found a match for exactly the given domain False if we matched a subdomain
        """
        domain_description = self.rcache.hget('IoC_domains', domain)
        if domain_description == None:
            # try to match subdomain
            ioc_domains = self.rcache.hgetall('IoC_domains')
            for malicious_domain, description in ioc_domains.items():
                #  if the we contacted images.google.com and we have google.com in our blacklists, we find a match
                if malicious_domain in domain:
                    return description, True
            return False, False
        else:
            return domain_description, False

    def getDataFromProfileTW(self, profileid: str, twid: str,
                             direction: str, state : str,
                             protocol: str, role: str,
                             type_data: str) -> dict:
        """
        Get the info about a certain role (Client or Server),
        for a particular protocol (TCP, UDP, ICMP, etc.) for a
        particular State (Established, etc.)
        direction: 'Dst' or 'Src'. This is used to know if you
        want the data of the src ip or ports, or the data from
        the dst ips or ports
        state: can be 'Established' or 'NotEstablished'
        protocol: can be 'TCP', 'UDP', 'ICMP' or 'IPV6ICMP'
        role: can be 'Client' or 'Server'
        type_data: can be 'Ports' or 'IPs'
        """
        if not profileid:
            # profileid is None if we're dealing with a profile
            # outside of home_network when this param is given
            return False
        try:
            self.print('Asked to get data from profile {}, {}, {}, {}, {}, {}, {}'.format(profileid, twid, direction, state, protocol, role, type_data), 3, 0)
            key = direction + type_data + role + protocol + state
            # self.print('Asked Key: {}'.format(key))
            data = self.r.hget(profileid + self.separator + twid, key)
            value = {}
            if data:
                self.print('Key: {}. Getting info for Profile {} TW {}. Data: {}'.format(key, profileid, twid, data), 3, 0)
                # Convert the dictionary to json
                portdata = json.loads(data)
                value = portdata
            elif not data:
                self.print('There is no data for Key: {}. Profile {} TW {}'.format(key, profileid, twid), 3, 0)
            return value
        except Exception as inst:
            exception_line = sys.exc_info()[2].tb_lineno
            self.outputqueue.put(f'01|database|[DB] Error in getDataFromProfileTW database.py line {exception_line}')
            self.outputqueue.put('01|database|[DB] Type inst: {}'.format(type(inst)))
            self.outputqueue.put('01|database|[DB] Inst: {}'.format(inst))

    def get_last_update_time_malicious_file(self):
        """ Return the time of last update of the remote malicious file from the db """
        return self.r.get('last_update_malicious_file')

    def set_last_update_time_malicious_file(self, time):
        """ Return the time of last update of the remote malicious file from the db """
        self.r.set('last_update_malicious_file', time)

    def get_host_ip(self):
        """ Get the IP addresses of the host from a db. There can be more than one"""
        return self.r.smembers('hostIP')

    def set_host_ip(self, ip):
        """ Store the IP address of the host in a db. There can be more than one"""
        self.r.sadd('hostIP', ip)

    def add_all_loaded_malicous_ips(self, ips_and_description: dict) -> None:
        self.r.hmset('loaded_malicious_ips', ips_and_description)

    def add_loaded_malicious_ip(self, ip: str, description: str) -> None:
        self.r.hset('loaded_malicious_ips', ip, description)

    def get_loaded_malicious_ip(self, ip: str) -> str:
        ip_description = self.r.hget('loaded_malicious_ips', ip)
        return ip_description

    def set_profile_as_malicious(self, profileid: str, description: str) -> None:
        if not profileid:
            # profileid is None if we're dealing with a profile
            # outside of home_network when this param is given
            return False
        # Add description to this malicious ip profile.
        self.r.hset(profileid, 'labeled_as_malicious', description)

    def is_profile_malicious(self, profileid: str) -> str:
        if not profileid:
            # profileid is None if we're dealing with a profile
            # outside of home_network when this param is given
            return False
        data = self.r.hget(profileid, 'labeled_as_malicious')
        return data

    def set_TI_file_info(self, file, data):
        '''
        Set/update time and/or e-tag for TI file
        :param file: a valid filename not a feed url
        '''
        # data = self.get_malicious_file_info(file)
        # for key in file_data:
        # data[key] = file_data[key]
        data = json.dumps(data)
        self.rcache.hset('TI_files_info', file, data)

    def get_TI_file_info(self, file):
        '''
        Get TI file info
        :param file: a valid filename not a feed url
        '''
        data = self.rcache.hget('TI_files_info', file)
        if data:
            data = json.loads(data)
        else:
            data = {}
        return data

    def delete_file_info(self, file):
        self.rcache.hdel('TI_files_info', file)


    def set_asn_cache(self, asn, asn_range) -> None:
        """
        Stores the range of asn in cached_asn hash
        :param asn: str
        :param asn_range: str
        """
        self.rcache.hset('cached_asn', asn, asn_range)

    def get_asn_cache(self):
        """
        Returns cached asn of ip if present, or False.
        """
        return self.rcache.hgetall('cached_asn')

    def store_process_PID(self, process, pid):
        """
        Stores each started process or module with it's PID
        :param pid: int
        :param process: str
        """
        self.r.hset('PIDs', process, pid)

    def get_PIDs(self):
        """ returns a dict with module names as keys and pids as values """
        return self.r.hgetall('PIDs')


    def set_org_info(self, org, org_info, info_type):
        """
        store ASN, IP and domains of an org in the db
        :param org: supported orgs are ('google', 'microsoft', 'apple', 'facebook', 'twitter')
        : param org_info: a json serialized list of asns or ips or domains
        :param info_type: supported types are 'asn', 'domains', 'IPs'
        """
        # info will be stored in OrgInfo key {'facebook_asn': .., 'twitter_domains': ...}
        self.rcache.hset('OrgInfo', f'{org}_{info_type}', org_info)

    def get_org_info(self, org, info_type) -> str:
        """
        get the ASN, IP and domains of an org from the db
        :param org: supported orgs are ('google', 'microsoft', 'apple', 'facebook', 'twitter')
        :param info_type: supported types are 'asn', 'domains', 'IPs'
        " returns a json serialized dict with info
        """
        # info will be stored in OrgInfo key {'facebook_asn': .., 'twitter_domains': ...}
        org_info = self.rcache.hget('OrgInfo', f'{org}_{info_type}')
        if not org_info:
            org_info = '[]'
        return org_info

    def set_whitelist(self, type, whitelist_dict):
        """
        Store the whitelist_dict in the given key
        :param type: supporte types are IPs, domains and organizations
        :param whitelist_dict: the dict of IPs, domains or orgs to store
        """
        self.r.hset("whitelist" , type, json.dumps(whitelist_dict))

    def get_all_whitelist(self):
        """ Return dict of 3 keys: IPs, domains, organizations or mac"""
        return self.r.hgetall('whitelist')

    def get_whitelist(self, key):
        """
        Whitelist supports different keys like : IPs domains and organizations
        this function is used to check if we have any of the above keys whitelisted
        """
        whitelist = self.r.hget('whitelist', key)
        if whitelist:
            return json.loads(whitelist)
        else:
            return {}

    def store_dhcp_server(self, server_addr):
        """
        Store all seen DHCP servers in the database.
        """
        # make sure it's a valid ip
        try:
            ipaddress.ip_address(server_addr)
        except ValueError:
            # not a valid ip skip
            return False
        # make sure the server isn't there before adding
        DHCP_servers = self.r.lrange('DHCP_servers', 0, -1)
        if server_addr not in DHCP_servers:
            self.r.lpush('DHCP_servers', server_addr)


    def save(self, backup_file):
        """
        Save the db to disk.
        backup_file should be the path+name of the file you want to store the db in
        If you -s the same file twice the old backup will be overwritten.
        """

        # print statements in this function won't work becaus eby the time this
        # function is executed, the redis database would have already stopped

        # Saves to /var/lib/redis/dump.rdb
        # this path is only accessible by root
        self.r.save()
        # if you're not root, this will return False even if the path exists
        if os.path.exists('/var/lib/redis/dump.rdb'):
            command = self.sudo + 'cp /var/lib/redis/dump.rdb ' + backup_file + '.rdb'
            os.system(command)
            self.print("Backup stored in {}.rdb".format(backup_file))
        else:
            self.print("Error Saving: Cannot find redis backup directory")

    def load(self,backup_file: str) -> bool:
        """
        Load the db from disk
        backup_file should be the full path of the .rdb
        """
        # Set sudo according to environment
        # Locate the default path of redis dump.rdb
        command = self.sudo + 'cat /etc/redis/*.conf | grep -w "dir"'
        redis_dir = subprocess.getoutput(command)
        if 'dir /var/lib/redis' in redis_dir:
            redis_dir = '/var/lib/redis'
        else:
            # Get the exact path without spaces
            redis_dir = redis_dir[redis_dir.index(' ')+1:]
        if os.path.exists(backup_file):
            # Check if valid .rdb file
            command = 'file ' + backup_file
            result = subprocess.run(command.split(), stdout=subprocess.PIPE)
            # Get command output
            file_type = result.stdout.decode('utf-8')
            # Check if valid redis database
            if 'Redis' in file_type:
                # All modules throw redis.exceptions.ConnectionError when we stop the redis-server so we need to close all channels first
                # We won't need them since we're loading a db that's already been analyzed
                self.publish_stop()
                # Stop the server first in order for redis to load another db
                os.system(self.sudo +'service redis-server stop')
                # todo: find/generate dump.rdb in docker.
                # Copy out saved db to the dump.rdb (the db redis uses by default)
                command = self.sudo +'cp ' + backup_file + ' ' + redis_dir +'/dump.rdb'
                os.system(command)
                # Start the server again
                os.system(self.sudo + 'service redis-server start')
                self.print("{} loaded successfully. Run ./kalipso.sh".format(backup_file))
                return True
            else:
                self.print("{} is not a valid redis database file.".format(backup_file))
                return False
        else:
            self.print("{} doesn't exist.".format(backup_file))
            return False

    def delete_feed(self, url: str):
        """
        Delete all entries in IoC_domains and IoC_ips that contain the given feed as source
        """
        # get the feed name from the given url
        feed_to_delete = url.split('/')[-1]
        # get all domains that are read from TI files in our db
        IoC_domains = self.rcache.hgetall('IoC_domains')
        for domain, domain_description in IoC_domains.items():
            domain_description = json.loads(domain_description)
            if feed_to_delete in domain_description['source']:
                # this entry has the given feed as source, delete it
                self.rcache.hdel('IoC_domains', domain)

        # get all IPs that are read from TI files in our db
        IoC_ips = self.rcache.hgetall('IoC_ips')
        for ip, ip_description in IoC_ips.items():
            ip_description = json.loads(ip_description)
            if feed_to_delete in ip_description['source']:
                # this entry has the given feed as source, delete it
                self.rcache.hdel('IoC_ips', ip)

    def set_last_warden_poll_time(self, time):
        """
        :param time: epoch
        """
        self.r.hset('Warden','poll',time)


    def get_last_warden_poll_time(self):
        """
        returns epoch time of last poll
        """
        time = self.r.hget('Warden','poll')
        if time:
            time = float(time)
        else:
            time = float('-inf')
        return time


    def start_profiling(self):
        print("-"*30+ " Started profiling")
        import cProfile
        profile = cProfile.Profile()
        profile.enable()
        return profile

    def end_profiling(self, profile):
        import pstats, io
        profile.disable()
        s = io.StringIO()
        sortby = pstats.SortKey.CUMULATIVE
        ps = pstats.Stats(profile, stream=s).sort_stats(sortby)
        ps.print_stats()
        print(s.getvalue())
        print("-"*30+ " Done profiling")

    def store_blame_report(self, ip, network_evaluation):
        """
        :param network_evaluation: a dict with {'score': ..,'confidence': .., 'ts': ..} taken from a blame report
        """
        self.rcache.hset('p2p-received-blame-reports', ip, network_evaluation)

    def set_score_confidence(self, ip: str, threat_level: str, confidence):
        """
        Function to set the score and confidence of the given ip in the db
        These 2 values will be needed when sharing with peers
        :param threat_level: low, medium, high, etc.
        :apram confidence: from 0 to 1 how sure are we of the score?
        """
        # get the numerical value of this threat level
        score = utils.threat_levels[threat_level.lower()]
        score_confidence = {'score': score, 'confidence': confidence }
        cached_ip_data = self.getIPData(ip)
        if cached_ip_data is False:
            self.rcache.hset('IPsInfo', ip, json.dumps(score_confidence))
        else:
            # append the score and conf. to the already existing data
            cached_ip_data.update(score_confidence)
            self.rcache.hset('IPsInfo', ip, json.dumps(cached_ip_data))



__database__ = Database()<|MERGE_RESOLUTION|>--- conflicted
+++ resolved
@@ -247,7 +247,6 @@
         """
         self.r.hmset(profileid, {'User-agent': user_agent})
 
-<<<<<<< HEAD
     def add_software_to_profile(self, profileid, software, version_major, version_minor):
         """
         Used to associate this profile with it's used software and version
@@ -270,10 +269,8 @@
             return used_software
 
 
+
     def get_user_agent_from_profile(self, profileid) -> str:
-=======
-    def get_user_agent_from_profile(self, profileid) -> dict:
->>>>>>> 60b201b3
         """
         Returns a dict of {'os_name',  'os_type', 'browser': , 'user_agent': }
         used by a certain profile or None
@@ -362,17 +359,12 @@
             if (validators.ipv6(incoming_ip)
                     and validators.ipv4(found_ip)):
                 # associate the ipv4 we found with the incoming ipv6 and vice versa
-<<<<<<< HEAD
-                self.r.hmset(profileid, {'IPv4': found_ip})
-                self.r.hmset(f'profileid_{found_ip}', {'IPv6': json.dumps([incoming_ip])})
-=======
                 self.set_ipv4_of_profile(profileid, found_ip)
                 self.set_ipv6_of_profile(f'profile_{found_ip}', incoming_ip)
                 # add the incoming ipv6 to the list of ips that belong to this mac
                 cached_ips.append(incoming_ip)
                 cached_ips = json.dumps(cached_ips)
                 self.r.hset('MAC', MAC_info['MAC'], cached_ips)
->>>>>>> 60b201b3
 
             elif (validators.ipv6(found_ip)
                   and validators.ipv4(incoming_ip)):
@@ -384,12 +376,6 @@
                 # a computer is allowed to have many ipv6
                 # add this ipv6 to the list of ipv6 of the incoming ip
 
-<<<<<<< HEAD
-                # add this ipv6 to the list of ipv6 of the found ip
-                ipv6 = self.r.hmget(f'profileid_{found_ip}', 'IPv6')
-                if not ipv6 or ipv6 == [None]:
-                    # first time finding an ipv6 for this profile
-=======
                 ipv6 = self.r.hmget(profileid, 'IPv6')
                 if not ipv6 or ipv6 == [None] :
                     ipv6 = json.loads(ipv6)
@@ -400,7 +386,6 @@
                 # add this ipv6 to the list of ipv6 of the found ip
                 ipv6 = self.r.hmget(f'profile_{found_ip}', 'IPv6')
                 if not ipv6 or ipv6 == [None] :
->>>>>>> 60b201b3
                     ipv6 = json.dumps([incoming_ip])
                 else:
                     # found a list of ipv6 in the db
@@ -415,14 +400,6 @@
                 # OR one of them is 0.0.0.0 and didn't take an ip yet
                 # will be detected later by the ARP module
                 return False
-<<<<<<< HEAD
-
-            # add the incoming ipv6 to the list of ips that belong to this mac
-            cached_ips.append(incoming_ip)
-            cached_ips = json.dumps(cached_ips)
-            self.r.hset('MAC', MAC_info['MAC'], cached_ips)
-=======
->>>>>>> 60b201b3
 
     def get_mac_addr_from_profile(self, profileid) -> str:
         """
@@ -528,7 +505,7 @@
             # profileid is None if we're dealing with a profile
             # outside of home_network when this param is given
             return False
-        
+
         profile = self.r.hgetall(profileid)
         if profile != set():
             return profile
@@ -544,7 +521,7 @@
             # profileid is None if we're dealing with a profile
             # outside of home_network when this param is given
             return False
-        
+
         data = self.r.zrange('tws' + profileid, 0, -1, withscores=True)
         return data
 
