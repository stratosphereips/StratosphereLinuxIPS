# SPDX-FileCopyrightText: 2021 Sebastian Garcia <sebastian.garcia@agents.fel.cvut.cz>
# SPDX-License-Identifier: GPL-2.0-only
# Stratosphere Linux IPS. A machine-learning Intrusion Detection System
# Copyright (C) 2021 Sebastian Garcia

# This program is free software; you can redistribute it and/or
# modify it under the terms of the GNU General Public License
# as published by the Free Software Foundation; either version 2
# of the License, or (at your option) any later version.

# This program is distributed in the hope that it will be useful,
# but WITHOUT ANY WARRANTY; without even the implied warranty of
# MERCHANTABILITY or FITNESS FOR A PARTICULAR PURPOSE.  See the
# GNU General Public License for more details.

import datetime
import json
import os
import signal
import subprocess
import sys
import threading
import time

# You should have received a copy of the GNU General Public License
# along with this program; if not, write to the Free Software
# Foundation, Inc., 51 Franklin Street, Fifth Floor, Boston, MA  02110-1301, USA.
# Contact: eldraco@gmail.com, sebastian.garcia@agents.fel.cvut.cz, stratosphere@aic.fel.cvut.cz
from re import split
from typing import Dict, List

from watchdog.observers import Observer

from slips_files.common.abstracts.icore import ICore

# common imports for all modules
from slips_files.common.parsers.config_parser import ConfigParser
from slips_files.common.slips_utils import utils
import multiprocessing

from slips_files.common.style import yellow
from slips_files.core.helpers.filemonitor import FileEventHandler
from slips_files.core.supported_logfiles import SUPPORTED_LOGFILES
from slips_files.core.zeek_cmd_builder import ZeekCommandBuilder


class Input(ICore):
    """A class process to run the process of the flows"""

    name = "Input"

    def init(
        self,
        is_input_done: multiprocessing.Semaphore = None,
        profiler_queue=None,
        input_type=None,
        input_information=None,
        cli_packet_filter=None,
        zeek_or_bro=None,
        zeek_dir=None,
        line_type=None,
        is_profiler_done_event: multiprocessing.Event = None,
    ):
        self.input_type = input_type
        self.profiler_queue = profiler_queue
        # in case of reading from stdin, the user must tell slips what
        # type of lines is the input using -f <type>
        self.line_type: str = line_type
        # entire path
        self.given_path: str = input_information
        self.zeek_dir: str = zeek_dir
        self.zeek_or_bro: str = zeek_or_bro
        self.read_lines_delay = 0
        # when input is done processing, it reeleases this semaphore, that's how the process_manager knows it's done
        # when both the input and the profiler are done, the input process signals the rest of the modules to stop
        self.done_processing: multiprocessing.Semaphore = is_input_done
        self.packet_filter = False
        if cli_packet_filter:
            self.packet_filter = f"'{cli_packet_filter}'"

        self.read_configuration()
        self.event_observer = None
        # set to true in unit tests
        self.testing = False
        # number of lines read
        self.lines = 0
        self.zeek_pids = []

        # create the remover thread
        self.remover_thread = threading.Thread(
            target=self.remove_old_zeek_files,
            daemon=True,
            name="input_remover_thread",
        )
        self.open_file_handlers = {}
        self.c1 = self.db.subscribe("remove_old_files")
        self.channels = {"remove_old_files": self.c1}
        self.timeout = None
        # zeek rotated files to be deleted after a period of time
        self.to_be_deleted = []
        self.zeek_threads = []

        # is set by the profiler to tell this proc that we it is done processing
        # the input process and shut down and close the profiler queue no issue
        self.is_profiler_done_event = is_profiler_done_event
        self.is_running_non_stop: bool = self.db.is_running_non_stop()

    def mark_self_as_done_processing(self):
        """
        marks this process as done processing and wait for the profiler to
        stop so slips.py would know when to terminate
        """
        # signal slips.py that this process is done
        # tell profiler that this process is
        # done and no more flows are arriving
        self.print(
            "Telling Profiler to stop because " "no more input is arriving.",
            log_to_logfiles_only=True,
        )
        self.profiler_queue.put("stop")
        self.print("Waiting for Profiler to stop.", log_to_logfiles_only=True)
        self.is_profiler_done_event.wait()
        # reaching here means the wait() is over and profiler did stop.
        self.print("Input is done processing.", log_to_logfiles_only=True)
        self.done_processing.release()

    def read_configuration(self):
        conf = ConfigParser()
        # If we were given something from command line, has preference
        # over the configuration file
        self.packet_filter = self.packet_filter or conf.packet_filter()
        self.tcp_inactivity_timeout = conf.tcp_inactivity_timeout()
        self.enable_rotation = conf.rotation()
        self.rotation_period = conf.rotation_period()
        self.keep_rotated_files_for = conf.keep_rotated_files_for()

    def stop_queues(self):
        """Stops the profiler queue"""
        # By default if a process is not the creator of the queue then on
        # exit it will attempt to join the queue’s background thread. The
        # process can call cancel_join_thread() to make join_thread()
        # do nothing.
        self.profiler_queue.cancel_join_thread()

    def read_nfdump_output(self) -> int:
        """
        A binary file generated by nfcapd can be read by nfdump.
        The task for this function is to send nfdump output line by line to
        iperformance_profiler.py for processing
        """
        if not self.nfdump_output:
            # The nfdump command returned nothing
            self.print("Error reading nfdump output ", 1, 3)
        else:
            self.total_flows = len(self.nfdump_output.splitlines())
            self.db.set_input_metadata({"total_flows": self.total_flows})
            for nfdump_line in self.nfdump_output.splitlines():
                # this line is taken from stdout we need to remove whitespaces
                nfdump_line.replace(" ", "")
                line = {"type": "nfdump", "data": nfdump_line}
                self.give_profiler(line)
                if self.testing:
                    break

        return self.total_flows

    def check_if_time_to_del_rotated_files(self):
        """
        After a specific period (keep_rotated_files_for), slips deletes all rotated files
        Check if it's time to do so
        """
        if not hasattr(self, "time_rotated"):
            return False

        now = float(
            utils.convert_ts_format(datetime.datetime.now(), "unixtimestamp")
        )
        time_to_delete = now >= self.time_rotated + self.keep_rotated_files_for
        if time_to_delete:
            # getting here means that the rotated
            # files are kept enough ( keep_rotated_files_for seconds)
            # and it's time to delete them
            for file in self.to_be_deleted:
                try:
                    os.remove(file)
                except FileNotFoundError:
                    pass
            self.to_be_deleted = []

    def get_file_handle(self, filename):
        # Update which files we know about
        try:
            # We already opened this file
            file_handler = self.open_file_handlers[filename]
        except KeyError:
            # First time opening this file.
            try:
                file_handler = open(filename, "r")
                lock = threading.Lock()
                lock.acquire()
                self.open_file_handlers[filename] = file_handler
                lock.release()
                # now that we replaced the old handle with the newly created file handle
                # delete the old .log file, that has a timestamp in its name.
            except FileNotFoundError:
                # for example dns.log
                # zeek changes the dns.log file name every 1d, it adds a
                # timestamp to it it doesn't create the new dns.log until a
                # new dns request
                # occurs
                # if slips tries to read from the old dns.log now it won't
                # find it because it's been renamed and the new one isn't
                # created yet simply continue until the new log file is
                # created and added to the zeek_files list
                return False
        return file_handler

    def get_ts_from_line(self, zeek_line: str):
        """
        used only by zeek log files
        :param line: can be a json or a json serialized dict
        """
        if self.is_zeek_tabs:
            # It is not JSON format. It is tab format line.
            nline = zeek_line
            nline_list = (
                nline.split("\t") if "\t" in nline else split(r"\s{2,}", nline)
            )
            timestamp = nline_list[0]
        else:
            try:
                nline = json.loads(zeek_line)
            except json.decoder.JSONDecodeError:
                return False, False
            # In some Zeek files there may not be a ts field
            # Like in some weird smb files
            timestamp = nline.get("ts", 0)
        try:
            timestamp = float(timestamp)
        except ValueError:
            # this ts doesnt repr a float value, ignore it
            return False, False

        return timestamp, nline

    def cache_nxt_line_in_file(self, filename: str, interface: str):
        """
        reads 1 line of the given file and stores in queue for sending to the profiler
        :param: full path to the file. includes the .log extension
        """
        file_handle = self.get_file_handle(filename)
        if not file_handle:
            return False

        # Only read the next line if the previous line from this file was sent
        # to profiler
        if filename in self.cache_lines:
            # We have still something to send, do not read the next line from
            # this file
            return False

        # We don't have any waiting line for this file, so proceed
        try:
            zeek_line = file_handle.readline()
        except ValueError:
            # remover thread just finished closing all old handles.
            # comes here if I/O operation failed due to a closed file.
            # to get the new dict of open handles.
            return False

        # Did the file end?
        if not zeek_line or zeek_line.startswith("#close"):
            # We reached the end of one of the files that we were reading.
            # Wait for more lines to come from another file
            return False

        if zeek_line.startswith("#fields"):
            # this line contains the zeek fields, we want to cache it and
            # send it to the profiler normally
            nline = zeek_line
            # to send the line as early as possible
            timestamp = -1
        else:
            timestamp, nline = self.get_ts_from_line(zeek_line)
            if not timestamp:
                return False

        self.file_time[filename] = timestamp
        # Store the line in the cache
        self.cache_lines[filename] = {
            "type": filename,
            "data": nline,
            "interface": interface,
        }
        return True

    def reached_timeout(self) -> bool:
        # If we don't have any cached lines to send,
        # it may mean that new lines are not arriving. Check
        if not self.cache_lines:
            # Verify that we didn't have any new lines in the
            # last 10 seconds. Seems enough for any network to have
            # ANY traffic
            # Since we actually read something form any file, update
            # the last time of read
            diff = utils.get_time_diff(
                self.last_updated_file_time, datetime.datetime.now()
            )
            if diff >= self.bro_timeout:
                # It has been <bro_timeout> seconds without any file
                # being updated. So stop Zeek
                return True
        return False

    def close_all_handles(self):
        # We reach here after the break produced
        # if no zeek files are being updated.
        # No more files to read. Close the files
        for file, handle in self.open_file_handlers.items():
            self.print(f"Closing file {file}", 2, 0)
            handle.close()

    def get_earliest_line(self):
        """
        loops through all the caches lines and returns the line with the
        earliest ts
        """
        # Now read lines in order. The line with the earliest timestamp first
        files_sorted_by_ts = sorted(self.file_time, key=self.file_time.get)

        try:
            # get the file that has the earliest flow
            file_with_earliest_flow = files_sorted_by_ts[0]
        except IndexError:
            # No more sorted keys. Just loop waiting for more lines
            # It may happen that we check all the files in the folder,
            # and there is still no files for us.
            # To cover this case, just refresh the list of files
            self.zeek_files: Dict[str, str] = self.db.get_all_zeek_files()
            return False, False

        # comes here if we're done with all conn.log flows and it's time to
        # process other files
        earliest_line = self.cache_lines[file_with_earliest_flow]
        return earliest_line, file_with_earliest_flow

    def read_zeek_files(self) -> int:
        try:
            self.zeek_files: Dict[str, str] = self.db.get_all_zeek_files()
            self.open_file_handlers = {}
            # stores zeek_log_file_name: timestamp of the last flow read from
            # that file
            self.file_time = {}
            self.cache_lines = {}
            # Try to keep track of when was the last update so we stop this reading
            self.last_updated_file_time = datetime.datetime.now()
            while not self.should_stop():
                self.check_if_time_to_del_rotated_files()
                # Go to all the files generated by Zeek and read 1
                # line from each of them
                for filename, interface in self.zeek_files.items():
                    if utils.is_ignored_zeek_log_file(filename):
                        continue

                    # reads 1 line from the given file and cache it
                    # from in self.cache_lines
                    self.cache_nxt_line_in_file(filename, interface)

                if self.reached_timeout():
                    break

                earliest_line, file_with_earliest_flow = (
                    self.get_earliest_line()
                )
                if not file_with_earliest_flow:
                    continue

                # self.print('	> Sent Line: {}'.format(earliest_line), 0, 3)

                if "http.log" in earliest_line["type"]:
                    http_flow = earliest_line["data"]
                    now = time.time()
                    time_it_took_to_reach_input = now - http_flow["ts"]
                    self.db.set_http_last_operation_ts(http_flow["uid"], now)

                    self.db.publish(
                        "http_lifecycle_logger",
                        json.dumps(
                            {
                                "uid": http_flow["uid"],
                                "operation": "from_zeek_to_input",
                                "time_it_took": time_it_took_to_reach_input,
                            }
                        ),
                    )
                self.give_profiler(earliest_line)

                self.lines += 1
                # when testing, no need to read the whole file!
                if self.lines == 10 and self.testing:
                    break
                # Delete this line from the cache and the time list
                del self.cache_lines[file_with_earliest_flow]
                del self.file_time[file_with_earliest_flow]

                # Get the new list of files. Since new files may have been created by
                # Zeek while we were processing them.
                self.zeek_files: Dict[str, str] = self.db.get_all_zeek_files()

            self.close_all_handles()
        except KeyboardInterrupt:
            pass

        return self.lines

    def _make_gen(self, reader):
        """yeilds (64 kilobytes) at a time from the file"""
        while True:
            b = reader(2**16)
            if not b:
                break
            yield b

    def get_flows_number(self, file: str) -> int:
        """
        returns the number of flows/lines in a given file
        """
        # using wc -l doesn't count last line of the file if it does not have end of line character
        # using  grep -c "" returns incorrect line numbers sometimes
        # this method is the most efficient and accurate i found online
        # https://stackoverflow.com/a/68385697/11604069

        with open(file, "rb") as f:
            # counts the occurances of \n in a file
            count = sum(buf.count(b"\n") for buf in self._make_gen(f.raw.read))

        if hasattr(self, "is_zeek_tabs") and self.is_zeek_tabs:
            # subtract comment lines in zeek tab files,
            # they shouldn't be considered flows

            # NOTE: the counting of \n returns the actual lines-1 bc the
            # very last line of a zeek tab log file doesn't contain a \n
            # so instead of subtracting the 9 comment lines, we'll subtract
            # 8 bc the very last comment line isn't even included in count
            count -= 9

        return count

    def read_zeek_folder(self):
        """
        This function runs when
        - a finite zeek dir is given to slips with -f
        - a growing zeek dir is given to slips with -g
        This func does not run when slips is running on an interface with
        -i or -ap
        """
        # wait max 10 seconds before stopping slips if no new flows are read
        self.bro_timeout = 10
        growing_zeek_dir: bool = self.db.is_growing_zeek_dir()
        if growing_zeek_dir:
            # slips is given a dir that is growing i.e zeek dir running on an
            # interface
            # don't stop zeek or slips
            self.bro_timeout = float("inf")

        self.zeek_dir = self.given_path
        # if slips is just reading a finite zeek dir, there's no way to
        # know the interface
        interface = "default"
        if self.args.growing:
            interface = self.args.interface
        self.start_observer(self.zeek_dir, interface)

        # if 1 file is zeek tabs the rest should be the same
        if not hasattr(self, "is_zeek_tabs"):
            full_path = os.path.join(
                self.given_path, os.listdir(self.given_path)[0]
            )
            self.is_zeek_tabs = self.is_zeek_tabs_file(full_path)

        total_flows = 0
        for file in os.listdir(self.given_path):
            full_path = os.path.join(self.given_path, file)

            # exclude ignored files from the total flows to be processed
            if utils.is_ignored_zeek_log_file(full_path):
                continue

            if not growing_zeek_dir:
                # get the total number of flows slips is going to read
                total_flows += self.get_flows_number(full_path)

            # Add log file to the database
            self.db.add_zeek_file(full_path, interface)

            # in testing mode, we only need to read one zeek file to know
            # that this function is working correctly
            if self.testing:
                break

        if total_flows == 0 and not growing_zeek_dir:
            # we're given an empty dir/ zeek logfile
            self.mark_self_as_done_processing()
            return True

        self.total_flows = total_flows
        self.db.set_input_metadata({"total_flows": total_flows})
        self.lines = self.read_zeek_files()
        self.print_lines_read()
        self.mark_self_as_done_processing()
        return True

    def print_lines_read(self):
        self.print(
            f"Done reading all flows. Stopping the input process. "
            f"Sent {self.lines} lines for the profiler process."
        )

    def stdin(self):
        """opens the stdin in read mode"""
        sys.stdin.close()
        sys.stdin = os.fdopen(0, "r")
        return sys.stdin

    def read_from_stdin(self) -> bool:
        self.print("Receiving flows from stdin.")
        for line in self.stdin():
            if line == "\n":
                continue
            if line == "done":
                break
            # slips supports reading zeek json conn.log only using stdin,
            # tabs aren't supported
            if self.line_type == "zeek":
                try:
                    line = json.loads(line)
                except json.decoder.JSONDecodeError:
                    self.print("Invalid json line")
                    continue

            line_info = {
                "type": "stdin",
                "line_type": self.line_type,
                "data": line,
            }
            self.print(f"	> Sent Line: {line_info}", 0, 3)
            self.give_profiler(line_info)
            self.lines += 1
            self.print("Done reading 1 flow.\n ", 0, 3)
        return True

    def handle_binetflow(self):
        # the number of flows returned by get_flows_number contains the header
        # , so subtract that
        self.total_flows = self.get_flows_number(self.given_path) - 1
        self.db.set_input_metadata({"total_flows": self.total_flows})

        self.lines = 0
        with open(self.given_path) as file_stream:
            # read first line to determine the type of line, tab or comma separated
            t_line = file_stream.readline()
            type_ = "argus-tabs" if "\t" in t_line else "argus"
            line = {"type": type_, "data": t_line}
            self.give_profiler(line)
            self.lines += 1

            # go through the rest of the file
            for t_line in file_stream:
                line = {"type": type_, "data": t_line}
                # argus files are either tab separated orr comma separated
                if len(t_line.strip()) != 0:
                    self.give_profiler(line)

                self.lines += 1
                if self.testing:
                    break

        self.mark_self_as_done_processing()
        return True

    def handle_suricata(self):
        self.total_flows = self.get_flows_number(self.given_path)
        self.db.set_input_metadata({"total_flows": self.total_flows})
        with open(self.given_path) as file_stream:
            for t_line in file_stream:
                line = {
                    "type": "suricata",
                    "data": t_line,
                }
                self.print(f"	> Sent Line: {line}", 0, 3)
                if len(t_line.strip()) != 0:
                    self.give_profiler(line)
                self.lines += 1
                if self.testing:
                    break
        self.mark_self_as_done_processing()
        return True

    def is_zeek_tabs_file(self, filepath: str) -> bool:
        """
        returns true if the given path is a zeek tab separated file
        :param filepath: full log file path with the .log extension
        """
        with open(filepath, "r") as f:
            line = f.readline()

        if "\t" in line:
            return True

        if line.startswith("#separator"):
            return True
        try:
            json.loads(line)
            return False
        except json.decoder.JSONDecodeError:
            return True

    def handle_zeek_log_file(self):
        """
        Handles conn.log files given to slips directly,
         and conn.log flows given to slips through CYST unix socket.
        """
        if (
            utils.is_ignored_zeek_log_file(self.given_path)
            and "cyst" not in self.given_path.lower()
        ):
            # unsupported file
            return False

        if os.path.exists(self.given_path):
            # in case of CYST flows, the given path is 'cyst' and there's no
            # way to get the total flows
            self.is_zeek_tabs = self.is_zeek_tabs_file(self.given_path)
            total_flows = self.get_flows_number(self.given_path)
            self.db.set_input_metadata({"total_flows": total_flows})
            self.total_flows = total_flows

        # Add log file to database
        self.db.add_zeek_file(self.given_path, "default")

        # this timeout is the only thing that
        # makes the read_zeek_files() return
        # without it, it will keep listening forever for new zeek log files
        # as we're running on an interface
        self.bro_timeout = 30
        self.lines = self.read_zeek_files()
        self.mark_self_as_done_processing()
        return True

    def handle_nfdump(self):
        command = f"nfdump -b -N -o csv -q -r {self.given_path}"
        # Execute command
        result = subprocess.run(command.split(), stdout=subprocess.PIPE)
        # Get command output
        self.nfdump_output = result.stdout.decode("utf-8")
        self.lines = self.read_nfdump_output()
        self.print_lines_read()
        self.mark_self_as_done_processing()
        return True

    def start_observer(self, zeek_dir: str, pcap_or_interface: str):
        """
        :param zeek_dir: directory to monitor
        """
        # Now start the observer of new files. We need the observer because Zeek does not create all the files
        # at once, but when the traffic appears. That means that we need
        # some process to tell us which files to read in real time when they appear
        # Get the file eventhandler
        # We have to set event_handler and event_observer before running zeek.
        event_handler = FileEventHandler(zeek_dir, self.db, pcap_or_interface)

        self.event_observer = Observer()
        # Schedule the observer with the callback on the file handler
        self.event_observer.schedule(event_handler, zeek_dir, recursive=True)
        # monitor changes to whitelist
        self.event_observer.schedule(event_handler, "config/", recursive=True)
        # Start the observer
        self.event_observer.start()

<<<<<<< HEAD
    def handle_pcap_and_interface(self) -> bool:
        """
        runs when slips is given a pcap with -f, an interface with -i,
        or 2 interfaces with -ap
        """
=======
    def handle_pcap_and_interface(self) -> int:
        """Returns the number of zeek lines read"""
        print("@@@@@@@@@@@@@@@@ handle_pcap_and_interface is called")
        # Create zeek_folder if does not exist.
>>>>>>> e1f11f02
        if not os.path.exists(self.zeek_dir):
            os.makedirs(self.zeek_dir)
        self.print(f"Storing zeek log files in {self.zeek_dir}")

        if self.input_type == "interface":
            # slips is running with -i or -ap
            # We don't want to stop bro if we read from an interface
            self.bro_timeout = float("inf")
            # format is {interface: zeek_dir_path}
            interfaces_to_monitor = {}
            if self.args.interface:
                interfaces_to_monitor.update(
                    {
                        self.args.interface: {
                            "dir": self.zeek_dir,
                            "type": "main_interface",
                        }
                    }
                )

            elif self.args.access_point:
                # slips is running in AP mode, we need to monitor the 2
                # interfaces, wifi and eth.
                for _type, interface in self.db.get_ap_info().items():
                    # _type can be 'wifi_interface' or "ethernet_interface"
                    dir_to_store_interface_logs = os.path.join(
                        self.zeek_dir, interface
                    )
                    interfaces_to_monitor.update(
                        {
                            interface: {
                                "dir": dir_to_store_interface_logs,
                                "type": _type,
                            }
                        }
                    )
            for interface, interface_info in interfaces_to_monitor.items():
                interface_dir = interface_info["dir"]
                if not os.path.exists(interface_dir):
                    os.makedirs(interface_dir)

                if interface_info["type"] == "ethernet_interface":
                    cidr = utils.get_cidr_of_interface(interface)
                    tcpdump_filter = f"dst net {cidr}"
                    logline = yellow(
                        f"Zeek is logging incoming traffic only "
                        f"for interface: {interface}."
                    )
                    self.print(logline)
                else:
                    tcpdump_filter = None
                    logline = yellow(
                        f"Zeek is logging all traffic on interface:"
                        f" {interface}."
                    )
                    self.print(logline)

                self.init_zeek(
                    interface_dir, interface, tcpdump_filter=tcpdump_filter
                )

        elif self.input_type == "pcap":
            # This is for stopping the inputprocess
            # if bro does not receive any new line while reading a pcap
            self.bro_timeout = 30
            self.init_zeek(self.zeek_dir, self.given_path)

        self.lines = self.read_zeek_files()
        self.print_lines_read()
        self.mark_self_as_done_processing()
        self.stop_observer()
        return True

    def init_zeek(
        self, zeek_dir: str, pcap_or_interface: str, tcpdump_filter=None
    ):
        """
        :param pcap_or_interface: name of the pcap or interface zeek
        is going to run on

        PS: this function contains a call to self.read_zeek_files that
        keeps running until slips stops
        """
        self.start_observer(zeek_dir, pcap_or_interface)

        zeek_files = os.listdir(zeek_dir)
        if len(zeek_files) > 0:
            # First clear the zeek folder of old .log files
            for f in zeek_files:
                os.remove(os.path.join(zeek_dir, f))

        zeek_thread = threading.Thread(
            target=self.run_zeek,
            args=(zeek_dir, pcap_or_interface),
            kwargs={"tcpdump_filter": tcpdump_filter},
            daemon=True,
            name="run_zeek_thread",
        )
        zeek_thread.start()
        self.zeek_threads.append(zeek_thread)
        # Give Zeek some time to generate at least 1 file.
        time.sleep(3)

        self.db.store_pid(f"Zeek_{pcap_or_interface}", self.zeek_pids[-1])
        if not hasattr(self, "is_zeek_tabs"):
            self.is_zeek_tabs = False

    def stop_observer(self):
        # Stop the observer
        try:
            self.event_observer.stop()
            self.event_observer.join(10)
        except AttributeError:
            # In the case of nfdump, there is no observer
            pass

    def remove_old_zeek_files(self):
        """
        This thread waits for filemonitor.py to tell it that zeek changed the log files,
        it deletes old zeek-date.log files and clears slips' open handles and sleeps again
        """
        while not self.should_stop():
            # keep the rotated files for the period specified in slips.yaml
            if msg := self.get_msg("remove_old_files"):
                # this channel receives renamed zeek log files,
                # we can safely delete them and close their handle
                changed_files = json.loads(msg["data"])

                # for example the old log file should be  ./zeek_files/dns.2022-05-11-14-43-20.log
                # new log file should be dns.log without the ts
                old_log_file = changed_files["old_file"]
                new_log_file = changed_files["new_file"]
                new_logfile_without_path = new_log_file.split("/")[-1].split(
                    "."
                )[0]
                # ignored files have no open handle, so we should only delete them from disk
                if new_logfile_without_path not in SUPPORTED_LOGFILES:
                    # just delete the old file
                    os.remove(old_log_file)
                    continue

                # don't allow inputprocess to access the
                # open_file_handlers dict until this thread sleeps again
                lock = threading.Lock()
                lock.acquire()
                try:
                    # close slips' open handles
                    self.open_file_handlers[new_log_file].close()
                    # delete cached filename
                    del self.open_file_handlers[new_log_file]
                except KeyError:
                    # we don't have a handle for that file,
                    # we probably don't need it in slips
                    # ex: loaded_scripts.log, stats.log etc..
                    pass
                # delete the old log file (the one with the ts)
                self.to_be_deleted.append(old_log_file)
                self.time_rotated = float(
                    utils.convert_ts_format(
                        datetime.datetime.now(), "unixtimestamp"
                    )
                )
                # os.remove(old_log_file)
                lock.release()

    def shutdown_gracefully(self):
        self.print(f"Stopping. Total lines read: {self.lines}")
        self.stop_observer()
        self.stop_queues()
        try:
            self.remover_thread.join(3)
        except Exception:
            pass
        try:
            for zeek_thread in self.zeek_threads:
                zeek_thread.join(3)
        except Exception:
            pass

        if hasattr(self, "open_file_handlers"):
            self.close_all_handles()

        # kill zeek manually if it started bc it's detached from this
        # process and will never recv the sigint.
        # also without this, inputproc will never shutdown and will
        # always remain in memory causing 1000 bugs in
        # proc_man:shutdown_gracefully()
        for pid in self.zeek_pids:
            try:
                os.kill(pid, signal.SIGKILL)
            except Exception:
                pass

        return True

    def _construct_zeek_cmd(
        self, pcap_or_interface: str, tcpdump_filter=None
    ) -> List[str]:
        """
        constructs the zeek command based on the user given
        pcap/interface/packet filter/etc.
        """
        builder = ZeekCommandBuilder(
            zeek_or_bro=self.zeek_or_bro,
            input_type=self.input_type,
            rotation_period=self.rotation_period,
            enable_rotation=self.enable_rotation,
            tcp_inactivity_timeout=self.tcp_inactivity_timeout,
            packet_filter=self.packet_filter,
        )

        cmd = builder.build(pcap_or_interface, tcpdump_filter=tcpdump_filter)
        return cmd

    def run_zeek(self, zeek_logs_dir, pcap_or_interface, tcpdump_filter=None):
        """
        This thread sets the correct zeek parameters and starts zeek
        :kwarg tcpdump_filter: optional tcp filter to use when
        starting zeek with -f
        """
        command = self._construct_zeek_cmd(pcap_or_interface, tcpdump_filter)
        str_cmd = " ".join(command)
        self.print(f"Zeek command: {str_cmd}", 3, 0)

        zeek = subprocess.Popen(
            command,
            stdout=subprocess.PIPE,
            stderr=subprocess.PIPE,
            stdin=subprocess.PIPE,
            cwd=zeek_logs_dir,
            start_new_session=True,
        )
        # you have to get the pid before communicate()
        self.zeek_pids.append(zeek.pid)

        out, error = zeek.communicate()
        if out:
            print(f"Zeek: {out}")
        if error:
            self.print(
                f"Zeek error. return code: {zeek.returncode} error:{error.strip()}"
            )

    def handle_cyst(self):
        """
        Read flows sent by any external module (for example the cYST module)
        Supported flows are of type zeek conn log
        """
        # slips supports reading zeek json conn.log only using CYST
        # this type is passed here by slips.py, so in the future
        # to support more types, modify slips.py
        if self.line_type != "zeek":
            return

        channel = self.db.subscribe("new_module_flow")
        self.channels.update({"new_module_flow": channel})
        while not self.should_stop():
            # the CYST module will send msgs to this channel when it read s a new flow from the CYST UDS
            # todo when to break? cyst should send something like stop?

            msg = self.get_msg("new_module_flow")
            if msg and msg["data"] == "stop_process":
                self.shutdown_gracefully()
                return True

            if msg := self.get_msg("new_module_flow"):
                msg: str = msg["data"]
                msg = json.loads(msg)
                flow = msg["flow"]
                src_module = msg["module"]
                line_info = {
                    "type": "external_module",
                    "module": src_module,
                    "line_type": self.line_type,
                    "data": flow,
                }
                self.print(f"   > Sent Line: {line_info}", 0, 3)
                self.give_profiler(line_info)
                self.lines += 1
                self.print("Done reading 1 CYST flow.\n ", 0, 3)

        self.mark_self_as_done_processing()

    def give_profiler(self, line):
        """
        sends the given txt/dict to the profilerqueue for process
        sends the total amount of flows to process with the first flow only
        """
        to_send = {"line": line, "input_type": self.input_type}
        # when the queue is full, the default behaviour is to block
        # if necessary until a free slot is available
        self.profiler_queue.put(to_send)

    def main(self):
        if self.is_running_non_stop:
            # this thread should be started from run() to get the PID of inputprocess and have shared variables
            # if it started from __init__() it will have the PID of slips.py therefore,
            # any changes made to the shared variables in inputprocess will not appear in the thread
            # delete old zeek-date.log files
            self.remover_thread.start()

        input_handlers = {
            "stdin": self.read_from_stdin,
            "zeek_folder": self.read_zeek_folder,
            "zeek_log_file": self.handle_zeek_log_file,
            "nfdump": self.handle_nfdump,
            "binetflow": self.handle_binetflow,
            "binetflow-tabs": self.handle_binetflow,
            "pcap": self.handle_pcap_and_interface,
            "interface": self.handle_pcap_and_interface,
            "suricata": self.handle_suricata,
            "CYST": self.handle_cyst,
        }

        # try:
        # Process the file that was given
        input_handlers[self.input_type]()
        # except KeyError:
        #     self.print(
        #         f'Error: Unrecognized file type "{self.input_type}". '
        #         f"Stopping.",
        #         0,
        #         1,
        #     )
        #     return False

        # no logic should be put here
        # because some of the above handlers never return
        # e.g. interface, stdin, cyst etc.
        return 1<|MERGE_RESOLUTION|>--- conflicted
+++ resolved
@@ -677,18 +677,11 @@
         # Start the observer
         self.event_observer.start()
 
-<<<<<<< HEAD
     def handle_pcap_and_interface(self) -> bool:
         """
         runs when slips is given a pcap with -f, an interface with -i,
         or 2 interfaces with -ap
         """
-=======
-    def handle_pcap_and_interface(self) -> int:
-        """Returns the number of zeek lines read"""
-        print("@@@@@@@@@@@@@@@@ handle_pcap_and_interface is called")
-        # Create zeek_folder if does not exist.
->>>>>>> e1f11f02
         if not os.path.exists(self.zeek_dir):
             os.makedirs(self.zeek_dir)
         self.print(f"Storing zeek log files in {self.zeek_dir}")
@@ -1003,17 +996,17 @@
             "CYST": self.handle_cyst,
         }
 
-        # try:
-        # Process the file that was given
-        input_handlers[self.input_type]()
-        # except KeyError:
-        #     self.print(
-        #         f'Error: Unrecognized file type "{self.input_type}". '
-        #         f"Stopping.",
-        #         0,
-        #         1,
-        #     )
-        #     return False
+        try:
+            # Process the file that was given
+            input_handlers[self.input_type]()
+        except KeyError:
+            self.print(
+                f'Error: Unrecognized file type "{self.input_type}". '
+                f"Stopping.",
+                0,
+                1,
+            )
+            return False
 
         # no logic should be put here
         # because some of the above handlers never return
