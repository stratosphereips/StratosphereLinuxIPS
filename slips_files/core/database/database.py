--- conflicted
+++ resolved
@@ -1010,7 +1010,6 @@
         return self.separator
 
 
-<<<<<<< HEAD
     def get_dhcp_flows(self, profileid, twid) -> dict:
         """
         returns a dict of dhcp flows that happaened in this profileid and twid
@@ -1034,10 +1033,7 @@
             self.r.hset('DHCP_flows', f'{profileid}_{twid}', json.dumps(flow))
 
 
-    def update_threat_level(self, profileid, threat_level: str):
-=======
     def update_threat_level(self, profileid, threat_level: str, confidence):
->>>>>>> a74efcac
         """
         Update the threat level of a certain profile
         :param threat_level: available options are 'low', 'medium' 'critical' etc
