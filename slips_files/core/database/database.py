from slips_files.common.slips_utils import utils
from slips_files.common.config_parser import ConfigParser
from slips_files.core.database._profile_flow import ProfilingFlowsDatabase
import os
import signal
import redis
import time
import json
from typing import Tuple
import traceback
import subprocess
from datetime import datetime
import ipaddress
import sys
import validators
import ast
from uuid import uuid4



class Database(ProfilingFlowsDatabase, object):
    supported_channels = {
        'tw_modified',
        'evidence_added',
        'new_ip',
        'new_flow',
        'new_dns',
        'new_http',
        'new_ssl',
        'new_profile',
        'give_threat_intelligence',
        'new_letters',
        'ip_info_change',
        'dns_info_change',
        'dns_info_change',
        'tw_closed',
        'core_messages',
        'new_blocking',
        'new_ssh',
        'new_notice',
        'new_url',
        'finished_modules',
        'new_downloaded_file',
        'reload_whitelist',
        'new_service',
        'new_arp',
        'new_MAC',
        'new_smtp',
        'new_blame',
        'new_alert',
        'new_dhcp',
        'new_weird',
        'new_software',
        'p2p_data_request',
        'remove_old_files',
        'export_evidence',
        'p2p_data_request',
        'p2p_gopy',
        'report_to_peers',
        'new_tunnel',
<<<<<<< HEAD
        'check_jarm_hash',
        'control_module',
=======
        'control_module'
>>>>>>> 1fd3d15c
    }

    """ Database object management """

    def __init__(self):
        # The name is used to print in the outputprocess
        self.name = 'DB'
        self.separator = '_'
        self.normal_label = 'normal'
        self.malicious_label = 'malicious'
        self.sudo = 'sudo '
        self.running_in_docker = os.environ.get(
            'IS_IN_A_DOCKER_CONTAINER', False
        )
        self.sudo = 'sudo '
        if self.running_in_docker:
            self.sudo = ''
        # flag to know if we found the gateway MAC using the most seen MAC method
        self.gateway_MAC_found = False
        self.redis_conf_file = 'redis.conf'
        self.set_redis_options()
        self.our_ips = utils.get_own_IPs()
        # flag to know which flow is the start of the pcap/file
        self.first_flow = True
        # to make sure we only detect and store the user's localnet once
        self.is_localnet_set = False


    def set_redis_options(self):
        """
        Sets the default slips options,
         when using a different port we override it with -p
        """
        self.redis_options=\
                {
                'port': 6379,
                'daemonize': 'yes',
                'stop-writes-on-bgsave-error': 'no',
                'save': '""',
                'appendonly': 'no'
            }
        if '-s' in sys.argv:
            #   Will save the DB if both the given number of seconds and the given
            #   number of write operations against the DB occurred.
            #   In the example below the behaviour will be to save:
            #   after 30 sec if at least 500 keys changed
            #   AOF persistence logs every write operation received by the server,
            #   that will be played again at server startup
            # saved the db to <Slips-dir>/dump.rdb
            self.redis_options.update({
                'save': '30 500',
                'appendonly': 'yes',
                'dir': os.getcwd(),
                'dbfilename': 'dump.rdb',
            })
        with open(self.redis_conf_file, 'w') as f:
            for option, val in self.redis_options.items():
                f.write(f'{option} {val}\n')

    def get_redis_server_PID(self, redis_port):
        """
        get the PID of the redis server started on the given redis_port
        retrns the pid
        """
        cmd = 'ps aux | grep redis-server'
        cmd_output = os.popen(cmd).read()
        for line in cmd_output.splitlines():
            if str(redis_port) in line:
                pid = line.split()[1]
                return pid
        return False

    def connect_to_redis_server(self, port: str):
        """Connects to the given port and Sets r and rcache"""
        try:
            # start the redis server
            os.system(
                f'redis-server redis.conf --port {port}  > /dev/null 2>&1'
            )

            # db 0 changes everytime we run slips
            # set health_check_interval to avoid redis ConnectionReset errors:
            # if the connection is idle for more than 30 seconds,
            # a round trip PING/PONG will be attempted before next redis cmd.
            # If the PING/PONG fails, the connection will reestablished

            # retry_on_timeout=True after the command times out, it will be retried once,
            # if the retry is successful, it will return normally; if it fails, an exception will be thrown
            self.r = redis.StrictRedis(
                host='localhost',
                port=port,
                db=0,
                charset='utf-8',
                socket_keepalive=True,
                decode_responses=True,
                retry_on_timeout=True,
                health_check_interval=20,
            )  # password='password')
            # port 6379 db 0 is cache, delete it using -cc flag
            self.rcache = redis.StrictRedis(
                host='localhost',
                port=6379,
                db=1,
                charset='utf-8',
                socket_keepalive=True,
                retry_on_timeout=True,
                decode_responses=True,
                health_check_interval=30,
            )  # password='password')
            # the connection to redis is only established
            # when you try to execute a command on the server.
            # so make sure it's established first
            # fix  ConnectionRefused error by giving redis time to open
            time.sleep(1)
            self.r.client_list()
            return True
        except redis.exceptions.ConnectionError:
            # unable to connect to this port
            # sometimes we open the server but we have trouble connecting,
            # so we need to close it
            # if the port is used for another instance, slips.py is going to detect it
            if port != 32850:
                # 32850 is where we have the loaded rdb file when loading a saved db
                # we shouldn't close it because this is what kalipso will
                # use to view the loaded the db

                self.close_redis_server(port)
            return False

    def set_slips_mode(self, slips_mode):
        """
        function to store the current mode (daemonized/interactive)
        in the db
        """
        self.r.set("mode", slips_mode)

    def get_slips_mode(self):
        """
        function to get the current mode (daemonized/interactive)
        in the db
        """
        self.r.get("mode")
    
    def get_modified_ips_in_the_last_tw(self):
        """
        this number is updated in the db every 5s by slips.py
        used for printing running stats in slips.py or outputprocess
        """
        if modified_ips := self.r.hget('analysis', 'modified_ips_in_the_last_tw'):
            return modified_ips
        else:
            return 0
    
    def close_redis_server(self, redis_port):
        if server_pid := self.get_redis_server_PID(redis_port):
            os.kill(int(server_pid), signal.SIGKILL)

    def read_configuration(self):
        conf = ConfigParser()
        self.deletePrevdb = conf.deletePrevdb()
        self.disabled_detections = conf.disabled_detections()
        self.home_network = conf.get_home_network()
        self.width = conf.get_tw_width_as_float()


    def change_redis_limits(self, redis_client):
        """
        To fix redis closing/resetting the pub/sub connection, change redis soft and hard limits
        """
        # maximum buffer size for pub/sub clients:  = 4294967296 Bytes = 4GBs,
        # when msgs in queue reach this limit, Redis will
        # close the client connection as soon as possible.

        # soft limit for pub/sub clients: 2147483648 Bytes = 2GB over 10 mins,
        # means if the client has an output buffer bigger than 2GB
        # for, continuously, 10 mins, the connection gets closed.
        redis_client.config_set('client-output-buffer-limit', "normal 0 0 0 "
                                                        "slave 268435456 67108864 60 "
                                                        "pubsub 4294967296 2147483648 600")

    def start(self, redis_port):
        """Start the DB. Allow it to read the conf"""
        self.read_configuration()

        # Read values from the configuration file
        try:
            if not hasattr(self, 'r'):
                self.connect_to_redis_server(redis_port)
                # Set the memory limits of the output buffer,  For normal clients: no limits
                # for pub-sub 4GB maximum buffer size
                # and 2GB for soft limit
                # The original values were 50MB for maxmem and 8MB for soft limit.
                # don't flush the loaded db when using '-db'
                if (
                        self.deletePrevdb
                        and not ('-S' in sys.argv or '-cb' in sys.argv or '-d'  in sys.argv)
                ):
                    # when stopping the daemon, don't flush bc we need to get the pids
                    # to close slips files
                    self.r.flushdb()

                self.change_redis_limits(self.r)
                self.change_redis_limits(self.rcache)

                # to fix redis.exceptions.ResponseError MISCONF Redis is configured to save RDB snapshots
                # configure redis to stop writing to dump.rdb when an error occurs without throwing errors in slips
                # Even if the DB is not deleted. We need to delete some temp data
                self.r.delete('zeekfiles')


            # By default the slips internal time is 0 until we receive something
            self.setSlipsInternalTime(0)
            while self.get_slips_start_time() is None:
                self.set_slips_start_time()
        except redis.exceptions.ConnectionError as ex:
            print(f"[DB] Can't connect to redis on port {redis_port}: {ex}")
            return False

    def is_connection_error_logged(self):
        return bool(self.r.get('logged_connection_error'))

    def mark_connection_error_as_logged(self):
        """
        When redis connection error occurs, to prevent every module from logging it to slips.log and the console,
        set this variable in the db
        """
        self.r.set('logged_connection_error', 'True')

    def get_message(self, channel, timeout=0.0000001):
        """
        Wrapper for redis' get_message() to be able to handle redis.exceptions.ConnectionError
        notice: there has to be a timeout or the channel will wait forever and never receive a new msg
        """
        try:
            return channel.get_message(timeout=timeout)
        except redis.exceptions.ConnectionError as ex:
            if not self.is_connection_error_logged():
                self.publish('finished_modules', 'stop_slips')
                self.print(f'Stopping slips due to redis.exceptions.ConnectionError: {ex}',0,1)
                # make sure we publish the stop msg and log the error only once
                self.mark_connection_error_as_logged()


    def set_slips_start_time(self):
        """store the time slips started (datetime obj)"""
        now = utils.convert_format(datetime.now(), utils.alerts_format)
        self.r.set('slips_start_time', now)

    def get_slips_start_time(self):
        """get the time slips started (datetime obj)"""
        if start_time := self.r.get('slips_start_time'):
            start_time = utils.convert_format(start_time, utils.alerts_format)
            return start_time

    def setOutputQueue(self, outputqueue):
        """Set the output queue"""
        self.outputqueue = outputqueue

    def should_add(self, profileid: str) -> bool:
        """
        determine whether we should add the given profile to the db or not based on the home_network param
        is the user specified the home_network param, make sure the given profile/ip belongs to it before adding
        """
        # make sure the user specified a home network
        if not self.home_network:
            # no home_network is specified
            return True

        ip = profileid.split(self.separator)[1]
        ip_obj = ipaddress.ip_address(ip)

        return any(ip_obj in network for network in self.home_network)

    def set_loaded_ti_files(self, number_of_loaded_files: int):
        """
        Stores the number of successfully loaded TI files
        """
        self.r.set('loaded TI files', number_of_loaded_files)

    def get_loaded_ti_files(self):
        """
        returns the number of successfully loaded TI files. or 0 if none is loaded
        """
        return self.r.get('loaded TI files') or 0

    def addProfile(self, profileid, starttime, duration):
        """
        Add a new profile to the DB. Both the list of profiles and the hashmap of profile data
        Profiles are stored in two structures. A list of profiles (index) and individual hashmaps for each profile (like a table)
        Duration is only needed for registration purposes in the profile. Nothing operational
        """
        try:
            # make sure we don't add public ips if the user specified a home_network
            if self.r.sismember('profiles', str(profileid)):
                # we already have this profile
                return False
            # execlude ips outside of local network is it's set in slips.conf
            if not self.should_add(profileid):
                return False
            # Add the profile to the index. The index is called 'profiles'
            self.r.sadd('profiles', str(profileid))
            # Create the hashmap with the profileid. The hasmap of each profile is named with the profileid
            # Add the start time of profile
            self.r.hset(profileid, 'starttime', starttime)
            # For now duration of the TW is fixed
            self.r.hset(profileid, 'duration', duration)
            # When a new profiled is created assign threat level = 0 and confidence = 0.05
            self.r.hset(profileid, 'threat_level', 0)
            self.r.hset(profileid, 'confidence', 0.05)
            # The IP of the profile should also be added as a new IP we know about.
            ip = profileid.split(self.separator)[1]
            # If the ip is new add it to the list of ips
            self.setNewIP(ip)
            # Publish that we have a new profile
            self.publish('new_profile', ip)
            return True
        except redis.exceptions.ResponseError as inst:
            self.outputqueue.put(
                '00|database|Error in addProfile in database.py'
            )
            self.outputqueue.put(f'00|database|{type(inst)}')
            self.outputqueue.put(f'00|database|{inst}')

    def was_ip_seen_in_connlog_before(self, ip) -> bool:
        """
        returns true if this is not the first flow slip sees of the given ip
        """
        # we store every source address seen in a conn.log flow in this key
        # if the source address is not stored in this key, it means we may have seen it
        # but not in conn.log yet

        # if the ip's not in the following key, then its the first flow seen of this ip
        return self.r.sismember("srcips_seen_in_connlog", ip)

    def mark_srcip_as_seen_in_connlog(self, ip):
        """
        Marks the given ip as seen in conn.log
        if an ip is not present in this set, it means we may have seen it but not in conn.log
        """
        self.r.sadd("srcips_seen_in_connlog", ip)

    def add_user_agent_to_profile(self, profileid, user_agent: dict):
        """
        Used to associate this profile with it's used user_agent
        :param user_agent: dict containing user_agent, os_type , os_name and agent_name
        """
        self.r.hset(profileid, 'User-agent', user_agent)

    def add_all_user_agent_to_profile(self, profileid, user_agent: str):
        """
        Used to keep history of past user agents of profile
        :param user_agent: str of user_agent
        """
        if not self.r.hexists(profileid ,'past_user_agents'):
            self.r.hset(profileid, 'past_user_agents', json.dumps([user_agent]))
        else:
            user_agents = json.loads(self.r.hget(profileid, 'past_user_agents'))
            if user_agent not in user_agents:
                user_agents.append(user_agent)
                self.r.hset(profileid, 'past_user_agents', json.dumps(user_agents))
                
    def add_software_to_profile(
        self, profileid, flow
    ):
        """
        Used to associate this profile with it's used software and version
        """
        sw_dict = {
            flow.software: {
                    'version-major': flow.version_major,
                    'version-minor': flow.version_minor,
                    'uid': flow.uid
                }
        }
        # cached_sw is {software: {'version-major':x, 'version-minor':y, 'uid':...}}
        if cached_sw := self.get_software_from_profile(profileid):
            if flow.software in cached_sw:
                # we already have this same software for this proileid.
                # dont store this one
                return
            # add this new sw to the list of softwares this profile is using
            cached_sw.update(sw_dict)
            self.r.hset(profileid, 'used_software', json.dumps(cached_sw))
        else:
            # first time for this profile to use a software
            self.r.hset(profileid, 'used_software', json.dumps(sw_dict))

    def get_software_from_profile(self, profileid):
        """
        returns a dict with software, major_version, minor_version
        """
        if not profileid:
            return False

        if used_software := self.r.hmget(profileid, 'used_software')[0]:
            used_software = json.loads(used_software)
            return used_software


    def get_user_agent_from_profile(self, profileid) -> str:
        """
        Returns a dict of {'os_name',  'os_type', 'browser': , 'user_agent': }
        used by a certain profile or None
        """
        if not profileid:
            # profileid is None if we're dealing with a profile
            # outside of home_network when this param is given
            return False
        if user_agent := self.r.hmget(profileid, 'User-agent')[0]:
            # user agents may be OpenSSH_8.6 , no need to deserialize them
            if '{' in user_agent:
                user_agent = json.loads(user_agent)
            return user_agent

    def mark_profile_as_dhcp(self, profileid):
        """
        Used to mark this profile as dhcp server
        """
        if not profileid:
            # profileid is None if we're dealing with a profile
            # outside of home_network when this param is given
            return False

        # returns a list of dhcp if the profile is in the db
        profile_in_db = self.r.hmget(profileid, 'dhcp')
        if not profile_in_db:
            return False
        is_dhcp_set = profile_in_db[0]
        # check if it's already marked as dhcp
        if not is_dhcp_set:
            self.r.hset(profileid, 'dhcp', 'true')


    def mark_profile_as_gateway(self, profileid):
        """
        Used to mark this profile as dhcp server
        """
        if not profileid:
            # profileid is None if we're dealing with a profile
            # outside of home_network when this param is given
            return False

        self.r.hset(profileid, 'gateway', 'true')


    def set_ipv6_of_profile(self, profileid, ip: list):
        self.r.hset(profileid, 'IPv6',  json.dumps(ip))

    def set_ipv4_of_profile(self, profileid, ip):
        self.r.hset(profileid, 'IPv4', json.dumps([ip]))

    def is_gw_mac(self, MAC_info, ip) -> bool:
        """
        Detects the MAC of the gateway if 1 mac is seen assigned to 1 public destination IP
        :param ip: dst ip that should be associated with the given MAC info
        """

        MAC = MAC_info.get('MAC', '')
        if not validators.mac_address(MAC):
            return False

        if self.gateway_MAC_found:
            # gateway MAC already set using this function
            return __database__.get_gateway_MAC() == MAC

        # since we don't have a mac gw in the db, see eif this given mac is the gw mac
        ip_obj = ipaddress.ip_address(ip)
        if not ip_obj.is_private:
            # now we're given a public ip and a MAC that's supposedly belongs to it
            # we are sure this is the gw mac
            # set it if we don't already have it in the db
            # set the ip of the gw, and the mac of the gw
            for address_type, address in MAC_info.items():
                # address_type can be 'IP' or 'MAC' or 'Vendor'
                self.set_default_gateway(address_type, address)

            # mark the gw mac as found so we don't look for it again
            self.gateway_MAC_found = True
            return True


    def get_IP_of_MAC(self, MAC):
        """
        Returns the IP associated with the given MAC in our database
        """
        return self.r.hget('MAC', MAC)

    def add_mac_addr_to_profile(self, profileid, MAC_info):
        """
        Used to associate this profile with its MAC addr in the 'MAC' key in the db
        format of the MAC key is
            MAC: [ipv4, ipv6, etc.]
        :param MAC_info: dict containing mac address, hostname and vendor info
        this functions is called for all macs found in dhcp.log, conn.log, arp.log etc.
        """
        if not profileid:
            # profileid is None if we're dealing with a profile
            # outside of home_network when this param is given
            return False

        if '0.0.0.0' in profileid:
            return False

        incoming_ip = profileid.split('_')[1]

        # sometimes we create profiles with the mac address.
        # don't save that in MAC hash
        if validators.mac_address(incoming_ip):
            return False

        if (
            self.is_gw_mac(MAC_info, incoming_ip)
            and incoming_ip != self.get_gateway_ip()
        ):
            # we're trying to assign the gw mac to an ip that isn't the gateway's
            return False
        # get the ips that belong to this mac
        cached_ip = self.r.hmget('MAC', MAC_info['MAC'])[0]
        if not cached_ip:
            # no mac info stored for profileid
            ip = json.dumps([incoming_ip])
            self.r.hset('MAC', MAC_info['MAC'], ip)
            # Add the MAC addr, hostname and vendor to this profile
            self.r.hset(profileid, 'MAC', json.dumps(MAC_info))
        else:
            # we found another profile that has the same mac as this one
            # incoming_ip = profileid.split('_')[1]

            # get all the ips, v4 and 6, that are stored with this mac
            cached_ips = json.loads(cached_ip)
            # get the last one of them
            found_ip = cached_ips[-1]

            # we already have the incoming ip associated with this mac in the db
            if incoming_ip in cached_ips:
                return False

            cached_ips = set(cached_ips)
            # make sure 1 profile is ipv4 and the other is ipv6 (so we don't mess with MITM ARP detections)
            if validators.ipv6(incoming_ip) and validators.ipv4(found_ip):
                # associate the ipv4 we found with the incoming ipv6 and vice versa
                self.set_ipv4_of_profile(profileid, found_ip)
                self.set_ipv6_of_profile(f'profile_{found_ip}', [incoming_ip])
            elif validators.ipv6(found_ip) and validators.ipv4(incoming_ip):
                # associate the ipv6 we found with the incoming ipv4 and vice versa
                self.set_ipv6_of_profile(profileid, [found_ip])
                self.set_ipv4_of_profile(f'profile_{found_ip}', incoming_ip)
            elif validators.ipv6(found_ip) and validators.ipv6(incoming_ip):
                # If 2 IPV6 are claiming to have the same MAC it's fine
                # a computer is allowed to have many ipv6
                # add this found ipv6 to the list of ipv6 of the incoming ip(profileid)
                ipv6: str = self.r.hmget(profileid, 'IPv6')[0]
                if not ipv6:
                    ipv6 = [found_ip]
                else:
                    # found a list of ipv6 in the db
                    ipv6: set = set(json.loads(ipv6))
                    ipv6.add(found_ip)
                    ipv6 = list(ipv6)
                self.set_ipv6_of_profile(profileid, ipv6)

                # add this incoming ipv6(profileid) to the list of ipv6 of the found ip
                ipv6: str = self.r.hmget(f'profile_{found_ip}', 'IPv6')[0]
                if not ipv6:
                    ipv6 = [incoming_ip]
                else:
                    # found a list of ipv6 in the db
                    ipv6: set = set(json.loads(ipv6))
                    ipv6.add(incoming_ip)
                    #convert to list
                    ipv6 = list(ipv6)
                self.set_ipv6_of_profile(f'profile_{found_ip}', ipv6)

            else:
                # both are ipv4 and are claiming to have the same mac address
                # OR one of them is 0.0.0.0 and didn't take an ip yet
                # will be detected later by the ARP module
                return False

            # add the incoming ip to the list of ips that belong to this mac
            cached_ips.add(incoming_ip)
            cached_ips = json.dumps(list(cached_ips))
            self.r.hset('MAC', MAC_info['MAC'], cached_ips)

        return True

    def get_mac_addr_from_profile(self, profileid) -> str:
        """
        Returns MAC info about a certain profile or None
        """
        if not profileid:
            # profileid is None if we're dealing with a profile
            # outside of home_network when this param is given
            return False
        if MAC_info := self.r.hget(profileid, 'MAC'):
            return json.loads(MAC_info)['MAC']
        else:
            return MAC_info

    def get_mac_vendor_from_profile(self, profileid) -> str:
        """
        Returns MAC vendor about a certain profile or None
        """
        if not profileid:
            # profileid is None if we're dealing with a profile
            # outside of home_network when this param is given
            return False
        if MAC_info := self.r.hget(profileid, 'MAC'):
            return json.loads(MAC_info)['Vendor']
        else:
            return MAC_info

    def get_hostname_from_profile(self, profileid) -> str:
        """
        Returns hostname about a certain profile or None
        """
        if not profileid:
            # profileid is None if we're dealing with a profile
            # outside of home_network when this param is given
            return False
        if MAC_info := self.r.hget(profileid, 'MAC'):
            return json.loads(MAC_info).get('host_name', False)
        else:
            return MAC_info

    def get_ipv4_from_profile(self, profileid) -> str:
        """
        Returns ipv4 about a certain profile or None
        """
        return self.r.hmget(profileid, 'IPv4')[0] if profileid else False

    def get_ipv6_from_profile(self, profileid) -> str:
        """
        Returns ipv6 about a certain profile or None
        """
        return self.r.hmget(profileid, 'IPv6')[0] if profileid else False

    def get_the_other_ip_version(self, profileid):
        """
        Given an ipv4, returns the ipv6 of the same computer
        Given an ipv6, returns the ipv4 of the same computer
        """
        if not profileid:
            # profileid is None if we're dealing with a profile
            # outside of home_network when this param is given
            return False
        srcip = profileid.split('_')[1]
        ip = False
        if validators.ipv4(srcip):
            ip = self.get_ipv6_from_profile(profileid)
        elif validators.ipv6(srcip):
            ip = self.get_ipv4_from_profile(profileid)

        return ip

    def getProfileIdFromIP(self, daddr_as_obj):
        """Receive an IP and we want the profileid"""
        try:
            profileid = f'profile{self.separator}{str(daddr_as_obj)}'
            if self.r.sismember('profiles', profileid):
                return profileid
            return False
        except redis.exceptions.ResponseError as inst:
            self.outputqueue.put(
                '00|database|error in addprofileidfromip in database.py'
            )
            self.outputqueue.put(f'00|database|{type(inst)}')
            self.outputqueue.put(f'00|database|{inst}')

    def getProfiles(self):
        """Get a list of all the profiles"""
        profiles = self.r.smembers('profiles')
        return profiles if profiles != set() else {}


    def getTWsfromProfile(self, profileid):
        """
        Receives a profile id and returns the list of all the TW in that profile
        Returns a list of tuples (twid, ts) or an empty list
        """
        return (
            self.r.zrange(f'tws{profileid}', 0, -1, withscores=True)
            if profileid
            else False
        )

    def getamountTWsfromProfile(self, profileid):
        """
        Receives a profile id and returns the number of all the TWs in that profile
        """
        return len(self.getTWsfromProfile(profileid)) if profileid else False

    def getSrcIPsfromProfileTW(self, profileid, twid):
        """
        Get the src ip for a specific TW for a specific profileid
        """
        return self.r.hget(profileid + self.separator + twid, 'SrcIPs')

    def getDstIPsfromProfileTW(self, profileid, twid):
        """
        Get the dst ip for a specific TW for a specific profileid
        """
        return self.r.hget(profileid + self.separator + twid, 'DstIPs')

    def getT2ForProfileTW(self, profileid, twid, tupleid, tuple_key: str):
        """
        Get T1 and the previous_time for this previous_time, twid and tupleid
        """
        try:
            hash_id = profileid + self.separator + twid
            data = self.r.hget(hash_id, tuple_key)
            if not data:
                return False, False
            data = json.loads(data)
            try:
                (_, previous_two_timestamps) = data[tupleid]
                return previous_two_timestamps
            except KeyError:
                return False, False
        except Exception as e:
            exception_line = sys.exc_info()[2].tb_lineno
            self.outputqueue.put(
                f'01|database|[DB] Error in getT2ForProfileTW in database.py line {exception_line}'
            )

            self.outputqueue.put(f'01|database|[DB] {type(e)}')
            self.outputqueue.put(f'01|database|[DB] {e}')
            self.outputqueue.put(
                f'01|profiler|[Profile] {traceback.format_exc()}'
            )

    def has_profile(self, profileid):
        """Check if we have the given profile"""
        return self.r.sismember('profiles', profileid) if profileid else False

    def getProfilesLen(self):
        """Return the amount of profiles. Redis should be faster than python to do this count"""
        return self.r.scard('profiles')

    def getLastTWforProfile(self, profileid):
        """Return the last TW id and the time for the given profile id"""
        return (
            self.r.zrange(f'tws{profileid}', -1, -1, withscores=True)
            if profileid
            else False
        )

    def getFirstTWforProfile(self, profileid):
        """Return the first TW id and the time for the given profile id"""
        return (
            self.r.zrange(f'tws{profileid}', 0, 0, withscores=True)
            if profileid
            else False
        )

    def getTWofTime(self, profileid, time):
        """
        Return the TW id and the time for the TW that includes the given time.
        The score in the DB is the start of the timewindow, so we should search
        a TW that includes the given time by making sure the start of the TW
        is < time, and the end of the TW is > time.
        """
        # [-1] so we bring the last TW that matched this time.
        try:
            data = self.r.zrangebyscore(
                f'tws{profileid}',
                float('-inf'),
                float(time),
                withscores=True,
                start=0,
                num=-1
            )[-1]

        except IndexError:
            # We dont have any last tw?
            data = self.r.zrangebyscore(
                f'tws{profileid}',
                0,
                float(time),
                withscores=True,
                start=0,
                num=-1
            )

        return data

    def addNewOlderTW(self, profileid, startoftw):
        try:
            """
            Creates or adds a new timewindow that is OLDER than the first we have
            Return the id of the timewindow just created
            """
            # Get the first twid and obtain the new tw id
            try:
                (firstid, firstid_time) = self.getFirstTWforProfile(profileid)[
                    0
                ]
                # We have a first id
                # Decrement it!!
                twid = 'timewindow' + str(
                    int(firstid.split('timewindow')[1]) - 1
                )
            except IndexError:
                # Very weird error, since the first TW MUST exist. What are we doing here?
                pass
            # Add the new TW to the index of TW
            data = {str(twid): float(startoftw)}
            self.r.zadd(f'tws{profileid}', data)
            self.outputqueue.put(
                f'04|database|[DB]: Created and added to DB the new older TW with id {twid}. Time: {startoftw} '
            )

            # The creation of a TW now does not imply that it was modified. You need to put data to mark is at modified
            return twid
        except redis.exceptions.ResponseError as e:
            self.outputqueue.put(
                '01|database|error in addNewOlderTW in database.py', 0, 1
            )
            self.outputqueue.put(f'01|database|{type(e)}', 0, 1)
            self.outputqueue.put(f'01|database|{e}', 0, 1)



    def addNewTW(self, profileid, startoftw):
        try:
            """
            Creates or adds a new timewindow to the list of tw for the given profile
            Add the twid to the ordered set of a given profile
            Return the id of the timewindow just created
            We should not mark the TW as modified here, since there is still no data on it, and it may remain without data.
            """
            # Get the last twid and obtain the new tw id
            try:
                (lastid, lastid_time) = self.getLastTWforProfile(profileid)[0]
                # We have a last id
                # Increment it
                twid = 'timewindow' + str(
                    int(lastid.split('timewindow')[1]) + 1
                )
            except IndexError:
                # There is no first TW, create it
                twid = 'timewindow1'
            # Add the new TW to the index of TW
            data = {twid: float(startoftw)}
            self.r.zadd(f'tws{profileid}', data)
            self.outputqueue.put(
                f'04|database|[DB]: Created and added to DB for profile {profileid} on TW with id {twid}. Time: {startoftw} '
            )

            # The creation of a TW now does not imply that it was modified. You need to put data to mark is at modified

            # When a new TW is created for this profile,
            # change the threat level of the profile to 0(info) and confidence to 0.05
            self.update_threat_level(profileid, 'info',  0.5)
            return twid
        except redis.exceptions.ResponseError as e:
            self.outputqueue.put('01|database|Error in addNewTW')
            self.outputqueue.put(f'01|database|{e}')

    def getTimeTW(self, profileid, twid):
        """Return the time when this TW in this profile was created"""
        # Get all the TW for this profile
        # We need to encode it to 'search' because the data in the sorted set is encoded
        return self.r.zscore(f'tws{profileid}', twid.encode('utf-8'))

    def getAmountTW(self, profileid):
        """Return the number of tws for this profile id"""
        return self.r.zcard(f'tws{profileid}') if profileid else False

    def getModifiedTWSinceTime(self, time):
        """Return the list of modified timewindows since a certain time"""
        data = self.r.zrangebyscore(
            'ModifiedTW', time, float('+inf'), withscores=True
        )
        return data or []

    def getModifiedProfilesSince(self, time):
        """Returns a set of modified profiles since a certain time and the time of the last modified profile"""
        modified_tws = self.getModifiedTWSinceTime(time)
        if not modified_tws:
            # no modified tws, and no time_of_last_modified_tw
            return [], 0
        # get the time of last modified tw
        time_of_last_modified_tw = modified_tws[-1][-1]
        # this list will store modified profiles without tws
        profiles = []
        profiles.extend(
            modified_tw[0].split('_')[1] for modified_tw in modified_tws
        )
        # return a set of unique profiles
        return set(profiles), time_of_last_modified_tw

    def getModifiedTW(self):
        """Return all the list of modified tw"""
        data = self.r.zrange('ModifiedTW', 0, -1, withscores=True)
        return data or []

    def wasProfileTWModified(self, profileid, twid):
        """Retrieve from the db if this TW of this profile was modified"""
        data = self.r.zrank('ModifiedTW', profileid + self.separator + twid)
        return bool(data)

    def setSlipsInternalTime(self, timestamp):
        self.r.set('slips_internal_time', timestamp)

    def get_data_from_profile_tw(self, hash_key: str, key_name: str):
        try:
            """
            key_name = [Src,Dst] + [Port,IP] + [Client,Server] + [TCP,UDP, ICMP, ICMP6] + [Established, NotEstablihed]
            Example: key_name = 'SrcPortClientTCPEstablished'
            """
            data = self.r.hget(hash_key, key_name)
            value = {}
            if data:
                portdata = json.loads(data)
                value = portdata
            return value
        except Exception:
            exception_line = sys.exc_info()[2].tb_lineno
            self.outputqueue.put(
                f'01|database|[DB] Error in getDataFromProfileTW in database.py line {exception_line}'
            )
            self.outputqueue.put(f'01|database|[DB] {traceback.print_exc()}')

    def getOutTuplesfromProfileTW(self, profileid, twid):
        """Get the out tuples"""
        return self.r.hget(profileid + self.separator + twid, 'OutTuples')

    def getInTuplesfromProfileTW(self, profileid, twid):
        """Get the in tuples"""
        return self.r.hget(profileid + self.separator + twid, 'InTuples')

    def getFieldSeparator(self):
        """Return the field separator"""
        return self.separator


    def get_dhcp_flows(self, profileid, twid) -> list:
        """
        returns a dict of dhcp flows that happened in this profileid and twid
        """
        if flows := self.r.hget('DHCP_flows', f'{profileid}_{twid}'):
            return json.loads(flows)


    def set_dhcp_flow(self, profileid, twid, requested_addr, uid):
        """
        Stores all dhcp flows sorted by profileid_twid
        """
        flow = {requested_addr: uid}
        if cached_flows := self.get_dhcp_flows(profileid, twid):
            # we already have flows in this twid, update them
            cached_flows.update(flow)
            self.r.hset('DHCP_flows', f'{profileid}_{twid}', json.dumps(cached_flows))
        else:
            self.r.hset('DHCP_flows', f'{profileid}_{twid}', json.dumps(flow))


    def update_threat_level(self, profileid, threat_level: str, confidence):
        """
        Update the threat level of a certain profile
        :param threat_level: available options are 'low', 'medium' 'critical' etc
        """

        self.r.hset(profileid, 'threat_level', threat_level)
        now = time.time()
        now = utils.convert_format(now, utils.alerts_format)
        # keep track of old threat levels
        confidence = f'confidence: {confidence}'
        past_threat_levels = self.r.hget(profileid, 'past_threat_levels')
        # this is what we'll be storing in the db, tl, ts, and confidence
        threat_level_data = (threat_level, now, confidence)
        if past_threat_levels:
            # get the lists of ts and past threat levels
            past_threat_levels = json.loads(past_threat_levels)
            latest_threat_level, latest_ts, latest_confidence = past_threat_levels[-1]
            if (
                    latest_threat_level == threat_level
                    and latest_confidence == confidence
            ):
                # if the past threat level and confidence are the same as the ones we wanna store,
                # replace the timestamp only
                past_threat_levels[-1] = threat_level_data
            else:
                # add this threat level to the list of past threat levels
                past_threat_levels.append(threat_level_data)
        else:
            # first time setting a threat level for this profile
            past_threat_levels = [threat_level_data]
            # threat_levels_update_time = [now]

        past_threat_levels = json.dumps(past_threat_levels)
        self.r.hset(profileid, 'past_threat_levels', past_threat_levels)

        # set the score and confidence of the given ip in the db when it causes an evidence
        # these 2 values will be needed when sharing with peers
        ip = profileid.split('_')[-1]
        # get the numerical value of this threat level
        score = utils.threat_levels[threat_level.lower()]
        score_confidence = {
            'score': score,
            'confidence': confidence
        }
        if cached_ip_data := self.getIPData(ip):
            # append the score and conf. to the already existing data
            cached_ip_data.update(score_confidence)
            self.rcache.hset('IPsInfo', ip, json.dumps(cached_ip_data))
        else:
            self.rcache.hset('IPsInfo', ip, json.dumps(score_confidence))

    def set_evidence_causing_alert(self, profileid, twid, alert_ID, evidence_IDs: list):
        """
        When we have a bunch of evidence causing an alert,
        we associate all evidence IDs with the alert ID in our database
        this function stores evidence in 'alerts' key only
        :param alert ID: the profileid_twid_ID of the last evidence causing this alert
        :param evidence_IDs: all IDs of the evidence causing this alert
        """
        old_profileid_twid_alerts: dict = self.get_profileid_twid_alerts(profileid, twid)

        alert = {
            alert_ID: json.dumps(evidence_IDs)
        }

        if old_profileid_twid_alerts:
            # update previous alerts for this profileid twid
            # add the alert we have to the old alerts of this profileid_twid
            old_profileid_twid_alerts.update(alert)
            profileid_twid_alerts = json.dumps(old_profileid_twid_alerts)
        else:
            # no previous alerts for this profileid twid
            profileid_twid_alerts = json.dumps(alert)


        self.r.hset(f'{profileid}{self.separator}{twid}', 'alerts', profileid_twid_alerts)

        # the structure of alerts key is
        # alerts {
        #     profile_<ip>: {
        #               twid1: {
        #                   alert_ID1: [evidence_IDs],
        #                   alert_ID2: [evidence_IDs]
        #                  }
        #             }
        # }

        profile_alerts = self.r.hget('alerts', profileid)
        # alert ids look like this profile_192.168.131.2_timewindow1_92a3b9c2-330b-47ab-b73e-c5380af90439
        alert_hash = alert_ID.split('_')[-1]
        alert = {
            twid: {
                alert_hash: evidence_IDs
            }
        }
        if not profile_alerts:
            # first alert in this profile
            alert = json.dumps(alert)
            self.r.hset('alerts', profileid, alert)
            return

        # the format of this dict is {twid1: {alert_hash: [evidence_IDs]},
        #                              twid2: {alert_hash: [evidence_IDs]}}
        profile_alerts:dict = json.loads(profile_alerts)

        if twid not in profile_alerts:
            # first time having an alert for this twid
            profile_alerts.update(alert)
        else:
            # we already have a twid with alerts in this profile, update it
            # the format of twid_alerts is {alert_hash: evidence_IDs}
            twid_alerts: dict = profile_alerts[twid]
            twid_alerts[alert_hash] = evidence_IDs
            profile_alerts[twid] = twid_alerts

        profile_alerts = json.dumps(profile_alerts)
        self.r.hset('alerts', profileid, profile_alerts)


    def get_timewindow(self, flowtime, profileid):
        """
        This function should get the id of the TW in the database where the flow belong.
        If the TW is not there, we create as many tw as necessary in the future or past until we get the correct TW for this flow.
        - We use this function to avoid retrieving all the data from the DB for the complete profile. We use a separate table for the TW per profile.
        -- Returns the time window id
        THIS IS NOT WORKING:
        - The empty profiles in the middle are not being created!!!
        - The Dtp ips are stored in the first time win
        """
        try:
            # First check if we are not in the last TW. Since this will be the majority of cases
            try:
                if not profileid:
                    # profileid is None if we're dealing with a profile
                    # outside of home_network when this param is given
                    return False
                [(lasttwid, lasttw_start_time)] = self.getLastTWforProfile(profileid)
                lasttw_start_time = float(lasttw_start_time)
                lasttw_end_time = lasttw_start_time + self.width
                flowtime = float(flowtime)
                self.print(
                    f'The last TW id for profile {profileid} was {lasttwid}. Start:{lasttw_start_time}. End: {lasttw_end_time}',
                    3,
                    0,
                )
                # There was a last TW, so check if the current flow belongs here.
                if (
                    lasttw_end_time > flowtime
                    and lasttw_start_time <= flowtime
                ):
                    self.print(
                        f'The flow ({flowtime}) is on the last time window ({lasttw_end_time})',
                        3,
                        0,
                    )
                    twid = lasttwid
                elif lasttw_end_time <= flowtime:
                    # The flow was not in the last TW, its NEWER than it
                    self.print(
                        f'The flow ({flowtime}) is NOT on the last time window ({lasttw_end_time}). Its newer',
                        3,
                        0,
                    )
                    amount_of_new_tw = int(
                        (flowtime - lasttw_end_time) / self.width
                    )
                    self.print(
                        f'We have to create {amount_of_new_tw} empty TWs in the midle.',
                        3,
                        0,
                    )
                    temp_end = lasttw_end_time
                    for _ in range(amount_of_new_tw + 1):
                        new_start = temp_end
                        twid = self.addNewTW(profileid, new_start)
                        self.print(f'Creating the TW id {twid}. Start: {new_start}.', 3, 0)
                        temp_end = new_start + self.width
                        # Now get the id of the last TW so we can return it
                else:
                    # The flow was not in the last TW, its OLDER that it
                    self.print(
                        f'The flow ({flowtime}) is NOT on the last time window ({lasttw_end_time}). Its older',
                        3,
                        0,
                    )
                    if data := __database__.getTWofTime(profileid, flowtime):
                        # We found a TW where this flow belongs to
                        (twid, tw_start_time) = data
                        return twid
                    else:
                        # There was no TW that included the time of this flow, so create them in the past
                        # How many new TW we need in the past?
                        # amount_of_new_tw is the total amount of tw we should have under the new situation
                        amount_of_new_tw = int(
                            (lasttw_end_time - flowtime) / self.width
                        )
                        # amount_of_current_tw is the real amount of tw we have now
                        amount_of_current_tw = (
                            __database__.getamountTWsfromProfile(profileid)
                        )
                        # diff is the new ones we should add in the past. (Yes, we could have computed this differently)
                        diff = amount_of_new_tw - amount_of_current_tw
                        self.print(f'We need to create {diff + 1} TW before the first', 3, 0)
                        # Get the first TW
                        [
                            (firsttwid, firsttw_start_time)
                        ] = __database__.getFirstTWforProfile(profileid)
                        firsttw_start_time = float(firsttw_start_time)
                        # The start of the new older TW should be the first - the width
                        temp_start = firsttw_start_time - self.width
                        for _ in range(diff + 1):
                            new_start = temp_start
                            # The method to add an older TW is the same as
                            # to add a new one, just the starttime changes
                            twid = __database__.addNewOlderTW(
                                profileid, new_start
                            )
                            self.print(f'Creating the new older TW id {twid}. Start: {new_start}.', 3, 0)
                            temp_start = new_start - self.width
            except ValueError:
                # There is no last tw. So create the first TW
                # If the option for only-one-tw was selected, we should create the TW at least 100 years before the flowtime, to cover for
                # 'flows in the past'. Which means we should cover for any flow that is coming later with time before the first flow
                if self.width == 9999999999:
                    # Seconds in 1 year = 31536000
                    startoftw = float(flowtime - (31536000 * 100))
                else:
                    startoftw = flowtime

                # Add this TW, of this profile, to the DB
                twid = self.addNewTW(profileid, startoftw)
                # self.print("First TW ({}) created for profile {}.".format(twid, profileid), 0, 1)
            return twid
        except Exception as e:
            self.print('Error in get_timewindow().', 0, 1)
            self.print(f'{e}', 0, 1)

    def get_profileid_twid_alerts(self, profileid, twid) -> dict:
        """
        The format for the returned dict is
            {profile123_twid1_<alert_uuid>: [ev_uuid1, ev_uuid2, ev_uuid3]}
        """
        alerts = self.r.hget(f'{profileid}{self.separator}{twid}', 'alerts')
        if not alerts:
            return {}
        alerts = json.loads(alerts)
        return alerts

    def get_evidence_causing_alert(self, profileid, twid, alert_ID) -> list:
        """
        Returns all the IDs of evidence causing this alert
        :param alert_ID: ID of alert to export to warden server
        for example profile_10.0.2.15_timewindow1_4e4e4774-cdd7-4e10-93a3-e764f73af621
        """
        if alerts := self.r.hget(f'{profileid}{self.separator}{twid}', 'alerts'):
            alerts = json.loads(alerts)
            return alerts.get(alert_ID, False)
        return False

    def get_evidence_by_ID(self, profileid, twid, ID):

        evidence = self.getEvidenceForTW(profileid, twid)
        if not evidence:
            return False

        evidence: dict = json.loads(evidence)
        # loop through each evidence in this tw
        for evidence_details in evidence.values():
            evidence_details = json.loads(evidence_details)
            if evidence_details.get('ID') == ID:
                # found an evidence that has a matching ID
                return evidence_details

    def is_detection_disabled(self, evidence_type: str):
        """
        Function to check if detection is disabled in slips.conf
        """
        for disabled_detection in self.disabled_detections:
            # when we disable a detection , we add 'SSHSuccessful' in slips.conf,
            # however our evidence can depend on an addr, for example 'SSHSuccessful-by-addr'.
            # check if any disabled detection is a part of our evidence.
            # for example 'SSHSuccessful' is a part of 'SSHSuccessful-by-addr' so if  'SSHSuccessful'
            # is disabled,  'SSHSuccessful-by-addr' should also be disabled
            if disabled_detection in evidence_type:
                return True
        return False


    def set_flow_causing_evidence(self, uids: list, evidence_ID):
        self.r.hset("flows_causing_evidence", evidence_ID, json.dumps(uids))

    def get_flows_causing_evidence(self, evidence_ID) -> list:
        uids = self.r.hget("flows_causing_evidence", evidence_ID)
        return json.loads(uids) if uids else []


    def setEvidence(
            self,
            evidence_type,
            attacker_direction,
            attacker,
            threat_level,
            confidence,
            description,
            timestamp,
            category,
            source_target_tag=False,
            conn_count=False,
            port=False,
            proto=False,
            profileid='',
            twid='',
            uid=''
    ):
        """
        Set the evidence for this Profile and Timewindow.

        evidence_type: determine the type of this evidence. e.g. PortScan, ThreatIntelligence
        attacker_direction: the type of value causing the detection e.g. dstip, srcip, dstdomain, md5, url
        attacker: the actual srcip or dstdomain. e.g. 1.1.1.1 or abc.com
        threat_level: determine the importance of the evidence, available options are:
                        info, low, medium, high, critical
        confidence: determine the confidence of the detection on a scale from 0 to 1.
                        (How sure you are that this is what you say it is.)
        uid: can be a single uid as a str, or a list of uids causing the evidence.
                        needed to get the flow from the database.
        category: what is this evidence category according to IDEA categories
        conn_count: the number of packets/flows/nxdomains that formed this scan/sweep/DGA.

        source_target_tag:
            this is the IDEA category of the source and dst ip used in the evidence
            if the attacker_direction is srcip this describes the source ip,
            if the attacker_direction is dstip this describes the dst ip.
            supported source and dst types are in the SourceTargetTag section https://idea.cesnet.cz/en/classifications
            this is a keyword/optional argument because it shouldn't be used with dports and sports attacker_direction
        """


        # Ignore evidence if it's disabled in the configuration file
        if self.is_detection_disabled(evidence_type):
            return False

        if not twid:
            twid = ''

        # every evidence should have an ID according to the IDEA format
        evidence_ID = str(uuid4())

        if type(uid) == list:
            # some evidence are caused by several uids, use the last one only
            # todo check why we have duplicates in the first place
            # remove duplicate uids
            uids = list(set(uid))
        else:
            uids = [uid]

        self.set_flow_causing_evidence(uids, evidence_ID)

        if type(threat_level) != str:
            # make sure we always store str threat levels in the db
            threat_level = utils.threat_level_to_string(threat_level)

        if timestamp:
            timestamp = utils.convert_format(timestamp, utils.alerts_format)

        evidence_to_send = {
            'profileid': str(profileid),
            'twid': str(twid),
            'attacker_direction': attacker_direction,
            'attacker': attacker,
            'evidence_type': evidence_type,
            'description': description,
            'stime': timestamp,
            'uid': uids,
            'confidence': confidence,
            'threat_level': threat_level,
            'category': category,
            'ID': evidence_ID,
        }
        # not all evidence requires a conn_coun, scans only
        if conn_count:
            evidence_to_send['conn_count'] = conn_count

        # source_target_tag is defined only if attacker_direction is srcip or dstip
        if source_target_tag:
            evidence_to_send['source_target_tag'] = source_target_tag

        if port:
            evidence_to_send['port'] = port
        if proto:
            evidence_to_send['proto'] = proto

        evidence_to_send = json.dumps(evidence_to_send)


        # Check if we have and get the current evidence stored in the DB for
        # this profileid in this twid
        current_evidence = self.getEvidenceForTW(profileid, twid)
        current_evidence = json.loads(current_evidence) if current_evidence else {}
        should_publish = evidence_ID not in current_evidence.keys()
        # update our current evidence for this profileid and twid.
        # now the evidence_ID is used as the key
        current_evidence.update({evidence_ID: evidence_to_send})

        # Set evidence in the database.
        current_evidence = json.dumps(current_evidence)
        self.r.hset(
            profileid + self.separator + twid, 'Evidence', current_evidence
        )

        self.r.hset(f'evidence{profileid}', twid, current_evidence)

        # This is done to ignore repetition of the same evidence sent.
        # note that publishing HAS TO be done after updating the 'Evidence' keys
        if should_publish:
            self.publish('evidence_added', evidence_to_send)

        # an evidence is generated for this profile
        # update the threat level of this profile
        if attacker_direction in ('sip', 'srcip'):
            # the srcip is the malicious one
            self.update_threat_level(profileid, threat_level, confidence)
        elif attacker_direction in ('dip', 'dstip'):
            # the dstip is the malicious one
            self.update_threat_level(f'profile_{attacker}', threat_level, confidence)


        return True

    def mark_evidence_as_processed(self, evidence_ID):
        """
        If an evidence was processed by the evidenceprocess, mark it in the db
        """
        self.r.sadd('processed_evidence', evidence_ID)

    def is_evidence_processed(self, evidence_ID):
        return self.r.sismember('processed_evidence', evidence_ID)

    def store_tranco_whitelisted_domain(self, domain):
        """
        store whitelisted domain from tranco whitelist in the db
        """
        # the reason we store tranco whitelisted domains in the cache db
        # instead of the main db is, we don't want them cleared on every new instance of slips
        self.rcache.sadd('tranco_whitelisted_domains', domain)

    def is_whitelisted_tranco_domain(self, domain):
        return self.rcache.sismember('tranco_whitelisted_domains', domain)



    def set_evidence_for_profileid(self, evidence):
        """
        Set evidence for the profile in the same format as json in alerts.json
        """
        evidence = json.dumps(evidence)
        self.r.sadd('Evidence', evidence)


    def deleteEvidence(self, profileid, twid, evidence_ID: str):
        """
        Delete evidence from the database
        """
        # 1. delete evidence from 'evidence' key
        current_evidence = self.getEvidenceForTW(profileid, twid)
        current_evidence = json.loads(current_evidence) if current_evidence else {}
        # Delete the key regardless of whether it is in the dictionary
        current_evidence.pop(evidence_ID, None)
        current_evidence_json = json.dumps(current_evidence)
        self.r.hset(
            profileid + self.separator + twid,
            'Evidence',
            current_evidence_json,
        )
        self.r.hset(f'evidence{profileid}', twid, current_evidence_json)
        # 2. delete evidence from 'alerts' key
        profile_alerts = self.r.hget('alerts', profileid)
        if not profile_alerts:
            # this means that this evidence wasn't a part of an alert
            # give redis time to the save the changes before calling this function again
            # removing this sleep will cause this function to be called again before
            # deleting the evidence ID from the evidence keys
            time.sleep(0.5)
            return

        profile_alerts:dict = json.loads(profile_alerts)
        try:
            # we already have a twid with alerts in this profile, update it
            # the format of twid_alerts is {alert_hash: evidence_IDs}
            twid_alerts: dict = profile_alerts[twid]
            IDs = False
            hash = False
            for alert_hash, evidence_IDs in twid_alerts.items():
                if evidence_ID in evidence_IDs:
                    IDs = evidence_IDs
                    hash = alert_hash
                break
            else:
                return

            if IDs and hash:
                evidence_IDs = IDs.remove(evidence_ID)
                alert_ID = f'{profileid}_{twid}_{hash}'
                if evidence_IDs:
                    self.set_evidence_causing_alert(
                        profileid, twid, alert_ID, evidence_IDs
                    )

        except KeyError:
            # alert not added to the 'alerts' key yet!
            # this means that this evidence wasn't a part of an alert
            return

    def cache_whitelisted_evidence_ID(self, evidence_ID:str):
        """
        Keep track of whitelisted evidence IDs to avoid showing them in alerts later
        """
        # without this function, slips gets the stored evidence id from the db,
        # before deleteEvidence is called, so we need to keep track of whitelisted evidence ids
        self.r.sadd('whitelisted_evidence', evidence_ID)

    def is_whitelisted_evidence(self, evidence_ID):
        """
        Check if we have the evidence ID as whitelisted in the db to avoid showing it in alerts
        """
        return self.r.sismember('whitelisted_evidence', evidence_ID)

    def remove_whitelisted_evidence(self, all_evidence:str) -> str:
        """
        param all_evidence serialized json dict
        returns a serialized json dict
        """
        # remove whitelisted evidence from the given evidence
        all_evidence = json.loads(all_evidence)
        tw_evidence = {}
        for ID,evidence in all_evidence.items():
            if self.is_whitelisted_evidence(ID):
                continue
            tw_evidence[ID] = evidence
        return json.dumps(tw_evidence)

    def getEvidenceForTW(self, profileid, twid):
        """Get the evidence for this TW for this Profile"""
        evidence = self.r.hget(profileid + self.separator + twid, 'Evidence')
        if evidence:
            evidence = self.remove_whitelisted_evidence(evidence)
        return evidence

    def checkBlockedProfTW(self, profileid, twid):
        """
        Check if profile and timewindow is blocked
        """
        profile_tws = self.getBlockedProfTW(profileid)
        return twid in profile_tws

    def set_first_stage_ensembling_label_to_flow(
        self, profileid, twid, uid, ensembling_label
    ):
        """
        Add a final label to the flow
        """
        if flow := self.get_flow(profileid, twid, uid):
            data = json.loads(flow[uid])
            data['1_ensembling_label'] = ensembling_label
            data = json.dumps(data)
            self.r.hset(
                profileid + self.separator + twid + self.separator + 'flows',
                uid,
                data,
            )

    def set_growing_zeek_dir(self):
        """
        Mark a dir as growing so it can be treated like the zeek logs generated by an interface
        """
        self.r.set('growing_zeek_dir', 'yes')

    def is_growing_zeek_dir(self):
        """ Did slips mark the given dir as growing?"""
        return 'yes' in str(self.r.get('growing_zeek_dir'))

    def set_module_label_to_flow(
        self, profileid, twid, uid, module_name, module_label
    ):
        """
        Add a module label to the flow
        """
        flow = self.get_flow(profileid, twid, uid)
        if flow and flow[uid]:
            data = json.loads(flow[uid])
            # here we dont care if add new module lablel or changing existing one
            data['module_labels'][module_name] = module_label
            data = json.dumps(data)
            self.r.hset(
                profileid + self.separator + twid + self.separator + 'flows',
                uid,
                data,
            )
            return True
        return False

    def get_module_labels_from_flow(self, profileid, twid, uid):
        """
        Get the label from the flow
        """
        flow = self.get_flow(profileid, twid, uid)
        if flow and flow.get(uid, False):
            flow = json.loads(flow[uid])
            return flow.get('module_labels', '')
        else:
            return {}

    def markProfileTWAsBlocked(self, profileid, twid):
        """Add this profile and tw to the list of blocked"""
        tws = self.getBlockedProfTW(profileid)
        tws.append(twid)
        self.r.hset('BlockedProfTW', profileid, json.dumps(tws))

    def getAllBlockedProfTW(self):
        """Return all the list of blocked tws"""
        return self.r.hgetall('BlockedProfTW')

    def getBlockedProfTW(self, profileid):
        """Return all the list of blocked tws"""
        if tws := self.r.hget('BlockedProfTW', profileid):
            return json.loads(tws)
        return []

    def getIPIdentification(self, ip: str, get_ti_data=True):
        """
        Return the identification of this IP based
        on the data stored so far
        :param get_ti_data: do we want to get info about this IP from out TI lists?
        """
        current_data = self.getIPData(ip)
        identification = ''
        if current_data:
            if 'asn' in current_data:
                asn_details = ''
                if asnorg := current_data['asn'].get('org', ''):
                    asn_details += f'{asnorg} '

                if number := current_data['asn'].get('number', ''):
                    asn_details += f'{number} '

                if len(asn_details) >1:
                    identification += f'AS: {asn_details}'

            if 'SNI' in current_data:
                SNI = current_data['SNI']
                if type(SNI) == list:
                    SNI = SNI[0]
                identification += 'SNI: ' + SNI['server_name'] + ', '

            if 'reverse_dns' in current_data:
                identification += 'rDNS: ' + current_data['reverse_dns'] + ', '

            if 'threatintelligence' in current_data and get_ti_data:
                identification += (
                    'Description: '
                    + current_data['threatintelligence']['description']
                    + ', '
                )

                tags: list = current_data['threatintelligence'].get('tags', False)
                # remove brackets
                if tags:
                    identification += f'tags= {tags}  '

        identification = identification[:-2]
        return identification

    def get_multiaddr(self):
        """
        this is can only be called when p2p is enabled, this value is set by p2p pigeon
        """
        return self.r.get('multiAddress')

    def getURLData(self, url):
        """
        Return information about this URL
        Returns a dictionary or False if there is no IP in the database
        We need to separate these three cases:
        1- IP is in the DB without data. Return empty dict.
        2- IP is in the DB with data. Return dict.
        3- IP is not in the DB. Return False
        """
        data = self.rcache.hget('URLsInfo', url)
        data = json.loads(data) if data else False
        return data


    def setNewURL(self, url: str):
        """
        1- Stores this new URL in the URLs hash
        2- Publishes in the channels that there is a new URL, and that we want
            data from the Threat Intelligence modules
        """
        data = self.getURLData(url)
        if data is False:
            # If there is no data about this URL
            # Set this URL for the first time in the URLsInfo
            # Its VERY important that the data of the first time we see a URL
            # must be '{}', an empty dictionary! if not the logic breaks.
            # We use the empty dictionary to find if an URL exists or not
            self.rcache.hset('URLsInfo', url, '{}')

    def setInfoForURLs(self, url: str, urldata: dict):
        """
        Store information for this URL
        We receive a dictionary, such as {'VirusTotal': {'URL':score}} that we are
        going to store for this IP.
        If it was not there before we store it. If it was there before, we
        overwrite it
        """
        data = self.getURLData(url)
        if data is False:
            # This URL is not in the dictionary, add it first:
            self.setNewURL(url)
            # Now get the data, which should be empty, but just in case
            data = self.getIPData(url)
        # empty dicts evaluate to False
        dict_has_keys = bool(data)
        if dict_has_keys:
            # loop through old data found in the db
            for key in iter(data):
                # Get the new data that has the same key
                data_to_store = urldata[key]
                # If there is data previously stored, check if we have this key already
                try:
                    # We modify value in any case, because there might be new info
                    _ = data[key]
                except KeyError:
                    # There is no data for the key so far.
                    pass
                    # Publish the changes
                    # self.r.publish('url_info_change', url)
                data[key] = data_to_store
                newdata_str = json.dumps(data)
                self.rcache.hset('URLsInfo', url, newdata_str)
        else:
            # URL found in the database but has no keys , set the keys now
            urldata = json.dumps(urldata)
            self.rcache.hset('URLsInfo', url, urldata)

    def subscribe(self, channel: str, ignore_subscribe_messages=True):
        """Subscribe to channel"""
        # For when a TW is modified
        if channel not in self.supported_channels:
            return False

        self.pubsub = self.r.pubsub()
        self.pubsub.subscribe(
            channel, ignore_subscribe_messages=ignore_subscribe_messages
        )
        return self.pubsub

    def publish_stop(self):
        """
        Publish stop command to terminate slips
        to shutdown slips gracefully, this function should only be used by slips.py
        """
        all_channels_list = self.r.pubsub_channels()
        self.print('Sending the stop signal to all listeners', 0, 3)
        self.r.publish('control_module', 'stop_process')

    def get_all_flows_in_profileid_twid(self, profileid, twid):
        """
        Return a list of all the flows in this profileid and twid
        """
        if data := self.r.hgetall(
            profileid + self.separator + twid + self.separator + 'flows'
        ):
            return data

    def get_all_flows_in_profileid(self, profileid):
        """
        Return a list of all the flows in this profileid
        [{'uid':flow},...]
        """
        if not profileid:
            # profileid is None if we're dealing with a profile
            # outside of home_network when this param is given
            return []
        profileid_flows = []
        # get all tws in this profile
        for twid, time in self.getTWsfromProfile(profileid):
            if flows := self.get_all_flows_in_profileid_twid(profileid, twid):
                for uid, flow in list(flows.items()):
                    profileid_flows.append({uid: json.loads(flow)})
        return profileid_flows

    def get_all_flows(self) -> list:
        """
        Returns a list with all the flows in all profileids and twids
        Each element in the list is a flow
        """
        flows = []
        for profileid in self.getProfiles():
            for (twid, time) in self.getTWsfromProfile(profileid):
                if flows_dict := self.get_all_flows_in_profileid_twid(
                    profileid, twid
                ):
                    for flow in flows_dict.values():
                        dict_flow = json.loads(flow)
                        flows.append(dict_flow)
        return flows

    def get_all_contacted_ips_in_profileid_twid(self, profileid, twid) -> dict:
        """
        Get all the contacted IPs in a given profile and TW
        """
        if not profileid:
            # profileid is None if we're dealing with a profile
            # outside of home_network when this param is given
            return {}
        all_flows = self.get_all_flows_in_profileid_twid(profileid, twid)
        if not all_flows:
            return {}
        contacted_ips = {}
        for uid, flow in all_flows.items():
            # get the daddr of this flow
            flow = json.loads(flow)
            daddr = flow['daddr']
            contacted_ips[daddr] = uid
        return contacted_ips

    def get_labels(self):
        """
        Return the amount of each label so far in the DB
        Used to know how many labels are available during training
        """
        return self.r.zrange('labels', 0, -1, withscores=True)

    def get_altflow_from_uid(self, profileid, twid, uid):
        """ Given a uid, get the alternative flow realted to it """
        return (
            self.r.hget(
                profileid + self.separator + twid + self.separator + 'altflows',
                uid,
            )
            if profileid
            else False
        )

    def add_timeline_line(self, profileid, twid, data, timestamp):
        """Add a line to the timeline of this profileid and twid"""
        if not profileid:
            # profileid is None if we're dealing with a profile
            # outside of home_network when this param is given
            return
        self.print(f'Adding timeline for {profileid}, {twid}: {data}', 3, 0)
        key = str(
            profileid + self.separator + twid + self.separator + 'timeline'
        )
        data = json.dumps(data)
        mapping = {data: timestamp}
        self.r.zadd(key, mapping)
        # Mark the tw as modified since the timeline line is new data in the TW
        self.markProfileTWAsModified(profileid, twid, timestamp='')

    def get_timeline_last_lines(
        self, profileid, twid, first_index: int
    ) -> Tuple[str, int]:
        """Get only the new items in the timeline."""
        if not profileid:
            # profileid is None if we're dealing with a profile
            # outside of home_network when this param is given
            return [], []
        key = str(
            profileid + self.separator + twid + self.separator + 'timeline'
        )
        # The the amount of lines in this list
        last_index = self.r.zcard(key)
        # Get the data in the list from the index asked (first_index) until the last
        data = self.r.zrange(key, first_index, last_index - 1)
        return data, last_index


    def set_port_info(self, portproto: str, name):
        """
        Save in the DB a port with its description
        :param portproto: portnumber + / + protocol
        """
        self.rcache.hset('portinfo', portproto, name)

    def get_port_info(self, portproto: str):
        """
        Retrieve the name of a port
        :param portproto: portnumber + / + protocol
        """
        return self.rcache.hget('portinfo', portproto)

    def set_ftp_port(self, port):
        """
        Stores the used ftp port in our main db (not the cache like set_port_info)
        """
        self.r.lpush('used_ftp_ports', str(port))

    def is_ftp_port(self, port):
        # get all used ftp ports
        used_ftp_ports = self.r.lrange('used_ftp_ports', 0, -1)
        # check if the given port is used as ftp port
        return str(port) in used_ftp_ports

    def set_organization_of_port(self, organization, ip: str, portproto: str):
        """
        Save in the DB a port with its organization and the ip/ range used by this organization
        :param portproto: portnumber.lower() + / + protocol
        :param ip: can be a single org ip, or a range or ''
        """
        org_info = {'org_name': organization, 'ip': ip}
        org_info = json.dumps(org_info)
        self.rcache.hset('organization_port', portproto, org_info)

    def get_organization_of_port(self, portproto: str):
        """
        Retrieve the organization info that uses this port
        :param portproto: portnumber.lower() + / + protocol
        """
        # this key is used to store the ports the are known to be used
        #  by certain organizations
        return self.rcache.hget('organization_port', portproto.lower())

    def add_zeek_file(self, filename):
        """Add an entry to the list of zeek files"""
        self.r.sadd('zeekfiles', filename)

    def get_all_zeek_file(self):
        """Return all entries from the list of zeek files"""
        return self.r.smembers('zeekfiles')

    def get_gateway_ip(self):
        return self.r.hget('default_gateway', 'IP')

    def get_gateway_MAC(self):
        return self.r.hget('default_gateway', 'MAC')

    def get_gateway_MAC_Vendor(self):
        return self.r.hget('default_gateway', 'Vendor')


    def set_default_gateway(self, address_type:str, address:str):
        """
        :param address_type: can either be 'IP' or 'MAC'
        :param address: can be ip or mac
        """
        # make sure the IP or mac aren't already set before re-setting
        if (
                (address_type == 'IP' and not self.get_gateway_ip())
                or (address_type == 'MAC' and not self.get_gateway_MAC())
                or (address_type == 'Vendor' and not self.get_gateway_MAC_Vendor())
        ):
            self.r.hset('default_gateway', address_type, address)

    def get_ssl_info(self, sha1):
        info = self.rcache.hmget('IoC_SSL', sha1)[0]
        return False if info is None else info

    def set_profile_module_label(self, profileid, module, label):
        """
        Set a module label for a profile.
        A module label is a label set by a module, and not
        a groundtruth label
        """
        if not profileid:
            # profileid is None if we're dealing with a profile
            # outside of home_network when this param is given
            return False
        data = self.get_profile_modules_labels(profileid)
        data[module] = label
        data = json.dumps(data)
        self.r.hset(profileid, 'modules_labels', data)

    def get_profile_modules_labels(self, profileid):
        """
        Get labels set by modules in the profile.
        """
        if not profileid:
            # profileid is None if we're dealing with a profile
            # outside of home_network when this param is given
            return {}
        data = self.r.hget(profileid, 'modules_labels')
        data = json.loads(data) if data else {}
        return data

    def delete_ips_from_IoC_ips(self, ips):
        """
        Delete old IPs from IoC
        """
        self.rcache.hdel('IoC_ips', *ips)

    def delete_domains_from_IoC_domains(self, domains):
        """
        Delete old domains from IoC
        """
        self.rcache.hdel('IoC_domains', *domains)

    def add_ips_to_IoC(self, ips_and_description: dict) -> None:
        """
        Store a group of IPs in the db as they were obtained from an IoC source
        :param ips_and_description: is {ip: json.dumps{'source':..,
                                                        'tags':..,
                                                        'threat_level':... ,
                                                        'description':...}}

        """
        if ips_and_description:
            self.rcache.hmset('IoC_ips', ips_and_description)

    def add_domains_to_IoC(self, domains_and_description: dict) -> None:
        """
        Store a group of domains in the db as they were obtained from
        an IoC source
        :param domains_and_description: is {domain: json.dumps{'source':..,'tags':..,
                                                            'threat_level':... ,'description'}}
        """
        if domains_and_description:
            self.rcache.hmset('IoC_domains', domains_and_description)

    def add_ip_range_to_IoC(self, malicious_ip_ranges: dict) -> None:
        """
        Store a group of IP ranges in the db as they were obtained from an IoC source
        :param malicious_ip_ranges: is {range: json.dumps{'source':..,'tags':..,
                                                            'threat_level':... ,'description'}}
        """
        if malicious_ip_ranges:
            self.rcache.hmset('IoC_ip_ranges', malicious_ip_ranges)

    def add_asn_to_IoC(self, blacklisted_ASNs: dict):
        """
        Store a group of ASN in the db as they were obtained from an IoC source
        :param blacklisted_ASNs: is {asn: json.dumps{'source':..,'tags':..,
                                                     'threat_level':... ,'description'}}
        """
        if blacklisted_ASNs:
            self.rcache.hmset('IoC_ASNs', blacklisted_ASNs)

    def is_blacklisted_ASN(self, ASN) -> bool:
        return self.rcache.hget('IoC_ASNs', ASN)


    def add_ja3_to_IoC(self, ja3: dict) -> None:
        """
        Store the malicious ja3 iocs in the db
        :param ja3:  {ja3: {'source':..,'tags':..,
                            'threat_level':... ,'description'}}

        """
        self.rcache.hmset('IoC_JA3', ja3)

    def add_jarm_to_IoC(self, jarm: dict) -> None:
        """
        Store the malicious jarm iocs in the db
        :param jarm:  {jarm: {'source':..,'tags':..,
                            'threat_level':... ,'description'}}
        """
        self.rcache.hmset('IoC_JARM', jarm)

    def add_ssl_sha1_to_IoC(self, malicious_ssl_certs):
        """
        Store a group of ssl fingerprints in the db
        :param malicious_ssl_certs:  {sha1: {'source':..,'tags':..,
                                    'threat_level':... ,'description'}}

        """
        self.rcache.hmset('IoC_SSL', malicious_ssl_certs)

    def get_malicious_ip_ranges(self) -> dict:
        """
        Returns all the malicious ip ranges we have from different feeds
        return format is {range: json.dumps{'source':..,'tags':..,
                                            'threat_level':... ,'description'}}
        """
        return self.rcache.hgetall('IoC_ip_ranges')

    def set_malicious_ip(self, ip, profileid, twid):
        """
        Save in DB malicious IP found in the traffic
        with its profileid and twid
        """
        if not profileid:
            # profileid is None if we're dealing with a profile
            # outside of home_network when this param is given
            return False
        # Retrieve all profiles and twis, where this malicios IP was met.
        ip_profileid_twid = self.get_malicious_ip(ip)
        try:
            profile_tws = ip_profileid_twid[
                profileid
            ]             # a dictionary {profile:set(tw1, tw2)}
            profile_tws = ast.literal_eval(
                profile_tws
            )            # set(tw1, tw2)
            profile_tws.add(twid)
            ip_profileid_twid[profileid] = str(profile_tws)
        except KeyError:
            ip_profileid_twid[profileid] = str(
                {twid}
            )                   # add key-pair to the dict if does not exist
        data = json.dumps(ip_profileid_twid)

        self.r.hset('MaliciousIPs', ip, data)

    def set_malicious_domain(self, domain, profileid, twid):
        """
        Save in DB a malicious domain found in the traffic
        with its profileid and twid
        """
        if not profileid:
            # profileid is None if we're dealing with a profile
            # outside of home_network when this param is given
            return False
        # get all profiles and twis where this IP was met
        domain_profiled_twid = __database__.get_malicious_domain(domain)
        try:
            profile_tws = domain_profiled_twid[
                profileid
            ]               # a dictionary {profile:set(tw1, tw2)}
            profile_tws = ast.literal_eval(
                profile_tws
            )                 # set(tw1, tw2)
            profile_tws.add(twid)
            domain_profiled_twid[profileid] = str(profile_tws)
        except KeyError:
            domain_profiled_twid[profileid] = str(
                {twid}
            )               # add key-pair to the dict if does not exist
        data = json.dumps(domain_profiled_twid)

        self.r.hset('MaliciousDomains', domain, data)

    def get_malicious_ip(self, ip):
        """
        Return malicious IP and its list of presence in
        the traffic (profileid, twid)
        """
        data = self.r.hget('MaliciousIPs', ip)
        data = json.loads(data) if data else {}
        return data

    def get_malicious_domain(self, domain):
        """
        Return malicious domain and its list of presence in
        the traffic (profileid, twid)
        """
        data = self.r.hget('MaliciousDomains', domain)
        data = json.loads(data) if data else {}
        return data

    def get_domain_resolution(self, domain):
        """
        Returns the IPs resolved by this domain
        """
        ips = self.r.hget("DomainsResolved", domain)
        return json.loads(ips) if ips else []

    def get_all_dns_resolutions(self):
        dns_resolutions = self.r.hgetall('DNSresolution')
        return dns_resolutions or []


    def set_passive_dns(self, ip, data):
        """
        Save in DB passive DNS from virus total
        """
        if data:
            data = json.dumps(data)
            self.rcache.hset('passiveDNS', ip, data)

    def get_passive_dns(self, ip):
        """
        Gets passive DNS from the db
        """
        if data := self.rcache.hget('passiveDNS', ip):
            return json.loads(data)
        else:
            return False

    def get_IPs_in_IoC(self):
        """
        Get all IPs and their description from IoC_ips
        """
        return self.rcache.hgetall('IoC_ips')

    def get_Domains_in_IoC(self):
        """
        Get all Domains and their description from IoC_domains
        """
        return self.rcache.hgetall('IoC_domains')

    def get_ja3_in_IoC(self):
        """
        Get all ja3 and their description from IoC_JA3
        """
        return self.rcache.hgetall('IoC_JA3')

    def is_malicious_jarm(self, jarm_hash: str):
        """
        search for the given hash in the malicious hashes stored in the db
        """
        return self.rcache.hget('IoC_JARM', jarm_hash)

    def search_IP_in_IoC(self, ip: str) -> str:
        """
        Search in the dB of malicious IPs and return a
        description if we found a match
        """
        ip_description = self.rcache.hget('IoC_ips', ip)
        return False if ip_description is None else ip_description

    def getReconnectionsForTW(self, profileid, twid):
        """Get the reconnections for this TW for this Profile"""
        if not profileid:
            # profileid is None if we're dealing with a profile
            # outside of home_network when this param is given
            return False
        data = self.r.hget(profileid + self.separator + twid, 'Reconnections')
        data = json.loads(data) if data else {}
        return data

    def setReconnections(self, profileid, twid, data):
        """Set the reconnections for this TW for this Profile"""
        data = json.dumps(data)
        self.r.hset(
            profileid + self.separator + twid, 'Reconnections', str(data)
        )


    def is_domain_malicious(self, domain: str) -> tuple:
        """
        Search in the dB of malicious domains and return a
        description if we found a match
        returns a tuple (description, is_subdomain)
        description: description of the subdomain if found
        bool: True if we found a match for exactly the given domain False if we matched a subdomain
        """
        domain_description = self.rcache.hget('IoC_domains', domain)
        if domain_description is None:
            # try to match subdomain
            ioc_domains = self.rcache.hgetall('IoC_domains')
            for malicious_domain, description in ioc_domains.items():
                #  if the we contacted images.google.com and we have google.com in our blacklists, we find a match
                if malicious_domain in domain:
                    return description, True
            return False, False
        else:
            return domain_description, False


    def get_host_ip(self):
        """Get the IP addresses of the host from a db. There can be more than one"""
        return self.r.smembers('hostIP')

    def set_host_ip(self, ip):
        """Store the IP address of the host in a db. There can be more than one"""
        self.r.sadd('hostIP', ip)


    def is_profile_malicious(self, profileid: str) -> str:
        return self.r.hget(profileid, 'labeled_as_malicious') if profileid else False

    def set_TI_file_info(self, file, data):
        """
        Set/update time and/or e-tag for TI file
        :param file: a valid filename not a feed url
        :param data: dict containing info about TI file
        """
        # data = self.get_malicious_file_info(file)
        # for key in file_data:
        # data[key] = file_data[key]
        data = json.dumps(data)
        self.rcache.hset('TI_files_info', file, data)

    def set_last_update_time(self, file: str, time: float):
        """
        sets the 'time' of last update of the given file
        :param file: ti file
        """
        if file_info := self.rcache.hget('TI_files_info', file):
            # update an existin time
            file_info = json.loads(file_info)
            file_info.update({"time": time})
            self.rcache.hset('TI_files_info', file, json.dumps(file_info))
            return

        # no cached info about this file
        self.rcache.hset('TI_files_info', file, json.dumps({"time": time}))

    def get_TI_file_info(self, file):
        """
        Get TI file info
        :param file: a valid filename not a feed url
        """
        data = self.rcache.hget('TI_files_info', file)
        data = json.loads(data) if data else {}
        return data

    def delete_file_info(self, file):
        self.rcache.hdel('TI_files_info', file)

    def set_asn_cache(self, org: str, asn_range: str, asn_number: str) -> None:
        """
        Stores the range of asn in cached_asn hash
        """

        range_info = {
            asn_range: {
                'org': org
            }
        }
        if asn_number:
            range_info[asn_range].update(
                {'number': f'AS{asn_number}'}
            )

        first_octet = utils.get_first_octet(asn_range)
        if not first_octet:
            return

        # this is how we store ASNs; sorted by first octet
        """
        {
            '192' : {
                '192.168.1.0/x': {'number': 'AS123', 'org':'Test'},
                '192.168.1.0/x': {'number': 'AS123', 'org':'Test'},
            },
            '10': {
                '10.0.0.0/x': {'number': 'AS123', 'org':'Test'},
            }
            
        }
        """
        if cached_asn := self.get_asn_cache(first_octet=first_octet):
            # we already have a cached asn of a range that starts with the same first octet
            cached_asn: dict = json.loads(cached_asn)
            cached_asn.update(range_info)
            self.rcache.hset('cached_asn', first_octet, json.dumps(cached_asn))
        else:
            # first time storing a range starting with the same first octet
            self.rcache.hset('cached_asn', first_octet, json.dumps(range_info))

    def get_asn_cache(self, first_octet=False):
        """
         cached ASNs are sorted by first octet
        Returns cached asn of ip if present, or False.
        """
        if first_octet:
            return self.rcache.hget('cached_asn', first_octet)
        else:
            return self.rcache.hgetall('cached_asn')


    def store_process_PID(self, process, pid):
        """
        Stores each started process or module with it's PID
        :param pid: int
        :param process: str
        """
        self.r.hset('PIDs', process, pid)

    def get_PIDs(self):
        """returns a dict with module names as keys and pids as values"""
        return self.r.hgetall('PIDs')

    def set_org_info(self, org, org_info, info_type):
        """
        store ASN, IP and domains of an org in the db
        :param org: supported orgs are ('google', 'microsoft', 'apple', 'facebook', 'twitter')
        : param org_info: a json serialized list of asns or ips or domains
        :param info_type: supported types are 'asn', 'domains', 'IPs'
        """
        # info will be stored in OrgInfo key {'facebook_asn': .., 'twitter_domains': ...}
        self.rcache.hset('OrgInfo', f'{org}_{info_type}', org_info)

    def get_org_info(self, org, info_type) -> str:
        """
        get the ASN, IP and domains of an org from the db
        :param org: supported orgs are ('google', 'microsoft', 'apple', 'facebook', 'twitter')
        :param info_type: supported types are 'asn', 'domains'
        " returns a json serialized dict with info
        """
        return self.rcache.hget('OrgInfo', f'{org}_{info_type}') or '[]'

    def get_org_IPs(self, org):
        org_info = self.rcache.hget('OrgInfo', f'{org}_IPs')

        if not org_info:
            org_info = {}
            return org_info

        try:
            return json.loads(org_info)
        except TypeError:
            # it's a dict
            return org_info

    def set_whitelist(self, type, whitelist_dict):
        """
        Store the whitelist_dict in the given key
        :param type: supporte types are IPs, domains and organizations
        :param whitelist_dict: the dict of IPs, domains or orgs to store
        """
        self.r.hset('whitelist', type, json.dumps(whitelist_dict))

    def get_all_whitelist(self):
        """Return dict of 3 keys: IPs, domains, organizations or mac"""
        return self.r.hgetall('whitelist')

    def get_whitelist(self, key):
        """
        Whitelist supports different keys like : IPs domains and organizations
        this function is used to check if we have any of the above keys whitelisted
        """
        if whitelist := self.r.hget('whitelist', key):
            return json.loads(whitelist)
        else:
            return {}

    def store_dhcp_server(self, server_addr):
        """
        Store all seen DHCP servers in the database.
        """
        # make sure it's a valid ip
        try:
            ipaddress.ip_address(server_addr)
        except ValueError:
            # not a valid ip skip
            return False
        # make sure the server isn't there before adding
        DHCP_servers = self.r.lrange('DHCP_servers', 0, -1)
        if server_addr not in DHCP_servers:
            self.r.lpush('DHCP_servers', server_addr)

    def save(self, backup_file):
        """
        Save the db to disk.
        backup_file should be the path+name of the file you want to save the db in
        If you -s the same file twice the old backup will be overwritten.
        """

        # use print statements in this function won't work because by the time this
        # function is executed, the redis database would have already stopped

        # saves to /var/lib/redis/dump.rdb
        # this path is only accessible by root
        self.r.save()

        # gets the db saved to dump.rdb in the cwd
        redis_db_path = os.path.join(os.getcwd(), 'dump.rdb')

        if os.path.exists(redis_db_path):
            command = f'{self.sudo} cp {redis_db_path} {backup_file}.rdb'
            os.system(command)
            os.remove(redis_db_path)
            print(f'[Main] Database saved to {backup_file}.rdb')
            return True

        print(
            f'[DB] Error Saving: Cannot find the redis database directory {redis_db_path}'
        )
        return False

    def load(self, backup_file: str) -> bool:
        """
        Load the db from disk to the db on port 32850
        backup_file should be the full path of the .rdb
        """
        # do not use self.print here! the output queue isn't initialized yet
        def is_valid_rdb_file():
            if not os.path.exists(backup_file):
                print("{} doesn't exist.".format(backup_file))
                return False

            # Check if valid .rdb file
            command = f'file {backup_file}'
            result = subprocess.run(command.split(), stdout=subprocess.PIPE)
            file_type = result.stdout.decode('utf-8')
            if 'Redis' not in file_type:
                print(
                    f'{backup_file} is not a valid redis database file.'
                )
                return False
            return True

        if not is_valid_rdb_file():
            return False

        try:
            self.redis_options.update({
                'dbfilename': os.path.basename(backup_file),
                'dir': os.path.dirname(backup_file),
                'port': 32850,
            })

            with open(self.redis_conf_file, 'w') as f:
                for option, val in self.redis_options.items():
                    f.write(f'{option} {val}\n')
            # Stop the server first in order for redis to load another db
            os.system(f'{self.sudo}service redis-server stop')

            # Start the server again, but make sure it's flushed and doesnt have any keys
            os.system('redis-server redis.conf > /dev/null 2>&1')
            return True
        except Exception:
            self.print(
                f'Error loading the database {backup_file}.'
            )
            return False

    def delete_feed(self, url: str):
        """
        Delete all entries in IoC_domains and IoC_ips that contain the given feed as source
        """
        # get the feed name from the given url
        feed_to_delete = url.split('/')[-1]
        # get all domains that are read from TI files in our db
        IoC_domains = self.rcache.hgetall('IoC_domains')
        for domain, domain_description in IoC_domains.items():
            domain_description = json.loads(domain_description)
            if feed_to_delete in domain_description['source']:
                # this entry has the given feed as source, delete it
                self.rcache.hdel('IoC_domains', domain)

        # get all IPs that are read from TI files in our db
        IoC_ips = self.rcache.hgetall('IoC_ips')
        for ip, ip_description in IoC_ips.items():
            ip_description = json.loads(ip_description)
            if feed_to_delete in ip_description['source']:
                # this entry has the given feed as source, delete it
                self.rcache.hdel('IoC_ips', ip)

    def set_last_warden_poll_time(self, time):
        """
        :param time: epoch
        """
        self.r.hset('Warden', 'poll', time)

    def get_last_warden_poll_time(self):
        """
        returns epoch time of last poll
        """
        time = self.r.hget('Warden', 'poll')
        time = float(time) if time else float('-inf')
        return time

    def start_profiling(self):
        print('-' * 30 + ' Started profiling')
        import cProfile

        profile = cProfile.Profile()
        profile.enable()
        return profile

    def end_profiling(self, profile):
        import pstats, io

        profile.disable()
        s = io.StringIO()
        sortby = pstats.SortKey.CUMULATIVE
        ps = pstats.Stats(profile, stream=s).sort_stats(sortby)
        ps.print_stats()
        print(s.getvalue())
        print('-' * 30 + ' Done profiling')

    def store_blame_report(self, ip, network_evaluation):
        """
        :param network_evaluation: a dict with {'score': ..,'confidence': .., 'ts': ..} taken from a blame report
        """
        self.rcache.hset('p2p-received-blame-reports', ip, network_evaluation)

    def store_zeek_path(self, path):
        """used to store the path of zeek log files slips is currently using"""
        self.r.set('zeek_path', path)

    def get_zeek_path(self) -> str:
        """return the path of zeek log files slips is currently using"""
        return self.r.get('zeek_path')

    def store_std_file(self, **kwargs):
        """
        available args are
            std_files = {
                    'stderr': ,
                    'stdout': ,
                    'stdin': ,
                    'pidfile': ,
                    'logsfile': ,
                }
        """
        for file_type, path in kwargs.items():
            self.r.set(file_type, path)

    def get_stdfile(self, file_type):
        return self.r.get(file_type)

__database__ = Database()<|MERGE_RESOLUTION|>--- conflicted
+++ resolved
@@ -25,6 +25,7 @@
         'new_ip',
         'new_flow',
         'new_dns',
+        'new_dns_flow',
         'new_http',
         'new_ssl',
         'new_profile',
@@ -58,12 +59,8 @@
         'p2p_gopy',
         'report_to_peers',
         'new_tunnel',
-<<<<<<< HEAD
         'check_jarm_hash',
         'control_module',
-=======
-        'control_module'
->>>>>>> 1fd3d15c
     }
 
     """ Database object management """
