from slips_files.common.slips_utils import utils
from slips_files.common.config_parser import ConfigParser
from slips_files.core.database._profile_flow import ProfilingFlowsDatabase
import os
import signal
import redis
import time
import json
from typing import Tuple
import traceback
import subprocess
from datetime import datetime
import ipaddress
import sys
import validators
import ast
from uuid import uuid4



class Database(ProfilingFlowsDatabase, object):
    supported_channels = {
        'tw_modified',
        'evidence_added',
        'new_ip',
        'new_flow',
        'new_dns',
        'new_dns_flow',
        'new_http',
        'new_ssl',
        'new_profile',
        'give_threat_intelligence',
        'new_letters',
        'ip_info_change',
        'dns_info_change',
        'dns_info_change',
        'tw_closed',
        'core_messages',
        'new_blocking',
        'new_ssh',
        'new_notice',
        'new_url',
        'finished_modules',
        'new_downloaded_file',
        'reload_whitelist',
        'new_service',
        'new_arp',
        'new_MAC',
        'new_smtp',
        'new_blame',
        'new_alert',
        'new_dhcp',
        'new_weird',
        'new_software',
        'p2p_data_request',
        'remove_old_files',
        'export_evidence',
        'p2p_data_request',
        'p2p_gopy',
        'report_to_peers',
    }

    """ Database object management """

    def __init__(self):
        # The name is used to print in the outputprocess
        self.name = 'DB'
        self.separator = '_'
        self.normal_label = 'normal'
        self.malicious_label = 'malicious'
        self.sudo = 'sudo '
        self.running_in_docker = os.environ.get(
            'IS_IN_A_DOCKER_CONTAINER', False
        )
        self.sudo = 'sudo '
        if self.running_in_docker:
            self.sudo = ''
        # flag to know if we found the gateway MAC using the most seen MAC method
        self.gateway_MAC_found = False
        self.redis_conf_file = 'redis.conf'
        self.set_redis_options()
        self.our_ips = utils.get_own_IPs()
        # flag to know which flow is the start of the pcap/file
        self.first_flow = True
        # to make sure we only detect and store the user's localnet once
        self.is_localnet_set = False


    def set_redis_options(self):
        """
        Sets the default slips options,
         when using a different port we override it with -p
        """
        self.redis_options=\
            {
                'port': 6379,
                'daemonize': 'yes',
                'stop-writes-on-bgsave-error': 'no',
                'save': '""',
                'appendonly': 'no'
            }
        if '-s' in sys.argv:
            #   Will save the DB if both the given number of seconds and the given
            #   number of write operations against the DB occurred.
            #   In the example below the behaviour will be to save:
            #   after 30 sec if at least 500 keys changed
            #   AOF persistence logs every write operation received by the server,
            #   that will be played again at server startup
            # saved the db to <Slips-dir>/dump.rdb
            self.redis_options.update({
                'save': '30 500',
                'appendonly': 'yes',
                'dir': os.getcwd(),
                'dbfilename': 'dump.rdb',
            })
        with open(self.redis_conf_file, 'w') as f:
            for option, val in self.redis_options.items():
                f.write(f'{option} {val}\n')

    def get_redis_server_PID(self, redis_port):
        """
        get the PID of the redis server started on the given redis_port
        retrns the pid
        """
        cmd = 'ps aux | grep redis-server'
        cmd_output = os.popen(cmd).read()
        for line in cmd_output.splitlines():
            if str(redis_port) in line:
                pid = line.split()[1]
                return pid
        return False

    def connect_to_redis_server(self, port: str):
        """Connects to the given port and Sets r and rcache"""
        try:
            # start the redis server
            os.system(
                f'redis-server redis.conf --port {port}  > /dev/null 2>&1'
            )

            # db 0 changes everytime we run slips
            # set health_check_interval to avoid redis ConnectionReset errors:
            # if the connection is idle for more than 30 seconds,
            # a round trip PING/PONG will be attempted before next redis cmd.
            # If the PING/PONG fails, the connection will reestablished

            # retry_on_timeout=True after the command times out, it will be retried once,
            # if the retry is successful, it will return normally; if it fails, an exception will be thrown
            self.r = redis.StrictRedis(
                host='localhost',
                port=port,
                db=0,
                charset='utf-8',
                socket_keepalive=True,
                decode_responses=True,
                retry_on_timeout=True,
                health_check_interval=20,
            )  # password='password')
            # port 6379 db 0 is cache, delete it using -cc flag
            self.rcache = redis.StrictRedis(
                host='localhost',
                port=6379,
                db=1,
                charset='utf-8',
                socket_keepalive=True,
                retry_on_timeout=True,
                decode_responses=True,
                health_check_interval=30,
            )  # password='password')
            # the connection to redis is only established
            # when you try to execute a command on the server.
            # so make sure it's established first
            # fix  ConnectionRefused error by giving redis time to open
            time.sleep(1)
            self.r.client_list()
            return True
        except redis.exceptions.ConnectionError as ex:
            # unable to connect to this port
            # sometimes we open the server but we have trouble connecting,
            # so we need to close it
            # if the port is used for another instance, slips.py is going to detect it
            if port != 32850:
                # 32850 is where we have the loaded rdb file when loading a saved db
                # we shouldn't close it because this is what kalipso will
                # use to view the loaded the db

                self.close_redis_server(port)
            return False

    def set_slips_mode(self, slips_mode):
        """
        function to store the current mode (daemonized/interactive)
        in the db
        """
        self.r.set("mode", slips_mode)

    def close_redis_server(self, redis_port):
        server_pid = self.get_redis_server_PID( redis_port)
        if server_pid:
            os.kill(int(server_pid), signal.SIGKILL)

    def read_configuration(self):
        conf = ConfigParser()
        self.deletePrevdb = conf.deletePrevdb()
        self.disabled_detections = conf.disabled_detections()
        self.home_network = conf.get_home_network()
        self.width = conf.get_tw_width_as_float()


    def change_redis_limits(self, redis_client):
        """
        To fix redis closing/resetting the pub/sub connection, change redis soft and hard limits
        """
        # maximum buffer size for pub/sub clients:  = 4294967296 Bytes = 4GBs,
        # when msgs in queue reach this limit, Redis will
        # close the client connection as soon as possible.

        # soft limit for pub/sub clients: 2147483648 Bytes = 2GB over 10 mins,
        # means if the client has an output buffer bigger than 2GB
        # for, continuously, 10 mins, the connection gets closed.
        redis_client.config_set('client-output-buffer-limit', "normal 0 0 0 "
                                                        "slave 268435456 67108864 60 "
                                                        "pubsub 4294967296 2147483648 600")

    def start(self, redis_port):
        """Start the DB. Allow it to read the conf"""
        self.read_configuration()

        # Read values from the configuration file
        try:
            if not hasattr(self, 'r'):
                self.connect_to_redis_server(redis_port)
                # Set the memory limits of the output buffer,  For normal clients: no limits
                # for pub-sub 4GB maximum buffer size
                # and 2GB for soft limit
                # The original values were 50MB for maxmem and 8MB for soft limit.
                # don't flush the loaded db when using '-db'
                if (
                        self.deletePrevdb
                        and not ('-S' in sys.argv or '-cb' in sys.argv or '-d'  in sys.argv)
                ):
                    # when stopping the daemon, don't flush bc we need to get the pids
                    # to close slips files
                    self.r.flushdb()

                self.change_redis_limits(self.r)
                self.change_redis_limits(self.rcache)

                # to fix redis.exceptions.ResponseError MISCONF Redis is configured to save RDB snapshots
                # configure redis to stop writing to dump.rdb when an error occurs without throwing errors in slips
                # Even if the DB is not deleted. We need to delete some temp data
                self.r.delete('zeekfiles')


            # By default the slips internal time is 0 until we receive something
            self.setSlipsInternalTime(0)
            while self.get_slips_start_time() is None:
                self.set_slips_start_time()
        except redis.exceptions.ConnectionError as ex:
            print(f"[DB] Can't connect to redis on port {redis_port}: {ex}")
            return False

    def is_connection_error_logged(self):
        return True if self.r.get('logged_connection_error') else False

    def mark_connection_error_as_logged(self):
        """
        When redis connection error occurs, to prevent every module from logging it to slips.log and the console,
        set this variable in the db
        """
        self.r.set('logged_connection_error', 'True')

    def get_message(self, channel, timeout=0.0000001):
        """
        Wrapper for redis' get_message() to be able to handle redis.exceptions.ConnectionError
        notice: there has to be a timeout or the channel will wait forever and never receive a new msg
        """
        try:
            return channel.get_message(timeout=timeout)
        except redis.exceptions.ConnectionError as ex:
            if not self.is_connection_error_logged():
                self.publish('finished_modules', 'stop_slips')
                self.print(f'Stopping slips due to redis.exceptions.ConnectionError: {ex}',0,1)
                # make sure we publish the stop msg and log the error only once
                self.mark_connection_error_as_logged()


    def set_slips_start_time(self):
        """store the time slips started (datetime obj)"""
        now = utils.convert_format(datetime.now(), utils.alerts_format)
        self.r.set('slips_start_time', now)

    def get_slips_start_time(self):
        """get the time slips started (datetime obj)"""
        if start_time := self.r.get('slips_start_time'):
            start_time = utils.convert_format(start_time, utils.alerts_format)
            return start_time

    def setOutputQueue(self, outputqueue):
        """Set the output queue"""
        self.outputqueue = outputqueue

    def should_add(self, profileid: str) -> bool:
        """
        determine whether we should add the given profile to the db or not based on the home_network param
        is the user specified the home_network param, make sure the given profile/ip belongs to it before adding
        """
        # make sure the user specified a home network
        if not self.home_network:
            # no home_network is specified
            return True

        ip = profileid.split(self.separator)[1]
        ip_obj = ipaddress.ip_address(ip)

        for network in self.home_network:
            if ip_obj in network:
                return True

        return False

    def set_loaded_ti_files(self, number_of_loaded_files: int):
        """
        Stores the number of successfully loaded TI files
        """
        self.r.set('loaded TI files', number_of_loaded_files)

    def get_loaded_ti_files(self):
        """
        returns the number of successfully loaded TI files. or 0 if none is loaded
        """
        return self.r.get('loaded TI files') or 0

    def addProfile(self, profileid, starttime, duration):
        """
        Add a new profile to the DB. Both the list of profiles and the hashmap of profile data
        Profiles are stored in two structures. A list of profiles (index) and individual hashmaps for each profile (like a table)
        Duration is only needed for registration purposes in the profile. Nothing operational
        """
        try:
            # make sure we don't add public ips if the user specified a home_network
            if self.r.sismember('profiles', str(profileid)):
                # we already have this profile
                return False
            # execlude ips outside of local network is it's set in slips.conf 
            if not self.should_add(profileid):
                return False
            # Add the profile to the index. The index is called 'profiles'
            self.r.sadd('profiles', str(profileid))
            # Create the hashmap with the profileid. The hasmap of each profile is named with the profileid
            # Add the start time of profile
            self.r.hset(profileid, 'starttime', starttime)
            # For now duration of the TW is fixed
            self.r.hset(profileid, 'duration', duration)
            # When a new profiled is created assign threat level = 0 and confidence = 0.05
            self.r.hset(profileid, 'threat_level', 0)
            self.r.hset(profileid, 'confidence', 0.05)
            # The IP of the profile should also be added as a new IP we know about.
            ip = profileid.split(self.separator)[1]
            # If the ip is new add it to the list of ips
            self.setNewIP(ip)
            # Publish that we have a new profile
            self.publish('new_profile', ip)
            return True
        except redis.exceptions.ResponseError as inst:
            self.outputqueue.put(
                '00|database|Error in addProfile in database.py'
            )
            self.outputqueue.put(f'00|database|{type(inst)}')
            self.outputqueue.put(f'00|database|{inst}')

    def was_ip_seen_in_connlog_before(self, ip) -> bool:
        """
        returns true if this is not the first flow slip sees of the given ip
        """
        # we store every source address seen in a conn.log flow in this key
        # if the source address is not stored in this key, it means we may have seen it
        # but not in conn.log yet

        # if the ip's not in the following key, then its the first flow seen of this ip
        return self.r.sismember("srcips_seen_in_connlog", ip)

    def mark_srcip_as_seen_in_connlog(self, ip):
        """
        Marks the given ip as seen in conn.log
        if an ip is not present in this set, it means we may have seen it but not in conn.log
        """
        self.r.sadd("srcips_seen_in_connlog", ip)

    def add_user_agent_to_profile(self, profileid, user_agent: dict):
        """
        Used to associate this profile with it's used user_agent
        :param user_agent: dict containing user_agent, os_type , os_name and agent_name
        """
        self.r.hset(profileid, 'User-agent', user_agent)

    def add_software_to_profile(
        self, profileid, software, version_major, version_minor, uid
    ):
        """
        Used to associate this profile with it's used software and version
        :param uid:  uid of the flow using the given versions
        """
        sw_dict = {
            software:{
                    'version-major': version_major,
                    'version-minor': version_minor,
                    'uid': uid
                }
        }
        # cached_sw is {software: {'version-major':x, 'version-minor':y, 'uid':...}}
        if cached_sw := self.get_software_from_profile(profileid):
            if software in cached_sw:
                # we already have this same software for this proileid.
                # dont store this one
                return
            # add this new sw to the list of softwares this profile is using
            cached_sw.update(sw_dict)
            self.r.hset(profileid, 'used_software', json.dumps(cached_sw))
        else:
            # first time for this profile to use a software
            self.r.hset(profileid, 'used_software', json.dumps(sw_dict))

    def get_software_from_profile(self, profileid):
        """
        returns a dict with software, major_version, minor_version
        """
        if not profileid:
            return False

        if used_software := self.r.hmget(profileid, 'used_software')[0]:
            used_software = json.loads(used_software)
            return used_software


    def get_user_agent_from_profile(self, profileid) -> str:
        """
        Returns a dict of {'os_name',  'os_type', 'browser': , 'user_agent': }
        used by a certain profile or None
        """
        if not profileid:
            # profileid is None if we're dealing with a profile
            # outside of home_network when this param is given
            return False
        if user_agent := self.r.hmget(profileid, 'User-agent')[0]:
            # user agents may be OpenSSH_8.6 , no need to deserialize them
            if '{' in user_agent:
                user_agent = json.loads(user_agent)
            return user_agent

    def mark_profile_as_dhcp(self, profileid):
        """
        Used to mark this profile as dhcp server
        """
        if not profileid:
            # profileid is None if we're dealing with a profile
            # outside of home_network when this param is given
            return False

        # returns a list of dhcp if the profile is in the db
        profile_in_db = self.r.hmget(profileid, 'dhcp')
        if not profile_in_db:
            return False
        is_dhcp_set = profile_in_db[0]
        # check if it's already marked as dhcp
        if not is_dhcp_set:
            self.r.hset(profileid, 'dhcp', 'true')


    def set_ipv6_of_profile(self, profileid, ip: list):
        self.r.hset(profileid, 'IPv6',  json.dumps(ip))

    def set_ipv4_of_profile(self, profileid, ip):
        self.r.hset(profileid, 'IPv4', json.dumps([ip]))

    def is_gw_mac(self, MAC_info, ip) -> bool:
        """
<<<<<<< HEAD
        Detects the MAC of the gateway if the same mac is seen assigned to 3+ public destination IPs
=======
        Detects the MAC of the gateway if 1 mac is seen assigned to 1 public destination IP
>>>>>>> 6f85f78e
        :param ip: dst ip that should be associated with the given MAC info
        """

        MAC = MAC_info.get('MAC', '')
        if not validators.mac_address(MAC):
            return False

        if self.gateway_MAC_found:
            # gateway MAC already set using this function
            return True if __database__.get_gateway_MAC() == MAC else False

        # since we don't have a mac gw in the db, see eif this given mac is the gw mac
        ip_obj = ipaddress.ip_address(ip)
        if not ip_obj.is_private:
            # now we're given a public ip and a MAC that's supposedly belongs to it
            # we are sure this is the gw mac
            # set it if we don't already have it in the db
            # set the ip of the gw, and the mac of the gw
            for address_type, address in MAC_info.items():
                # address_type can be 'IP' or 'MAC' or 'Vendor'
                self.set_default_gateway(address_type, address)

<<<<<<< HEAD
        # the dst MAC of all public IPs is the dst mac of the gw,
        # we shouldn't be assigning it to the public IPs
        ip_obj = ipaddress.ip_address(ip)
        if not ip_obj.is_private:
            # trying to associate a mac with a public ip!
            try:
                self.seen_MACs[MAC] += 1
            except KeyError:
                self.seen_MACs[MAC] = 1
=======
            # mark the gw mac as found so we don't look for it again
            self.gateway_MAC_found = True
>>>>>>> 6f85f78e
            return True


    def get_IP_of_MAC(self, MAC):
        """
        Returns the IP associated with the given MAC in our database
        """
        return self.r.hget('MAC', MAC)

    def add_mac_addr_to_profile(self, profileid, MAC_info):
        """
        Used to associate this profile with its MAC addr in the 'MAC' key in the db
        format of the MAC key is
            MAC: [ipv4, ipv6, etc.]
        :param MAC_info: dict containing mac address, hostname and vendor info
        this functions is called for all macs found in dhcp.log, conn.log, arp.log etc.
        """
        if not profileid:
            # profileid is None if we're dealing with a profile
            # outside of home_network when this param is given
            return False

        if '0.0.0.0' in profileid:
            return False

        incoming_ip = profileid.split('_')[1]

        # sometimes we create profiles with the mac address.
        # don't save that in MAC hash
        if validators.mac_address(incoming_ip):
            return False

        if self.is_gw_mac(MAC_info, incoming_ip):
            if incoming_ip != self.get_gateway_ip():
                # we're trying to assign the gw mac to an ip that isn't the gateway's
                return False
            else:
                # we're given the gw mac and ip, store them no issue
                pass

        # get the ips that belong to this mac
        cached_ip = self.r.hmget('MAC', MAC_info['MAC'])[0]
        if not cached_ip:
            # no mac info stored for profileid
            ip = json.dumps([incoming_ip])
            self.r.hset('MAC', MAC_info['MAC'], ip)
            # Add the MAC addr, hostname and vendor to this profile
            self.r.hset(profileid, 'MAC', json.dumps(MAC_info))
            return True
        else:
            # we found another profile that has the same mac as this one
            # incoming_ip = profileid.split('_')[1]

            # get all the ips, v4 and 6, that are stored with this mac
            cached_ips = json.loads(cached_ip)
            # get the last one of them
            found_ip = cached_ips[-1]

            # we already have the incoming ip associated with this mac in the db
            if incoming_ip in cached_ips:
                return False

            cached_ips = set(cached_ips)
            # make sure 1 profile is ipv4 and the other is ipv6 (so we don't mess with MITM ARP detections)
            if validators.ipv6(incoming_ip) and validators.ipv4(found_ip):
                # associate the ipv4 we found with the incoming ipv6 and vice versa
                self.set_ipv4_of_profile(profileid, found_ip)
                self.set_ipv6_of_profile(f'profile_{found_ip}', [incoming_ip])
            elif validators.ipv6(found_ip) and validators.ipv4(incoming_ip):
                # associate the ipv6 we found with the incoming ipv4 and vice versa
                self.set_ipv6_of_profile(profileid, [found_ip])
                self.set_ipv4_of_profile(f'profile_{found_ip}', incoming_ip)
            elif validators.ipv6(found_ip) and validators.ipv6(incoming_ip):
                # If 2 IPV6 are claiming to have the same MAC it's fine
                # a computer is allowed to have many ipv6
                # add this found ipv6 to the list of ipv6 of the incoming ip(profileid)
                ipv6: str = self.r.hmget(profileid, 'IPv6')[0]
                if not ipv6:
                    ipv6 = [found_ip]
                else:
                    # found a list of ipv6 in the db
                    ipv6: set = set(json.loads(ipv6))
                    ipv6.add(found_ip)
                    ipv6 = list(ipv6)
                self.set_ipv6_of_profile(profileid, ipv6)

                # add this incoming ipv6(profileid) to the list of ipv6 of the found ip
                ipv6: str = self.r.hmget(f'profile_{found_ip}', 'IPv6')[0]
                if not ipv6:
                    ipv6 = [incoming_ip]
                else:
                    # found a list of ipv6 in the db
                    ipv6: set = set(json.loads(ipv6))
                    ipv6.add(incoming_ip)
                    #convert to list
                    ipv6 = list(ipv6)
                self.set_ipv6_of_profile(f'profile_{found_ip}', ipv6)

            else:
                # both are ipv4 and are claiming to have the same mac address
                # OR one of them is 0.0.0.0 and didn't take an ip yet
                # will be detected later by the ARP module
                return False

            # add the incoming ip to the list of ips that belong to this mac
            cached_ips.add(incoming_ip)
            cached_ips = json.dumps(list(cached_ips))
            self.r.hset('MAC', MAC_info['MAC'], cached_ips)
            return True

    def get_mac_addr_from_profile(self, profileid) -> str:
        """
        Returns MAC info about a certain profile or None
        """
        if not profileid:
            # profileid is None if we're dealing with a profile
            # outside of home_network when this param is given
            return False
        MAC_info = self.r.hget(profileid, 'MAC')
        if MAC_info:
            return json.loads(MAC_info)['MAC']
        return MAC_info

    def get_mac_vendor_from_profile(self, profileid) -> str:
        """
        Returns MAC vendor about a certain profile or None
        """
        if not profileid:
            # profileid is None if we're dealing with a profile
            # outside of home_network when this param is given
            return False
        MAC_info = self.r.hget(profileid, 'MAC')
        if MAC_info:
            return json.loads(MAC_info)['Vendor']
        return MAC_info

    def get_hostname_from_profile(self, profileid) -> str:
        """
        Returns hostname about a certain profile or None
        """
        if not profileid:
            # profileid is None if we're dealing with a profile
            # outside of home_network when this param is given
            return False
        MAC_info = self.r.hget(profileid, 'MAC')
        if MAC_info:
            return json.loads(MAC_info).get('host_name', False)
        return MAC_info

    def get_ipv4_from_profile(self, profileid) -> str:
        """
        Returns ipv4 about a certain profile or None
        """
        if not profileid:
            # profileid is None if we're dealing with a profile
            # outside of home_network when this param is given
            return False
        ipv4 = self.r.hmget(profileid, 'IPv4')[0]
        return ipv4

    def get_ipv6_from_profile(self, profileid) -> str:
        """
        Returns ipv6 about a certain profile or None
        """
        if not profileid:
            # profileid is None if we're dealing with a profile
            # outside of home_network when this param is given
            return False
        ipv6 = self.r.hmget(profileid, 'IPv6')[0]
        return ipv6

    def get_the_other_ip_version(self, profileid):
        """
        Given an ipv4, returns the ipv6 of the same computer
        Given an ipv6, returns the ipv4 of the same computer
        """
        if not profileid:
            # profileid is None if we're dealing with a profile
            # outside of home_network when this param is given
            return False
        srcip = profileid.split('_')[1]
        ip = False
        if validators.ipv4(srcip):
            ip = self.get_ipv6_from_profile(profileid)
        elif validators.ipv6(srcip):
            ip = self.get_ipv4_from_profile(profileid)

        return ip

    def getProfileIdFromIP(self, daddr_as_obj):
        """Receive an IP and we want the profileid"""
        try:
            profileid = 'profile' + self.separator + str(daddr_as_obj)
            if data := self.r.sismember('profiles', profileid):
                return profileid
            return False
        except redis.exceptions.ResponseError as inst:
            self.outputqueue.put(
                '00|database|error in addprofileidfromip in database.py'
            )
            self.outputqueue.put(f'00|database|{type(inst)}')
            self.outputqueue.put(f'00|database|{inst}')

    def getProfiles(self):
        """Get a list of all the profiles"""
        profiles = self.r.smembers('profiles')
        return profiles if profiles != set() else {}


    def getTWsfromProfile(self, profileid):
        """
        Receives a profile id and returns the list of all the TW in that profile
        Returns a list of tuples (twid, ts) or an empty list
        """
        if not profileid:
            # profileid is None if we're dealing with a profile
            # outside of home_network when this param is given
            return False

        data = self.r.zrange('tws' + profileid, 0, -1, withscores=True)
        return data

    def getamountTWsfromProfile(self, profileid):
        """
        Receives a profile id and returns the number of all the TWs in that profile
        """
        if not profileid:
            # profileid is None if we're dealing with a profile
            # outside of home_network when this param is given
            return False
        return len(self.getTWsfromProfile(profileid))

    def getSrcIPsfromProfileTW(self, profileid, twid):
        """
        Get the src ip for a specific TW for a specific profileid
        """
        return self.r.hget(profileid + self.separator + twid, 'SrcIPs')

    def getDstIPsfromProfileTW(self, profileid, twid):
        """
        Get the dst ip for a specific TW for a specific profileid
        """
        return self.r.hget(profileid + self.separator + twid, 'DstIPs')

    def getT2ForProfileTW(self, profileid, twid, tupleid, tuple_key: str):
        """
        Get T1 and the previous_time for this previous_time, twid and tupleid
        """
        try:
            hash_id = profileid + self.separator + twid
            data = self.r.hget(hash_id, tuple_key)
            if not data:
                return False, False
            data = json.loads(data)
            try:
                (_, previous_two_timestamps) = data[tupleid]
                return previous_two_timestamps
            except KeyError:
                return False, False
        except Exception as e:
            exception_line = sys.exc_info()[2].tb_lineno
            self.outputqueue.put(
                f'01|database|[DB] Error in getT2ForProfileTW in database.py line {exception_line}'
            )

            self.outputqueue.put(f'01|database|[DB] {type(e)}')
            self.outputqueue.put(f'01|database|[DB] {e}')
            self.outputqueue.put(
                f'01|profiler|[Profile] {traceback.format_exc()}'
            )

    def has_profile(self, profileid):
        """Check if we have the given profile"""
        if not profileid:
            # profileid is None if we're dealing with a profile
            # outside of home_network when this param is given
            return False
        return self.r.sismember('profiles', profileid)

    def getProfilesLen(self):
        """Return the amount of profiles. Redis should be faster than python to do this count"""
        return self.r.scard('profiles')

    def getLastTWforProfile(self, profileid):
        """Return the last TW id and the time for the given profile id"""
        if not profileid:
            # profileid is None if we're dealing with a profile
            # outside of home_network when this param is given
            return False
        data = self.r.zrange('tws' + profileid, -1, -1, withscores=True)
        return data

    def getFirstTWforProfile(self, profileid):
        """Return the first TW id and the time for the given profile id"""
        if not profileid:
            # profileid is None if we're dealing with a profile
            # outside of home_network when this param is given
            return False
        data = self.r.zrange('tws' + profileid, 0, 0, withscores=True)
        return data

    def getTWofTime(self, profileid, time):
        """
        Return the TW id and the time for the TW that includes the given time.
        The score in the DB is the start of the timewindow, so we should search
        a TW that includes the given time by making sure the start of the TW
        is < time, and the end of the TW is > time.
        """
        # [-1] so we bring the last TW that matched this time.
        try:
            data = self.r.zrangebyscore(
                f'tws{profileid}',
                float('-inf'),
                float(time),
                withscores=True,
                start=0,
                num=-1
            )[-1]

        except IndexError:
            # We dont have any last tw?
            data = self.r.zrangebyscore(
                f'tws{profileid}',
                0,
                float(time),
                withscores=True,
                start=0,
                num=-1
            )

        return data

    def addNewOlderTW(self, profileid, startoftw):
        try:
            """
            Creates or adds a new timewindow that is OLDER than the first we have
            Return the id of the timewindow just created
            """
            # Get the first twid and obtain the new tw id
            try:
                (firstid, firstid_time) = self.getFirstTWforProfile(profileid)[
                    0
                ]
                # We have a first id
                # Decrement it!!
                twid = 'timewindow' + str(
                    int(firstid.split('timewindow')[1]) - 1
                )
            except IndexError:
                # Very weird error, since the first TW MUST exist. What are we doing here?
                pass
            # Add the new TW to the index of TW
            data = {str(twid): float(startoftw)}
            self.r.zadd(f'tws{profileid}', data)
            self.outputqueue.put(
                f'04|database|[DB]: Created and added to DB the new older TW with id {twid}. Time: {startoftw} '
            )

            # The creation of a TW now does not imply that it was modified. You need to put data to mark is at modified
            return twid
        except redis.exceptions.ResponseError as e:
            self.outputqueue.put(
                '01|database|error in addNewOlderTW in database.py', 0, 1
            )
            self.outputqueue.put(f'01|database|{type(e)}', 0, 1)
            self.outputqueue.put(f'01|database|{e}', 0, 1)



    def addNewTW(self, profileid, startoftw):
        try:
            """
            Creates or adds a new timewindow to the list of tw for the given profile
            Add the twid to the ordered set of a given profile
            Return the id of the timewindow just created
            We should not mark the TW as modified here, since there is still no data on it, and it may remain without data.
            """
            # Get the last twid and obtain the new tw id
            try:
                (lastid, lastid_time) = self.getLastTWforProfile(profileid)[0]
                # We have a last id
                # Increment it
                twid = 'timewindow' + str(
                    int(lastid.split('timewindow')[1]) + 1
                )
            except IndexError:
                # There is no first TW, create it
                twid = 'timewindow1'
            # Add the new TW to the index of TW
            data = {twid: float(startoftw)}
            self.r.zadd(f'tws{profileid}', data)
            self.outputqueue.put(
                f'04|database|[DB]: Created and added to DB for profile {profileid} on TW with id {twid}. Time: {startoftw} '
            )

            # The creation of a TW now does not imply that it was modified. You need to put data to mark is at modified

            # When a new TW is created for this profile,
            # change the threat level of the profile to 0(info) and confidence to 0.05
            self.update_threat_level(profileid, 'info',  0.5)
            return twid
        except redis.exceptions.ResponseError as e:
            self.outputqueue.put('01|database|Error in addNewTW')
            self.outputqueue.put(f'01|database|{e}')

    def getTimeTW(self, profileid, twid):
        """Return the time when this TW in this profile was created"""
        # Get all the TW for this profile
        # We need to encode it to 'search' because the data in the sorted set is encoded
        data = self.r.zscore('tws' + profileid, twid.encode('utf-8'))
        return data

    def getAmountTW(self, profileid):
        """Return the number of tws for this profile id"""
        if not profileid:
            # profileid is None if we're dealing with a profile
            # outside of home_network when this param is given
            return False
        return self.r.zcard('tws' + profileid)

    def getModifiedTWSinceTime(self, time):
        """Return the list of modified timewindows since a certain time"""
        data = self.r.zrangebyscore(
            'ModifiedTW', time, float('+inf'), withscores=True
        )
        if not data:
            return []
        return data

    def getModifiedProfilesSince(self, time):
        """Returns a set of modified profiles since a certain time and the time of the last modified profile"""
        modified_tws = self.getModifiedTWSinceTime(time)
        if not modified_tws:
            # no modified tws, and no time_of_last_modified_tw
            return [], 0
        # get the time of last modified tw
        time_of_last_modified_tw = modified_tws[-1][-1]
        # this list will store modified profiles without tws
        profiles = []
        profiles.extend(
            modified_tw[0].split('_')[1] for modified_tw in modified_tws
        )
        # return a set of unique profiles
        return set(profiles), time_of_last_modified_tw

    def getModifiedTW(self):
        """Return all the list of modified tw"""
        data = self.r.zrange('ModifiedTW', 0, -1, withscores=True)
        if not data:
            return []
        return data

    def wasProfileTWModified(self, profileid, twid):
        """Retrieve from the db if this TW of this profile was modified"""
        data = self.r.zrank('ModifiedTW', profileid + self.separator + twid)
        if not data:
            # If for some reason we don't have the modified bit set,
            # then it was not modified.
            return False
        return True

    def setSlipsInternalTime(self, timestamp):
        self.r.set('slips_internal_time', timestamp)

    def get_data_from_profile_tw(self, hash_key: str, key_name: str):
        try:
            """
            key_name = [Src,Dst] + [Port,IP] + [Client,Server] + [TCP,UDP, ICMP, ICMP6] + [Established, NotEstablihed]
            Example: key_name = 'SrcPortClientTCPEstablished'
            """
            data = self.r.hget(hash_key, key_name)
            value = {}
            if data:
                portdata = json.loads(data)
                value = portdata
            return value
        except Exception as inst:
            exception_line = sys.exc_info()[2].tb_lineno
            self.outputqueue.put(
                f'01|database|[DB] Error in getDataFromProfileTW in database.py line {exception_line}'
            )
            self.outputqueue.put('01|database|[DB] {}'.format(traceback.print_exc()))

    def getOutTuplesfromProfileTW(self, profileid, twid):
        """Get the out tuples"""
        data = self.r.hget(profileid + self.separator + twid, 'OutTuples')
        return data

    def getInTuplesfromProfileTW(self, profileid, twid):
        """Get the in tuples"""
        data = self.r.hget(profileid + self.separator + twid, 'InTuples')
        return data

    def getFieldSeparator(self):
        """Return the field separator"""
        return self.separator


    def get_dhcp_flows(self, profileid, twid) -> dict:
        """
        returns a dict of dhcp flows that happaened in this profileid and twid
        """
        flows = self.r.hget('DHCP_flows', f'{profileid}_{twid}')
        if flows:
            return json.loads(flows)


    def set_dhcp_flow(self, profileid, twid, requested_addr, uid):
        """
        Stores all dhcp flows sorted by profileid_twid
        """
        flow = {requested_addr: uid}
        cached_flows: dict = self.get_dhcp_flows(profileid, twid)
        if cached_flows:
            # we already have flows in this twid, update them
            cached_flows.update(flow)
            self.r.hset('DHCP_flows', f'{profileid}_{twid}', json.dumps(cached_flows))
        else:
            self.r.hset('DHCP_flows', f'{profileid}_{twid}', json.dumps(flow))


    def update_threat_level(self, profileid, threat_level: str, confidence):
        """
        Update the threat level of a certain profile
        :param threat_level: available options are 'low', 'medium' 'critical' etc
        """

        self.r.hset(profileid, 'threat_level', threat_level)
        now = time.time()
        now = utils.convert_format(now, utils.alerts_format)
        # keep track of old threat levels
        confidence = f'confidence: {confidence}'
        past_threat_levels = self.r.hget(profileid, 'past_threat_levels')
        # this is what we'll be storing in the db, tl, ts, and confidence
        threat_level_data = (threat_level, now, confidence)
        if past_threat_levels:
            # get the lists of ts and past threat levels
            past_threat_levels = json.loads(past_threat_levels)
            latest_threat_level, latest_ts, latest_confidence = past_threat_levels[-1]
            if (
                    latest_threat_level == threat_level
                    and latest_confidence == confidence
            ):
                # if the past threat level and confidence are the same as the ones we wanna store,
                # replace the timestamp only
                past_threat_levels[-1] = threat_level_data
            else:
                # add this threat level to the list of past threat levels
                past_threat_levels.append(threat_level_data)
        else:
            # first time setting a threat level for this profile
            past_threat_levels = [threat_level_data]
            # threat_levels_update_time = [now]

        past_threat_levels = json.dumps(past_threat_levels)
        self.r.hset(profileid, 'past_threat_levels', past_threat_levels)

        # set the score and confidence of the given ip in the db when it causes an evidence
        # these 2 values will be needed when sharing with peers
        ip = profileid.split('_')[-1]
        # get the numerical value of this threat level
        score = utils.threat_levels[threat_level.lower()]
        score_confidence = {
            'score': score,
            'confidence': confidence
        }
        cached_ip_data = self.getIPData(ip)
        if not cached_ip_data:
            self.rcache.hset('IPsInfo', ip, json.dumps(score_confidence))
        else:
            # append the score and conf. to the already existing data
            cached_ip_data.update(score_confidence)
            self.rcache.hset('IPsInfo', ip, json.dumps(cached_ip_data))

    def set_evidence_causing_alert(self, profileid, twid, alert_ID, evidence_IDs: list):
        """
        When we have a bunch of evidence causing an alert,
        we associate all evidence IDs with the alert ID in our database
        stores in 'alerts' key only
        :param alert ID: the profileid_twid_ID of the last evidence causing this alert
        :param evidence_IDs: all IDs of the evidence causing this alert
        """
        old_profileid_twid_alerts: dict = self.get_profileid_twid_alerts(profileid, twid)

        alert = {
            alert_ID: json.dumps(evidence_IDs)
        }

        # add the alert we have to the old alerts of this profileid_twid
        profileid_twid_alerts: dict = old_profileid_twid_alerts | alert


        profileid_twid_alerts = json.dumps(profileid_twid_alerts)
        self.r.hset(f'{profileid}{self.separator}{twid}', 'alerts', profileid_twid_alerts)

        # the structure of alerts key is
        # alerts {
        #     profile_<ip>: {
        #               twid1: {
        #                   alert_ID1: [evidence_IDs],
        #                   alert_ID2: [evidence_IDs]
        #                  }
        #             }
        # }

        profile_alerts = self.r.hget('alerts', profileid)
        # alert ids look like this profile_192.168.131.2_timewindow1_92a3b9c2-330b-47ab-b73e-c5380af90439
        alert_hash = alert_ID.split('_')[-1]
        alert = {
            twid: {
                alert_hash: evidence_IDs
            }
        }
        if not profile_alerts:
            # first alert in this profile
            alert = json.dumps(alert)
            self.r.hset('alerts', profileid, alert)
            return

        # the format of this dict is {twid1: {alert_hash: [evidence_IDs]},
        #                              twid2: {alert_hash: [evidence_IDs]}}
        profile_alerts:dict = json.loads(profile_alerts)

        if twid not in profile_alerts:
            # first time having an alert for this twid
            profile_alerts.update(alert)
        else:
            # we already have a twid with alerts in this profile, update it
            # the format of twid_alerts is {alert_hash: evidence_IDs}
            twid_alerts: dict = profile_alerts[twid]
            twid_alerts.update({
                alert_hash: evidence_IDs
            })
            profile_alerts[twid] = twid_alerts

        profile_alerts = json.dumps(profile_alerts)
        self.r.hset('alerts', profileid, profile_alerts)


    def get_timewindow(self, flowtime, profileid):
        """
        This function should get the id of the TW in the database where the flow belong.
        If the TW is not there, we create as many tw as necessary in the future or past until we get the correct TW for this flow.
        - We use this function to avoid retrieving all the data from the DB for the complete profile. We use a separate table for the TW per profile.
        -- Returns the time window id
        THIS IS NOT WORKING:
        - The empty profiles in the middle are not being created!!!
        - The Dtp ips are stored in the first time win
        """
        try:
            # First check if we are not in the last TW. Since this will be the majority of cases
            try:
                if not profileid:
                    # profileid is None if we're dealing with a profile
                    # outside of home_network when this param is given
                    return False
                [(lasttwid, lasttw_start_time)] = self.getLastTWforProfile(profileid)
                lasttw_start_time = float(lasttw_start_time)
                lasttw_end_time = lasttw_start_time + self.width
                flowtime = float(flowtime)
                self.print(
                    'The last TW id for profile {} was {}. Start:{}. End: {}'.format(
                        profileid, lasttwid, lasttw_start_time, lasttw_end_time
                    ), 3,0,
                )
                # There was a last TW, so check if the current flow belongs here.
                if (
                    lasttw_end_time > flowtime
                    and lasttw_start_time <= flowtime
                ):
                    self.print(
                        'The flow ({}) is on the last time window ({})'.format(
                            flowtime, lasttw_end_time
                        ), 3, 0
                    )
                    twid = lasttwid
                elif lasttw_end_time <= flowtime:
                    # The flow was not in the last TW, its NEWER than it
                    self.print(
                        'The flow ({}) is NOT on the last time window ({}). Its newer'.format(
                            flowtime, lasttw_end_time
                        ), 3, 0
                    )
                    amount_of_new_tw = int(
                        (flowtime - lasttw_end_time) / self.width
                    )
                    self.print(
                        'We have to create {} empty TWs in the midle.'.format(
                            amount_of_new_tw
                        ), 3, 0
                    )
                    temp_end = lasttw_end_time
                    for id in range(0, amount_of_new_tw + 1):
                        new_start = temp_end
                        twid = self.addNewTW(profileid, new_start)
                        self.print(
                            'Creating the TW id {}. Start: {}.'.format(
                                twid, new_start
                            ), 3, 0
                        )
                        temp_end = new_start + self.width
                    # Now get the id of the last TW so we can return it
                elif lasttw_start_time > flowtime:
                    # The flow was not in the last TW, its OLDER that it
                    self.print(
                        'The flow ({}) is NOT on the last time window ({}). Its older'.format(
                            flowtime, lasttw_end_time
                        ), 3, 0
                    )
                    # Find out if we already have this TW in the past
                    data = __database__.getTWofTime(profileid, flowtime)
                    if data:
                        # We found a TW where this flow belongs to
                        (twid, tw_start_time) = data
                        return twid
                    else:
                        # There was no TW that included the time of this flow, so create them in the past
                        # How many new TW we need in the past?
                        # amount_of_new_tw is the total amount of tw we should have under the new situation
                        amount_of_new_tw = int(
                            (lasttw_end_time - flowtime) / self.width
                        )
                        # amount_of_current_tw is the real amount of tw we have now
                        amount_of_current_tw = (
                            __database__.getamountTWsfromProfile(profileid)
                        )
                        # diff is the new ones we should add in the past. (Yes, we could have computed this differently)
                        diff = amount_of_new_tw - amount_of_current_tw
                        self.print(
                            'We need to create {} TW before the first'.format(
                                diff + 1
                            ), 3, 0
                        )
                        # Get the first TW
                        [
                            (firsttwid, firsttw_start_time)
                        ] = __database__.getFirstTWforProfile(profileid)
                        firsttw_start_time = float(firsttw_start_time)
                        # The start of the new older TW should be the first - the width
                        temp_start = firsttw_start_time - self.width
                        for id in range(0, diff + 1):
                            new_start = temp_start
                            # The method to add an older TW is the same as
                            # to add a new one, just the starttime changes
                            twid = __database__.addNewOlderTW(
                                profileid, new_start
                            )
                            self.print(
                                'Creating the new older TW id {}. Start: {}.'.format(
                                    twid, new_start
                                ), 3, 0
                            )
                            temp_start = new_start - self.width
            except ValueError:
                # There is no last tw. So create the first TW
                # If the option for only-one-tw was selected, we should create the TW at least 100 years before the flowtime, to cover for
                # 'flows in the past'. Which means we should cover for any flow that is coming later with time before the first flow
                if self.width == 9999999999:
                    # Seconds in 1 year = 31536000
                    startoftw = float(flowtime - (31536000 * 100))
                else:
                    startoftw = float(flowtime)

                # Add this TW, of this profile, to the DB
                twid = self.addNewTW(profileid, startoftw)
                # self.print("First TW ({}) created for profile {}.".format(twid, profileid), 0, 1)
            return twid
        except Exception as e:
            self.print('Error in get_timewindow().', 0, 1)
            self.print('{}'.format(e), 0, 1)

    def get_profileid_twid_alerts(self, profileid, twid) -> dict:
        """
        The format for the returned dict is
            {profile123_twid1_<alert_uuid>: [ev_uuid1, ev_uuid2, ev_uuid3]}
        """
        alerts = self.r.hget(f'{profileid}{self.separator}{twid}', 'alerts')
        if not alerts:
            return {}
        alerts = json.loads(alerts)
        return alerts

    def get_evidence_causing_alert(self, profileid, twid, alert_ID) -> list:
        """
        Returns all the IDs of evidence causing this alert
        :param alert_ID: ID of alert to export to warden server
        for example profile_10.0.2.15_timewindow1_4e4e4774-cdd7-4e10-93a3-e764f73af621
        """
        alerts = self.r.hget(f'{profileid}{self.separator}{twid}', 'alerts')
        if alerts:
            alerts = json.loads(alerts)
            evidence = alerts.get(alert_ID, False)
            return evidence
        return False

    def get_evidence_by_ID(self, profileid, twid, ID):

        evidence = self.getEvidenceForTW(profileid, twid)
        if not evidence:
            return False

        evidence: dict = json.loads(evidence)
        # loop through each evidence in this tw
        for description, evidence_details in evidence.items():
            evidence_details = json.loads(evidence_details)
            if evidence_details.get('ID') == ID:
                # found an evidence that has a matching ID
                return evidence_details

    def is_detection_disabled(self, evidence_type: str):
        """
        Function to check if detection is disabled in slips.conf
        """
        for disabled_detection in self.disabled_detections:
            # when we disable a detection , we add 'SSHSuccessful' in slips.conf,
            # however our evidence can depend on an addr, for example 'SSHSuccessful-by-addr'.
            # check if any disabled detection is a part of our evidence.
            # for example 'SSHSuccessful' is a part of 'SSHSuccessful-by-addr' so if  'SSHSuccessful'
            # is disabled,  'SSHSuccessful-by-addr' should also be disabled
            if disabled_detection in evidence_type:
                return True
        return False


    def setEvidence(
            self,
            evidence_type,
            attacker_direction,
            attacker,
            threat_level,
            confidence,
            description,
            timestamp,
            category,
            source_target_tag=False,
            conn_count=False,
            port=False,
            proto=False,
            profileid='',
            twid='',
            uid=''
    ):
        """
        Set the evidence for this Profile and Timewindow.

        evidence_type: determine the type of this evidence. e.g. PortScan, ThreatIntelligence
        attacker_direction: the type of value causing the detection e.g. dstip, srcip, dstdomain, md5, url
        attacker: the actual srcip or dstdomain. e.g. 1.1.1.1 or abc.com
        threat_level: determine the importance of the evidence, available options are:
                        info, low, medium, high, critical
        confidence: determine the confidence of the detection on a scale from 0 to 1.
                        (How sure you are that this is what you say it is.)
        uid: can be a single uid as a str, or a list of uids causing the evidence.
                        needed to get the flow from the database.
        category: what is this evidence category according to IDEA categories
        conn_count: the number of packets/flows/nxdomains that formed this scan/sweep/DGA.

        source_target_tag:
            this is the IDEA category of the source and dst ip used in the evidence
            if the attacker_direction is srcip this describes the source ip,
            if the attacker_direction is dstip this describes the dst ip.
            supported source and dst types are in the SourceTargetTag section https://idea.cesnet.cz/en/classifications
            this is a keyword/optional argument because it shouldn't be used with dports and sports attacker_direction
        """


        # Ignore evidence if it's disabled in the configuration file
        if self.is_detection_disabled(evidence_type):
            return False

        if not twid:
            twid = ''

        # every evidence should have an ID according to the IDEA format
        evidence_ID = str(uuid4())


        # some evidence are caused by several uids, use the last one only
        if type(uid) == list:
            uid = uid[-1]

        if type(threat_level) != str:
            # make sure we always store str threat levels in the db
            threat_level = utils.threat_level_to_string(threat_level)

        if timestamp:
            timestamp = utils.convert_format(timestamp, utils.alerts_format)

        evidence_to_send = {
            'profileid': str(profileid),
            'twid': str(twid),
            'attacker_direction': attacker_direction,
            'attacker': attacker,
            'evidence_type': evidence_type,
            'description': description,
            'stime': timestamp,
            'uid': uid,
            'confidence': confidence,
            'threat_level': threat_level,
            'category': category,
            'ID': evidence_ID,
        }
        # not all evidence requires a conn_coun, scans only
        if conn_count:
            evidence_to_send.update({'conn_count': conn_count})

        # source_target_tag is defined only if attacker_direction is srcip or dstip
        if source_target_tag:
            evidence_to_send.update({'source_target_tag': source_target_tag})

        if port:
            evidence_to_send.update({'port': port})
        if proto:
            evidence_to_send.update({'proto': proto})

        evidence_to_send = json.dumps(evidence_to_send)


        # Check if we have and get the current evidence stored in the DB for
        # this profileid in this twid
        current_evidence = self.getEvidenceForTW(profileid, twid)
        if current_evidence:
            current_evidence = json.loads(current_evidence)
        else:
            current_evidence = {}

        # make ure it's not a duplicate evidence
        should_publish = False
        if evidence_ID not in current_evidence.keys():
            should_publish = True

        # update our current evidence for this profileid and twid.
        # now the evidence_ID is used as the key
        current_evidence.update({evidence_ID: evidence_to_send})

        # Set evidence in the database.
        current_evidence = json.dumps(current_evidence)
        self.r.hset(
            profileid + self.separator + twid, 'Evidence', current_evidence
        )

        self.r.hset('evidence' + profileid, twid, current_evidence)

        # This is done to ignore repetition of the same evidence sent.
        # note that publishing HAS TO be done after updating the 'Evidence' keys
        if should_publish:
            self.publish('evidence_added', evidence_to_send)

        # an evidence is generated for this profile
        # update the threat level of this profile
        if attacker_direction in ('sip', 'srcip'):
            # the srcip is the malicious one
            self.update_threat_level(profileid, threat_level, confidence)
        elif attacker_direction in ('dip', 'dstip'):
            # the dstip is the malicious one
            self.update_threat_level(f'profile_{attacker}', threat_level, confidence)


        return True

    def mark_evidence_as_processed(self, profileid, twid, evidence_ID):
        """
        If an evidence was processed by the evidenceprocess, mark it in the db
        """
        self.r.sadd('processed_evidence', evidence_ID)

    def is_evidence_processed(self, evidence_ID):
        return self.r.sismember('processed_evidence', evidence_ID)

    def store_tranco_whitelisted_domain(self, domain):
        """
        store whitelisted domain from tranco whitelist in the db
        """
        # the reason we store tranco whitelisted domains in the cache db
        # instead of the main db is, we don't want them cleared on every new instance of slips
        self.rcache.sadd('tranco_whitelisted_domains', domain)

    def is_whitelisted_tranco_domain(self, domain):
        return self.rcache.sismember('tranco_whitelisted_domains', domain)



    def set_evidence_for_profileid(self, evidence):
        """
        Set evidence for the profile in the same format as json in alerts.json
        """
        evidence = json.dumps(evidence)
        self.r.sadd('Evidence', evidence)


    def deleteEvidence(self, profileid, twid, evidence_ID: str):
        """
        Delete evidence from the database
        """
        # 1. delete evidence from 'evidence' key
        current_evidence = self.getEvidenceForTW(profileid, twid)
        if current_evidence:
            current_evidence = json.loads(current_evidence)
        else:
            current_evidence = {}
        # Delete the key regardless of whether it is in the dictionary
        current_evidence.pop(evidence_ID, None)
        current_evidence_json = json.dumps(current_evidence)
        self.r.hset(
            profileid + self.separator + twid,
            'Evidence',
            current_evidence_json,
        )
        self.r.hset('evidence' + profileid, twid, current_evidence_json)
        # 2. delete evidence from 'alerts' key
        profile_alerts = self.r.hget('alerts', profileid)
        if not profile_alerts:
            # this means that this evidence wasn't a part of an alert
            # give redis time to the save the changes before calling this function again
            # removing this sleep will cause this function to be called again before
            # deleting the evidence ID from the evidence keys
            time.sleep(0.5)
            return

        profile_alerts:dict = json.loads(profile_alerts)
        try:
            # we already have a twid with alerts in this profile, update it
            # the format of twid_alerts is {alert_hash: evidence_IDs}
            twid_alerts: dict = profile_alerts[twid]
            IDs = False
            hash = False
            for alert_hash, evidence_IDs in twid_alerts.items():
                if evidence_ID in evidence_IDs:
                    IDs = evidence_IDs
                    hash = alert_hash
                break
            else:
                return

            if IDs and hash:
                evidence_IDs = IDs.remove(evidence_ID)
                alert_ID = f'{profileid}_{twid}_{hash}'
                if evidence_IDs:
                    self.set_evidence_causing_alert(
                        profileid, twid, alert_ID, evidence_IDs
                    )

        except KeyError:
            # alert not added to the 'alerts' key yet!
            # this means that this evidence wasn't a part of an alert
            return

    def cache_whitelisted_evidence_ID(self, evidence_ID:str):
        """
        Keep track of whitelisted evidence IDs to avoid showing them in alerts later
        """
        # without this function, slips gets the stored evidence id from the db,
        # before deleteEvidence is called, so we need to keep track of whitelisted evidence ids
        self.r.sadd('whitelisted_evidence', evidence_ID)

    def is_whitelisted_evidence(self, evidence_ID):
        """
        Check if we have the evidence ID as whitelisted in the db to avoid showing it in alerts
        """
        return self.r.sismember('whitelisted_evidence', evidence_ID)

    def remove_whitelisted_evidence(self, all_evidence:str) -> str:
        """
        param all_evidence serialized json dict
        returns a serialized json dict
        """
        # remove whitelisted evidence from the given evidence
        all_evidence = json.loads(all_evidence)
        tw_evidence = {}
        for ID,evidence in all_evidence.items():
            if self.is_whitelisted_evidence(ID):
                continue
            tw_evidence[ID] = evidence
        return json.dumps(tw_evidence)

    def getEvidenceForTW(self, profileid, twid):
        """Get the evidence for this TW for this Profile"""
        evidence = self.r.hget(profileid + self.separator + twid, 'Evidence')
        if evidence:
            evidence = self.remove_whitelisted_evidence(evidence)
        return evidence

    def checkBlockedProfTW(self, profileid, twid):
        """
        Check if profile and timewindow is blocked
        """
        profile_tws = self.getBlockedProfTW(profileid)
        if twid in profile_tws:
            return True
        return False

    def set_first_stage_ensembling_label_to_flow(
        self, profileid, twid, uid, ensembling_label
    ):
        """
        Add a final label to the flow
        """
        flow = self.get_flow(profileid, twid, uid)
        if flow:
            data = json.loads(flow[uid])
            data['1_ensembling_label'] = ensembling_label
            data = json.dumps(data)
            self.r.hset(
                profileid + self.separator + twid + self.separator + 'flows',
                uid,
                data,
            )

    def set_growing_zeek_dir(self):
        """
        Mark a dir as growing so it can be treated like the zeek logs generated by an interface
        """
        self.r.set('growing_zeek_dir', 'yes')

    def is_growing_zeek_dir(self):
        """ Did slips mark the given dir as growing?"""
        return 'yes' in str(self.r.get('growing_zeek_dir'))

    def set_module_label_to_flow(
        self, profileid, twid, uid, module_name, module_label
    ):
        """
        Add a module label to the flow
        """
        flow = self.get_flow(profileid, twid, uid)
        if flow and flow[uid]:
            data = json.loads(flow[uid])
            # here we dont care if add new module lablel or changing existing one
            data['module_labels'][module_name] = module_label
            data = json.dumps(data)
            self.r.hset(
                profileid + self.separator + twid + self.separator + 'flows',
                uid,
                data,
            )
            return True
        return False

    def get_module_labels_from_flow(self, profileid, twid, uid):
        """
        Get the label from the flow
        """
        flow = self.get_flow(profileid, twid, uid)
        if flow and flow.get(uid, False):
            flow = json.loads(flow[uid])
            labels = flow.get('module_labels', '')
            return labels
        else:
            return {}

    def markProfileTWAsBlocked(self, profileid, twid):
        """Add this profile and tw to the list of blocked"""
        tws = self.getBlockedProfTW(profileid)
        tws.append(twid)
        self.r.hset('BlockedProfTW', profileid, json.dumps(tws))

    def getAllBlockedProfTW(self):
        """Return all the list of blocked tws"""
        data = self.r.hgetall('BlockedProfTW')
        return data

    def getBlockedProfTW(self, profileid):
        """Return all the list of blocked tws"""
        tws = self.r.hget('BlockedProfTW', profileid)
        if tws:
            return json.loads(tws)
        return []

    def getIPIdentification(self, ip: str, get_ti_data=True):
        """
        Return the identification of this IP based
        on the data stored so far
        :param get_ti_data: do we want to get info about this IP from out TI lists?
        """
        current_data = self.getIPData(ip)
        identification = ''
        if current_data:
            if 'asn' in current_data:
                asn = current_data['asn']['asnorg']
                if 'Unknown' not in asn and asn != '':
                    identification += 'AS: ' + asn + ', '

            if 'SNI' in current_data:
                SNI = current_data['SNI']
                if type(SNI) == list:
                    SNI = SNI[0]
                identification += 'SNI: ' + SNI['server_name'] + ', '

            if 'reverse_dns' in current_data:
                identification += 'rDNS: ' + current_data['reverse_dns'] + ', '

            if 'threatintelligence' in current_data and get_ti_data:
                identification += (
                    'Description: '
                    + current_data['threatintelligence']['description']
                    + ', '
                )

                tags: list = current_data['threatintelligence'].get('tags', False)
                # remove brackets
                if tags:
                    identification += f'tags= {tags} '

        identification = identification[:-2]
        return identification

    def get_multiaddr(self):
        """
        this is can only be called when p2p is enabled, this value is set by p2p pigeon
        """
        return self.r.get('multiAddress')

    def getURLData(self, url):
        """
        Return information about this URL
        Returns a dictionary or False if there is no IP in the database
        We need to separate these three cases:
        1- IP is in the DB without data. Return empty dict.
        2- IP is in the DB with data. Return dict.
        3- IP is not in the DB. Return False
        """
        data = self.rcache.hget('URLsInfo', url)
        if data:
            # This means the URL was in the database, with or without data
            # Convert the data
            data = json.loads(data)
        else:
            # The IP was not in the DB
            data = False
        return data


    def setNewURL(self, url: str):
        """
        1- Stores this new URL in the URLs hash
        2- Publishes in the channels that there is a new URL, and that we want
            data from the Threat Intelligence modules
        """
        data = self.getURLData(url)
        if data is False:
            # If there is no data about this URL
            # Set this URL for the first time in the URLsInfo
            # Its VERY important that the data of the first time we see a URL
            # must be '{}', an empty dictionary! if not the logic breaks.
            # We use the empty dictionary to find if an URL exists or not
            self.rcache.hset('URLsInfo', url, '{}')

    def setInfoForURLs(self, url: str, urldata: dict):
        """
        Store information for this URL
        We receive a dictionary, such as {'VirusTotal': {'URL':score}} that we are
        going to store for this IP.
        If it was not there before we store it. If it was there before, we
        overwrite it
        """
        data = self.getURLData(url)
        if data is False:
            # This URL is not in the dictionary, add it first:
            self.setNewURL(url)
            # Now get the data, which should be empty, but just in case
            data = self.getIPData(url)
        # empty dicts evaluate to False
        dict_has_keys = bool(data)
        if dict_has_keys:
            # loop through old data found in the db
            for key in iter(data):
                # Get the new data that has the same key
                data_to_store = urldata[key]
                # If there is data previously stored, check if we have this key already
                try:
                    # We modify value in any case, because there might be new info
                    _ = data[key]
                except KeyError:
                    # There is no data for the key so far.
                    pass
                    # Publish the changes
                    # self.r.publish('url_info_change', url)
                data[key] = data_to_store
                newdata_str = json.dumps(data)
                self.rcache.hset('URLsInfo', url, newdata_str)
        else:
            # URL found in the database but has no keys , set the keys now
            urldata = json.dumps(urldata)
            self.rcache.hset('URLsInfo', url, urldata)

    def subscribe(self, channel: str, ignore_subscribe_messages=False):
        """Subscribe to channel"""
        # For when a TW is modified
        if channel not in self.supported_channels:
            return False

        self.pubsub = self.r.pubsub()
        self.pubsub.subscribe(
            channel, ignore_subscribe_messages=ignore_subscribe_messages
        )
        return self.pubsub

    def publish_stop(self):
        """
        Publish stop command to terminate slips
        to shutdown slips gracefully, this function should only be used by slips.py
        """
        all_channels_list = self.r.pubsub_channels()
        self.print('Sending the stop signal to all listeners', 0, 3)
        for channel in all_channels_list:
            self.r.publish(channel, 'stop_process')

    def get_all_flows_in_profileid_twid(self, profileid, twid):
        """
        Return a list of all the flows in this profileid and twid
        """
        data = self.r.hgetall(
            profileid + self.separator + twid + self.separator + 'flows'
        )
        if data:
            return data

    def get_all_flows_in_profileid(self, profileid):
        """
        Return a list of all the flows in this profileid
        [{'uid':flow},...]
        """
        if not profileid:
            # profileid is None if we're dealing with a profile
            # outside of home_network when this param is given
            return []
        profileid_flows = []
        # get all tws in this profile
        for twid, time in self.getTWsfromProfile(profileid):
            flows = self.get_all_flows_in_profileid_twid(profileid, twid)
            if flows:
                for uid, flow in list(flows.items()):
                    profileid_flows.append({uid: json.loads(flow)})
        return profileid_flows

    def get_all_flows(self) -> list:
        """
        Returns a list with all the flows in all profileids and twids
        Each element in the list is a flow
        """
        flows = []
        for profileid in self.getProfiles():
            for (twid, time) in self.getTWsfromProfile(profileid):
                flows_dict = self.get_all_flows_in_profileid_twid(
                    profileid, twid
                )
                if flows_dict:
                    for flow in flows_dict.values():
                        dict_flow = json.loads(flow)
                        flows.append(dict_flow)
        return flows

    def get_all_contacted_ips_in_profileid_twid(self, profileid, twid) -> dict:
        """
        Get all the contacted IPs in a given profile and TW
        """
        if not profileid:
            # profileid is None if we're dealing with a profile
            # outside of home_network when this param is given
            return {}
        all_flows = self.get_all_flows_in_profileid_twid(profileid, twid)
        if not all_flows:
            return {}
        contacted_ips = {}
        for uid, flow in all_flows.items():
            # get the daddr of this flow
            flow = json.loads(flow)
            daddr = flow['daddr']
            contacted_ips[daddr] = uid
        return contacted_ips

    def get_labels(self):
        """
        Return the amount of each label so far in the DB
        Used to know how many labels are available during training
        """
        return self.r.zrange('labels', 0, -1, withscores=True)

    def get_altflow_from_uid(self, profileid, twid, uid):
        """ Given a uid, get the alternative flow realted to it """
        if not profileid:
            # profileid is None if we're dealing with a profile
            # outside of home_network when this param is given
            return False
        return self.r.hget(
            profileid + self.separator + twid + self.separator + 'altflows',
            uid,
        )

    def add_timeline_line(self, profileid, twid, data, timestamp):
        """Add a line to the timeline of this profileid and twid"""
        if not profileid:
            # profileid is None if we're dealing with a profile
            # outside of home_network when this param is given
            return
        self.print(
            'Adding timeline for {}, {}: {}'.format(profileid, twid, data),
            3,
            0,
        )
        key = str(
            profileid + self.separator + twid + self.separator + 'timeline'
        )
        data = json.dumps(data)
        mapping = {}
        mapping[data] = timestamp
        self.r.zadd(key, mapping)
        # Mark the tw as modified since the timeline line is new data in the TW
        self.markProfileTWAsModified(profileid, twid, timestamp='')

    def get_timeline_last_lines(
        self, profileid, twid, first_index: int
    ) -> Tuple[str, int]:
        """Get only the new items in the timeline."""
        if not profileid:
            # profileid is None if we're dealing with a profile
            # outside of home_network when this param is given
            return [], []
        key = str(
            profileid + self.separator + twid + self.separator + 'timeline'
        )
        # The the amount of lines in this list
        last_index = self.r.zcard(key)
        # Get the data in the list from the index asked (first_index) until the last
        data = self.r.zrange(key, first_index, last_index - 1)
        return data, last_index


    def set_port_info(self, portproto: str, name):
        """
        Save in the DB a port with its description
        :param portproto: portnumber + / + protocol
        """
        self.rcache.hset('portinfo', portproto, name)

    def get_port_info(self, portproto: str):
        """
        Retrieve the name of a port
        :param portproto: portnumber + / + protocol
        """
        return self.rcache.hget('portinfo', portproto)

    def set_ftp_port(self, port):
        """
        Stores the used ftp port in our main db (not the cache like set_port_info)
        """
        self.r.lpush('used_ftp_ports', str(port))

    def is_ftp_port(self, port):
        # get all used ftp ports
        used_ftp_ports = self.r.lrange('used_ftp_ports', 0, -1)
        # check if the given port is used as ftp port
        return str(port) in used_ftp_ports

    def set_organization_of_port(self, organization, ip: str, portproto: str):
        """
        Save in the DB a port with its organization and the ip/ range used by this organization
        :param portproto: portnumber.lower() + / + protocol
        :param ip: can be a single org ip, or a range or ''
        """
        org_info = {'org_name': organization, 'ip': ip}
        org_info = json.dumps(org_info)
        self.rcache.hset('organization_port', portproto, org_info)

    def get_organization_of_port(self, portproto: str):
        """
        Retrieve the organization info that uses this port
        :param portproto: portnumber.lower() + / + protocol
        """
        # this key is used to store the ports the are known to be used
        #  by certain organizations
        return self.rcache.hget('organization_port', portproto.lower())

    def add_zeek_file(self, filename):
        """Add an entry to the list of zeek files"""
        self.r.sadd('zeekfiles', filename)

    def get_all_zeek_file(self):
        """Return all entries from the list of zeek files"""
        data = self.r.smembers('zeekfiles')
        return data

    def get_gateway_ip(self):
        return self.r.hget('default_gateway', 'IP')

    def get_gateway_MAC(self):
        return self.r.hget('default_gateway', 'MAC')

    def set_default_gateway(self, address_type:str, address:str):
        """
        :param address_type: can either be 'IP' or 'MAC'
        :param address: can be ip or mac
        """
        # make sure the IP or mac aren't already set before re-setting
        if (
                address_type == 'IP' and not self.get_gateway_ip()
                or address_type == 'MAC' and not self.get_gateway_MAC()
        ):
            self.r.hset('default_gateway', address_type, address)

    def get_ssl_info(self, sha1):
        info = self.rcache.hmget('IoC_SSL', sha1)[0]
        if info == None:
            return False
        return info

    def set_profile_module_label(self, profileid, module, label):
        """
        Set a module label for a profile.
        A module label is a label set by a module, and not
        a groundtruth label
        """
        if not profileid:
            # profileid is None if we're dealing with a profile
            # outside of home_network when this param is given
            return False
        data = self.get_profile_modules_labels(profileid)
        data[module] = label
        data = json.dumps(data)
        self.r.hset(profileid, 'modules_labels', data)

    def get_profile_modules_labels(self, profileid):
        """
        Get labels set by modules in the profile.
        """
        if not profileid:
            # profileid is None if we're dealing with a profile
            # outside of home_network when this param is given
            return {}
        data = self.r.hget(profileid, 'modules_labels')
        if data:
            data = json.loads(data)
        else:
            data = {}
        return data

    def delete_ips_from_IoC_ips(self, ips):
        """
        Delete old IPs from IoC
        """
        self.rcache.hdel('IoC_ips', *ips)

    def delete_domains_from_IoC_domains(self, domains):
        """
        Delete old domains from IoC
        """
        self.rcache.hdel('IoC_domains', *domains)

    def add_ips_to_IoC(self, ips_and_description: dict) -> None:
        """
        Store a group of IPs in the db as they were obtained from an IoC source
        :param ips_and_description: is {ip: json.dumps{'source':..,
                                                        'tags':..,
                                                        'threat_level':... ,
                                                        'description':...}}

        """
        if ips_and_description:
            self.rcache.hmset('IoC_ips', ips_and_description)

    def add_domains_to_IoC(self, domains_and_description: dict) -> None:
        """
        Store a group of domains in the db as they were obtained from
        an IoC source
        :param domains_and_description: is {domain: json.dumps{'source':..,'tags':..,
                                                            'threat_level':... ,'description'}}
        """
        if domains_and_description:
            self.rcache.hmset('IoC_domains', domains_and_description)

    def add_ip_range_to_IoC(self, malicious_ip_ranges: dict) -> None:
        """
        Store a group of IP ranges in the db as they were obtained from an IoC source
        :param malicious_ip_ranges: is {range: json.dumps{'source':..,'tags':..,
                                                            'threat_level':... ,'description'}}
        """
        if malicious_ip_ranges:
            self.rcache.hmset('IoC_ip_ranges', malicious_ip_ranges)

    def add_ja3_to_IoC(self, ja3_dict) -> None:
        """
        Store a group of ja3 in the db
        :param ja3_dict:  {ja3: {'source':..,'tags':..,
                            'threat_level':... ,'description'}}

        """
        self.rcache.hmset('IoC_JA3', ja3_dict)

    def add_ssl_sha1_to_IoC(self, malicious_ssl_certs):
        """
        Store a group of ssl fingerprints in the db
        :param malicious_ssl_certs:  {sha1: {'source':..,'tags':..,
                                    'threat_level':... ,'description'}}

        """
        self.rcache.hmset('IoC_SSL', malicious_ssl_certs)

    def get_malicious_ip_ranges(self) -> dict:
        """
        Returns all the malicious ip ranges we have from different feeds
        return format is {range: json.dumps{'source':..,'tags':..,
                                            'threat_level':... ,'description'}}
        """
        return self.rcache.hgetall('IoC_ip_ranges')

    def set_malicious_ip(self, ip, profileid, twid):
        """
        Save in DB malicious IP found in the traffic
        with its profileid and twid
        """
        if not profileid:
            # profileid is None if we're dealing with a profile
            # outside of home_network when this param is given
            return False
        # Retrieve all profiles and twis, where this malicios IP was met.
        ip_profileid_twid = self.get_malicious_ip(ip)
        try:
            profile_tws = ip_profileid_twid[
                profileid
            ]             # a dictionary {profile:set(tw1, tw2)}
            profile_tws = ast.literal_eval(
                profile_tws
            )            # set(tw1, tw2)
            profile_tws.add(twid)
            ip_profileid_twid[profileid] = str(profile_tws)
        except KeyError:
            ip_profileid_twid[profileid] = str(
                {twid}
            )                   # add key-pair to the dict if does not exist
        data = json.dumps(ip_profileid_twid)

        self.r.hset('MaliciousIPs', ip, data)

    def set_malicious_domain(self, domain, profileid, twid):
        """
        Save in DB a malicious domain found in the traffic
        with its profileid and twid
        """
        if not profileid:
            # profileid is None if we're dealing with a profile
            # outside of home_network when this param is given
            return False
        # get all profiles and twis where this IP was met
        domain_profiled_twid = __database__.get_malicious_domain(domain)
        try:
            profile_tws = domain_profiled_twid[
                profileid
            ]               # a dictionary {profile:set(tw1, tw2)}
            profile_tws = ast.literal_eval(
                profile_tws
            )                 # set(tw1, tw2)
            profile_tws.add(twid)
            domain_profiled_twid[profileid] = str(profile_tws)
        except KeyError:
            domain_profiled_twid[profileid] = str(
                {twid}
            )               # add key-pair to the dict if does not exist
        data = json.dumps(domain_profiled_twid)

        self.r.hset('MaliciousDomains', domain, data)

    def get_malicious_ip(self, ip):
        """
        Return malicious IP and its list of presence in
        the traffic (profileid, twid)
        """
        data = self.r.hget('MaliciousIPs', ip)
        if data:
            data = json.loads(data)
        else:
            data = {}
        return data

    def get_malicious_domain(self, domain):
        """
        Return malicious domain and its list of presence in
        the traffic (profileid, twid)
        """
        data = self.r.hget('MaliciousDomains', domain)
        if data:
            data = json.loads(data)
        else:
            data = {}
        return data

    def get_domain_resolution(self, domain):
        """
        Returns the IPs resolved by this domain
        """
        ips = self.r.hget("DomainsResolved", domain)
        if not ips:
            return []
        return json.loads(ips)

    def get_all_dns_resolutions(self):
        dns_resolutions = self.r.hgetall('DNSresolution')
        if not dns_resolutions:
            return []
        else:
            return dns_resolutions


    def set_passive_dns(self, ip, data):
        """
        Save in DB passive DNS from virus total
        """
        if data:
            data = json.dumps(data)
            self.rcache.hset('passiveDNS', ip, data)

    def get_passive_dns(self, ip):
        """
        Gets passive DNS from the db
        """
        data = self.rcache.hget('passiveDNS', ip)
        if data:
            return json.loads(data)
        else:
            return False

    def get_IPs_in_IoC(self):
        """
        Get all IPs and their description from IoC_ips
        """
        data = self.rcache.hgetall('IoC_ips')
        return data

    def get_Domains_in_IoC(self):
        """
        Get all Domains and their description from IoC_domains
        """
        data = self.rcache.hgetall('IoC_domains')
        return data

    def get_ja3_in_IoC(self):
        """
        Get all ja3 and their description from IoC_JA3
        """
        data = self.rcache.hgetall('IoC_JA3')
        return data

    def search_IP_in_IoC(self, ip: str) -> str:
        """
        Search in the dB of malicious IPs and return a
        description if we found a match
        """
        ip_description = self.rcache.hget('IoC_ips', ip)
        if ip_description == None:
            return False
        else:
            return ip_description

    def getReconnectionsForTW(self, profileid, twid):
        """Get the reconnections for this TW for this Profile"""
        if not profileid:
            # profileid is None if we're dealing with a profile
            # outside of home_network when this param is given
            return False
        data = self.r.hget(profileid + self.separator + twid, 'Reconnections')
        if data:
            data = json.loads(data)
        else:
            data = {}
        return data

    def setReconnections(self, profileid, twid, data):
        """Set the reconnections for this TW for this Profile"""
        data = json.dumps(data)
        self.r.hset(
            profileid + self.separator + twid, 'Reconnections', str(data)
        )


    def is_domain_malicious(self, domain: str) -> tuple:
        """
        Search in the dB of malicious domains and return a
        description if we found a match
        returns a tuple (description, is_subdomain)
        description: description of the subdomain if found
        bool: True if we found a match for exactly the given domain False if we matched a subdomain
        """
        domain_description = self.rcache.hget('IoC_domains', domain)
        if domain_description == None:
            # try to match subdomain
            ioc_domains = self.rcache.hgetall('IoC_domains')
            for malicious_domain, description in ioc_domains.items():
                #  if the we contacted images.google.com and we have google.com in our blacklists, we find a match
                if malicious_domain in domain:
                    return description, True
            return False, False
        else:
            return domain_description, False


    def get_host_ip(self):
        """Get the IP addresses of the host from a db. There can be more than one"""
        return self.r.smembers('hostIP')

    def set_host_ip(self, ip):
        """Store the IP address of the host in a db. There can be more than one"""
        self.r.sadd('hostIP', ip)


    def is_profile_malicious(self, profileid: str) -> str:
        if not profileid:
            # profileid is None if we're dealing with a profile
            # outside of home_network when this param is given
            return False
        data = self.r.hget(profileid, 'labeled_as_malicious')
        return data

    def set_TI_file_info(self, file, data):
        """
        Set/update time and/or e-tag for TI file
        :param file: a valid filename not a feed url
        :param data: dict containing info about TI file
        """
        # data = self.get_malicious_file_info(file)
        # for key in file_data:
        # data[key] = file_data[key]
        data = json.dumps(data)
        self.rcache.hset('TI_files_info', file, data)

    def set_last_update_time(self, file: str, time: float):
        """
        sets the 'time' of last update of the given file
        :param file: ti file
        """
        if file_info := self.rcache.hget('TI_files_info', file):
            # update an existin time
            file_info = json.loads(file_info)
            file_info.update({"time": time})
            self.rcache.hset('TI_files_info', file, json.dumps(file_info))
            return

        # no cached info about this file
        self.rcache.hset('TI_files_info', file, json.dumps({"time": time}))

    def get_TI_file_info(self, file):
        """
        Get TI file info
        :param file: a valid filename not a feed url
        """
        data = self.rcache.hget('TI_files_info', file)
        if data:
            data = json.loads(data)
        else:
            data = {}
        return data

    def delete_file_info(self, file):
        self.rcache.hdel('TI_files_info', file)

    def set_asn_cache(self, asn: str, asn_range: str) -> None:
        """
        Stores the range of asn in cached_asn hash
        """
        self.rcache.hset('cached_asn', asn, asn_range)

    def get_asn_cache(self):
        """
        Returns cached asn of ip if present, or False.
        """
        return self.rcache.hgetall('cached_asn')

    def store_process_PID(self, process, pid):
        """
        Stores each started process or module with it's PID
        :param pid: int
        :param process: str
        """
        self.r.hset('PIDs', process, pid)

    def get_PIDs(self):
        """returns a dict with module names as keys and pids as values"""
        return self.r.hgetall('PIDs')

    def set_org_info(self, org, org_info, info_type):
        """
        store ASN, IP and domains of an org in the db
        :param org: supported orgs are ('google', 'microsoft', 'apple', 'facebook', 'twitter')
        : param org_info: a json serialized list of asns or ips or domains
        :param info_type: supported types are 'asn', 'domains', 'IPs'
        """
        # info will be stored in OrgInfo key {'facebook_asn': .., 'twitter_domains': ...}
        self.rcache.hset('OrgInfo', f'{org}_{info_type}', org_info)

    def get_org_info(self, org, info_type) -> str:
        """
        get the ASN, IP and domains of an org from the db
        :param org: supported orgs are ('google', 'microsoft', 'apple', 'facebook', 'twitter')
        :param info_type: supported types are 'asn', 'domains'
        " returns a json serialized dict with info
        """
        # info will be stored in OrgInfo key {'facebook_asn': .., 'twitter_domains': ...}
        org_info = self.rcache.hget('OrgInfo', f'{org}_{info_type}')
        if not org_info:
            org_info = '[]'
        return org_info

    def get_org_IPs(self, org):
        org_info = self.rcache.hget('OrgInfo', f'{org}_IPs')

        if not org_info:
            org_info = {}
            return org_info

        try:
            return json.loads(org_info)
        except TypeError:
            # it's a dict
            return org_info

    def set_whitelist(self, type, whitelist_dict):
        """
        Store the whitelist_dict in the given key
        :param type: supporte types are IPs, domains and organizations
        :param whitelist_dict: the dict of IPs, domains or orgs to store
        """
        self.r.hset('whitelist', type, json.dumps(whitelist_dict))

    def get_all_whitelist(self):
        """Return dict of 3 keys: IPs, domains, organizations or mac"""
        return self.r.hgetall('whitelist')

    def get_whitelist(self, key):
        """
        Whitelist supports different keys like : IPs domains and organizations
        this function is used to check if we have any of the above keys whitelisted
        """
        whitelist = self.r.hget('whitelist', key)
        if whitelist:
            return json.loads(whitelist)
        else:
            return {}

    def store_dhcp_server(self, server_addr):
        """
        Store all seen DHCP servers in the database.
        """
        # make sure it's a valid ip
        try:
            ipaddress.ip_address(server_addr)
        except ValueError:
            # not a valid ip skip
            return False
        # make sure the server isn't there before adding
        DHCP_servers = self.r.lrange('DHCP_servers', 0, -1)
        if server_addr not in DHCP_servers:
            self.r.lpush('DHCP_servers', server_addr)

    def save(self, backup_file):
        """
        Save the db to disk.
        backup_file should be the path+name of the file you want to save the db in
        If you -s the same file twice the old backup will be overwritten.
        """

        # use print statements in this function won't work because by the time this
        # function is executed, the redis database would have already stopped

        # saves to /var/lib/redis/dump.rdb
        # this path is only accessible by root
        self.r.save()

        # gets the db saved to dump.rdb in the cwd
        redis_db_path = os.path.join(os.getcwd(), 'dump.rdb')

        if os.path.exists(redis_db_path):
            command = f'{self.sudo} cp {redis_db_path} {backup_file}.rdb'
            os.system(command)
            os.remove(redis_db_path)
            print(f'[Main] Database saved to {backup_file}.rdb')
            return True

        print(
            f'[DB] Error Saving: Cannot find the redis database directory {redis_db_path}'
        )
        return False

    def load(self, backup_file: str) -> bool:
        """
        Load the db from disk to the db on port 32850
        backup_file should be the full path of the .rdb
        """
        # do not use self.print here! the output queue isn't initialized yet
        def is_valid_rdb_file():
            if not os.path.exists(backup_file):
                print("{} doesn't exist.".format(backup_file))
                return False

            # Check if valid .rdb file
            command = 'file ' + backup_file
            result = subprocess.run(command.split(), stdout=subprocess.PIPE)
            file_type = result.stdout.decode('utf-8')
            if not 'Redis' in file_type:
                print(
                    f'{backup_file} is not a valid redis database file.'
                )
                return False
            return True

        if not is_valid_rdb_file():
            return False

        try:
            self.redis_options.update({
                'dbfilename': os.path.basename(backup_file),
                'dir': os.path.dirname(backup_file),
                'port': 32850,
            })

            with open(self.redis_conf_file, 'w') as f:
                for option, val in self.redis_options.items():
                    f.write(f'{option} {val}\n')
            # Stop the server first in order for redis to load another db
            os.system(self.sudo + 'service redis-server stop')

            # Start the server again, but make sure it's flushed and doesnt have any keys
            os.system(f'redis-server redis.conf > /dev/null 2>&1')
            return True
        except Exception as e:
            self.print(
                f'Error loading the database {backup_file}.'
            )
            return False

    def delete_feed(self, url: str):
        """
        Delete all entries in IoC_domains and IoC_ips that contain the given feed as source
        """
        # get the feed name from the given url
        feed_to_delete = url.split('/')[-1]
        # get all domains that are read from TI files in our db
        IoC_domains = self.rcache.hgetall('IoC_domains')
        for domain, domain_description in IoC_domains.items():
            domain_description = json.loads(domain_description)
            if feed_to_delete in domain_description['source']:
                # this entry has the given feed as source, delete it
                self.rcache.hdel('IoC_domains', domain)

        # get all IPs that are read from TI files in our db
        IoC_ips = self.rcache.hgetall('IoC_ips')
        for ip, ip_description in IoC_ips.items():
            ip_description = json.loads(ip_description)
            if feed_to_delete in ip_description['source']:
                # this entry has the given feed as source, delete it
                self.rcache.hdel('IoC_ips', ip)

    def set_last_warden_poll_time(self, time):
        """
        :param time: epoch
        """
        self.r.hset('Warden', 'poll', time)

    def get_last_warden_poll_time(self):
        """
        returns epoch time of last poll
        """
        time = self.r.hget('Warden', 'poll')
        if time:
            time = float(time)
        else:
            time = float('-inf')
        return time

    def start_profiling(self):
        print('-' * 30 + ' Started profiling')
        import cProfile

        profile = cProfile.Profile()
        profile.enable()
        return profile

    def end_profiling(self, profile):
        import pstats, io

        profile.disable()
        s = io.StringIO()
        sortby = pstats.SortKey.CUMULATIVE
        ps = pstats.Stats(profile, stream=s).sort_stats(sortby)
        ps.print_stats()
        print(s.getvalue())
        print('-' * 30 + ' Done profiling')

    def store_blame_report(self, ip, network_evaluation):
        """
        :param network_evaluation: a dict with {'score': ..,'confidence': .., 'ts': ..} taken from a blame report
        """
        self.rcache.hset('p2p-received-blame-reports', ip, network_evaluation)

    def store_zeek_path(self, path):
        """used to store the path of zeek log files slips is currently using"""
        self.r.set('zeek_path', path)

    def get_zeek_path(self) -> str:
        """return the path of zeek log files slips is currently using"""
        return self.r.get('zeek_path')

    def store_std_file(self, **kwargs):
        """
        available args are
            std_files = {
                    'stderr': ,
                    'stdout': ,
                    'stdin': ,
                    'pidfile': ,
                    'logsfile': ,
                }
        """
        for file_type, path in kwargs.items():
            self.r.set(file_type, path)

    def get_stdfile(self, file_type):
        return self.r.get(file_type)

__database__ = Database()<|MERGE_RESOLUTION|>--- conflicted
+++ resolved
@@ -342,7 +342,7 @@
             if self.r.sismember('profiles', str(profileid)):
                 # we already have this profile
                 return False
-            # execlude ips outside of local network is it's set in slips.conf 
+            # execlude ips outside of local network is it's set in slips.conf
             if not self.should_add(profileid):
                 return False
             # Add the profile to the index. The index is called 'profiles'
@@ -475,11 +475,7 @@
 
     def is_gw_mac(self, MAC_info, ip) -> bool:
         """
-<<<<<<< HEAD
-        Detects the MAC of the gateway if the same mac is seen assigned to 3+ public destination IPs
-=======
         Detects the MAC of the gateway if 1 mac is seen assigned to 1 public destination IP
->>>>>>> 6f85f78e
         :param ip: dst ip that should be associated with the given MAC info
         """
 
@@ -502,20 +498,8 @@
                 # address_type can be 'IP' or 'MAC' or 'Vendor'
                 self.set_default_gateway(address_type, address)
 
-<<<<<<< HEAD
-        # the dst MAC of all public IPs is the dst mac of the gw,
-        # we shouldn't be assigning it to the public IPs
-        ip_obj = ipaddress.ip_address(ip)
-        if not ip_obj.is_private:
-            # trying to associate a mac with a public ip!
-            try:
-                self.seen_MACs[MAC] += 1
-            except KeyError:
-                self.seen_MACs[MAC] = 1
-=======
             # mark the gw mac as found so we don't look for it again
             self.gateway_MAC_found = True
->>>>>>> 6f85f78e
             return True
 
 
