--- conflicted
+++ resolved
@@ -242,11 +242,7 @@
     def setPrefix(self,prefix):
         super().set_prefix(prefix)
         self.prefix = prefix
-<<<<<<< HEAD
-
-=======
-    
->>>>>>> 2e8a9490
+
     def start(self, prefix, redis_port:str = '6379'):
         """Start the DB. Allow it to read the conf"""
         self.read_configuration()
@@ -728,12 +724,8 @@
     def getProfileIdFromIP(self, daddr_as_obj):
         """Receive an IP and we want the profileid"""
         try:
-            profileid = f'{self.prefix}_profile{self.separator}{str(daddr_as_obj)}'
-<<<<<<< HEAD
-            if self.r.sismember(self.prefix + self.separator + 'profiles', profileid):
-=======
-            if data := self.r.sismember(self.prefix + self.separator + 'profiles', profileid):
->>>>>>> 2e8a9490
+            profileid = f'profile{self.separator}{str(daddr_as_obj)}'
+            if data := self.r.sismember('profiles', profileid):
                 return profileid
             return False
         except redis.exceptions.ResponseError as inst:
