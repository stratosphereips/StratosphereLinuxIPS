import time
import json
import traceback
import ipaddress
import sys
import validators
from slips_files.common.slips_utils import utils

class ProfilingFlowsDatabase(object):
    def __init__(self):
        # The name is used to print in the outputprocess
        self.name = 'DB'
        self.separator = '_'
        self.prefix = ''

    def set_prefix(self, prefix):
        self.prefix = prefix

    def publish(self, channel, data):
        """Publish something"""
        self.r.publish(self.prefix + self.separator + str(channel), data)

    def getIPData(self, ip: str) -> dict:
        """
        Return information about this IP from IPsInfo
        Returns a dictionary or False if there is no IP in the database
        We need to separate these three cases:
        1- IP is in the DB without data. Return empty dict.
        2- IP is in the DB with data. Return dict.
        3- IP is not in the DB. Return False
        """
        if type(ip) in [ipaddress.IPv4Address, ipaddress.IPv6Address]:
            ip = ip
        data = self.rcache.hget('IPsInfo', ip)
        data = json.loads(data) if data else False
        return data

    def setNewIP(self, ip: str):
        """
        1- Stores this new IP in the IPs hash
        2- Publishes in the channels that there is a new IP, and that we want
            data from the Threat Intelligence modules
        Sometimes it can happend that the ip comes as an IP object, but when
        accessed as str, it is automatically
        converted to str
        """
        data = self.getIPData(ip)
        if data is False:
            # If there is no data about this IP
            # Set this IP for the first time in the IPsInfo
            # Its VERY important that the data of the first time we see an IP
            # must be '{}', an empty dictionary! if not the logic breaks.
            # We use the empty dictionary to find if an IP exists or not
            self.rcache.hset('IPsInfo', ip, '{}')
            # Publish that there is a new IP ready in the channel
            self.publish('new_ip', ip)

    def init_ti_queue(self):
        """used when the TI module starts to initialize the queue size """
        self.r.set('threat_intelligence_q_size', 0)

    def mark_as_analyzed_by_ti_module(self):
        """
        everytime an ip/domain is analyzed by the ti module, this function will decrease the
        ti queue by 1
        """
        self.r.incrby('threat_intelligence_q_size', -1)

    def get_ti_queue_size(self):
        return self.r.get('threat_intelligence_q_size')

    def give_threat_intelligence(
            self, profileid, twid, ip_state, starttime, uid, daddr, proto=False, lookup='', extra_info:dict =False
    ):
        data_to_send = {
                'to_lookup': str(lookup),
                'profileid': str(profileid),
                'twid': str(twid),
                'proto': str(proto),
                'ip_state': ip_state,
                'stime': starttime,
                'uid': uid,
                'daddr': daddr
        }
        if extra_info:
            # sometimes we want to send teh dns query/answer to check it for blacklisted ips/domains
            data_to_send.update(extra_info)

        self.publish(
            'give_threat_intelligence', json.dumps(data_to_send)
        )
        # this is a trick to know how many ips/domains that slips needs to analyze before stopping
        self.r.incr("threat_intelligence_q_size")

        return data_to_send

    def ask_for_ip_info(self, ip, profileid, twid, proto, starttime, uid, ip_state, daddr=False):
        """
        is the ip param src or dst
        """
        # if the daddr key arg is not given, we know for sure that the ip given is the daddr
        daddr = daddr or ip
        data_to_send = self.give_threat_intelligence(
            profileid,
            twid,
            ip_state,
            starttime,
            uid,
            daddr,
            proto=proto,
            lookup=ip
        )

        if ip in self.our_ips:
            # dont ask p2p about your own ip
            return

        # ask other peers their opinion about this IP
        cache_age = 1000
         # the p2p module is expecting these 2 keys
        data_to_send.update({
            'cache_age': cache_age,
            'ip': str(ip)
        })
        self.publish('p2p_data_request', json.dumps(data_to_send))

    def update_times_contacted(self, ip, direction, profileid, twid):
        """
        :param ip: the ip that we want to update the times we contacted
        """

        # Get the hash of the timewindow
        profileid_twid = f'{profileid}{self.separator}{twid}'

        # Get the DstIPs data for this tw in this profile
        # The format is {'1.1.1.1' :  3}
        ips_contacted = self.r.hget(self.prefix + self.separator + profileid_twid, f'{direction}IPs')
        if not ips_contacted:
            ips_contacted = {}

        try:
            ips_contacted = json.loads(ips_contacted)
            # Add 1 because we found this ip again
            ips_contacted[ip] += 1
        except (TypeError, KeyError):
            # There was no previous data stored in the DB
            ips_contacted[ip] = 1

        ips_contacted = json.dumps(ips_contacted)
        self.r.hset(self.prefix + self.separator + profileid_twid, f'{direction}IPs', str(ips_contacted))

    def getFinalStateFromFlags(self, state, pkts):
        """
        Analyze the flags given and return a summary of the state. Should work with Argus and Bro flags
        We receive the pakets to distinguish some Reset connections
        """
        try:
            # self.outputqueue.put('06|database|[DB]: State received {}'.format(state))
            pre = state.split('_')[0]
            try:
                # Try suricata states
                """
                There are different states in which a flow can be.
                Suricata distinguishes three flow-states for TCP and two for UDP. For TCP,
                these are: New, Established and Closed,for UDP only new and established.
                For each of these states Suricata can employ different timeouts.
                """
                if 'new' in state or 'established' in state:
                    return 'Established'
                elif 'closed' in state:
                    return 'Not Established'
                # We have varius type of states depending on the type of flow.
                # For Zeek
                if (
                    'S0' in state
                    or 'REJ' in state
                    or 'RSTOS0' in state
                    or 'RSTRH' in state
                    or 'SH' in state
                    or 'SHR' in state
                ):
                    return 'Not Established'
                elif (
                    'S1' in state
                    or 'SF' in state
                    or 'S2' in state
                    or 'S3' in state
                    or 'RSTO' in state
                    or 'RSTP' in state
                    or 'OTH' in state
                ):
                    return 'Established'
                # For Argus
                suf = state.split('_')[1]
                if 'S' in pre and 'A' in pre and 'S' in suf and 'A' in suf:
                    """
                    Examples:
                    SA_SA
                    SR_SA
                    FSRA_SA
                    SPA_SPA
                    SRA_SPA
                    FSA_FSA
                    FSA_FSPA
                    SAEC_SPA
                    SRPA_SPA
                    FSPA_SPA
                    FSRPA_SPA
                    FSPA_FSPA
                    FSRA_FSPA
                    SRAEC_SPA
                    FSPA_FSRPA
                    FSAEC_FSPA
                    FSRPA_FSPA
                    SRPAEC_SPA
                    FSPAEC_FSPA
                    SRPAEC_FSRPA
                    """
                    return 'Established'
                elif 'PA' in pre and 'PA' in suf:
                    # Tipical flow that was reported in the middle
                    """
                    Examples:
                    PA_PA
                    FPA_FPA
                    """
                    return 'Established'
                elif 'ECO' in pre:
                    return 'ICMP Echo'
                elif 'ECR' in pre:
                    return 'ICMP Reply'
                elif 'URH' in pre:
                    return 'ICMP Host Unreachable'
                elif 'URP' in pre:
                    return 'ICMP Port Unreachable'
                else:
                    """
                    Examples:
                    S_RA
                    S_R
                    A_R
                    S_SA
                    SR_SA
                    FA_FA
                    SR_RA
                    SEC_RA
                    """
                    return 'Not Established'
            except IndexError:
                # suf does not exist, which means that this is some ICMP or no response was sent for UDP or TCP
                if 'ECO' in pre:
                    # ICMP
                    return 'Established'
                elif 'UNK' in pre:
                    # ICMP6 unknown upper layer
                    return 'Established'
                elif 'CON' in pre:
                    # UDP
                    return 'Established'
                elif 'INT' in pre:
                    # UDP trying to connect, NOT preciselly not established but also NOT 'Established'. So we considered not established because there
                    # is no confirmation of what happened.
                    return 'Not Established'
                elif 'EST' in pre:
                    # TCP
                    return 'Established'
                elif 'RST' in pre:
                    # TCP. When -z B is not used in argus, states are single words. Most connections are reseted when finished and therefore are established
                    # It can happen that is reseted being not established, but we can't tell without -z b.
                    # So we use as heuristic the amount of packets. If <=3, then is not established because the OS retries 3 times.
                    return 'Not Established' if int(pkts) <= 3 else 'Established'
                elif 'FIN' in pre:
                    # TCP. When -z B is not used in argus, states are single words. Most connections are finished with FIN when finished and therefore are established
                    # It can happen that is finished being not established, but we can't tell without -z b.
                    # So we use as heuristic the amount of packets. If <=3, then is not established because the OS retries 3 times.
                    return 'Not Established' if int(pkts) <= 3 else 'Established'
                else:
                    """
                    Examples:
                    S_
                    FA_
                    PA_
                    FSA_
                    SEC_
                    SRPA_
                    """
                    return 'Not Established'
            return None
        except Exception:
            exception_line = sys.exc_info()[2].tb_lineno
            self.outputqueue.put(
                f'01|database|[DB] Error in getFinalStateFromFlags() in database.py line {exception_line}'
            )
            self.outputqueue.put(f'01|database|[DB] Inst: {traceback.print_exc()}')

    def getDataFromProfileTW(
        self,
        profileid: str,
        twid: str,
        direction: str,
        state: str,
        protocol: str,
        role: str,
        type_data: str,
    ) -> dict:
        """
        Get the info about a certain role (Client or Server),
        for a particular protocol (TCP, UDP, ICMP, etc.) for a
        particular State (Established, etc.)
        direction: 'Dst' or 'Src'. This is used to know if you
        want the data of the src ip or ports, or the data from
        the dst ips or ports
        state: can be 'Established' or 'NotEstablished'
        protocol: can be 'TCP', 'UDP', 'ICMP' or 'IPV6ICMP'
        role: can be 'Client' or 'Server'
        type_data: can be 'Ports' or 'IPs'
        """
        if not profileid:
            # profileid is None if we're dealing with a profile
            # outside of home_network when this param is given
            return False
        try:
            key = direction + type_data + role + protocol + state
            # self.print('Asked Key: {}'.format(key))
            data = self.r.hget(self.prefix + self.separator + f'{profileid}{self.separator}{twid}', key)
            value = {}
            if data:
                portdata = json.loads(data)
                value = portdata
            else:
                self.print(
                    f'There is no data for Key: {key}. Profile {profileid} TW {twid}',
                    3,
                    0,
                )
            return value
        except Exception:
            exception_line = sys.exc_info()[2].tb_lineno
            self.outputqueue.put(
                f'01|database|[DB] Error in getDataFromProfileTW database.py line {exception_line}'
            )
            self.outputqueue.put(f'01|database|[DB] Inst: {traceback.print_exc()}')

    def add_ips(self, profileid, twid, flow, role):
        """
        Function to add information about an IP address
        The flow can go out of the IP (we are acting as Client) or into the IP
        (we are acting as Server)
        ip_as_obj: IP to add. It can be a dstIP or srcIP depending on the role
        role: 'Client' or 'Server'
        This function does two things:
            1- Add the ip to this tw in this profile, counting how many times
            it was contacted, and storing it in the key 'DstIPs' or 'SrcIPs'
            in the hash of the profile
            2- Use the ip as a key to count how many times that IP was
            contacted on each port. We store it like this because its the
               pefect structure to detect vertical port scans later on
            3- Check if this IP has any detection in the threat intelligence
            module. The information is added by the module directly in the DB.
        """

        uid = flow.uid
        starttime = str(flow.starttime)
        ip = flow.daddr if role=='Client' else flow.saddr

        """
        Depending if the traffic is going out or not, we are Client or Server
        Client role means:
            The profile corresponds to the src ip that received this flow
            The dstip is here the one receiving data from your profile
            So check the dst ip
        Server role means:
            The profile corresponds to the dst ip that received this flow
            The srcip is here the one sending data to your profile
            So check the src ip
        """
        direction = 'Dst' if role == 'Client' else 'Src'

        #############
        # Store the Dst as IP address and notify in the channel
        # We send the obj but when accessed as str, it is automatically
        # converted to str
        self.setNewIP(ip)

        #############

        # OTH means that we didnt see the true src ip and dst ip
        if flow.state != 'OTH':
            self.ask_for_ip_info(flow.saddr,
                                 profileid,
                                 twid,
                                 flow.proto.upper(),
                                 flow.starttime,
                                 flow.uid,
                                 'srcip',
                                 daddr=flow.daddr)
            self.ask_for_ip_info(flow.daddr,
                                 profileid,
                                 twid,
                                 flow.proto.upper(),
                                 flow.starttime,
                                 flow.uid,
                                 'dstip')


        self.update_times_contacted(ip, direction, profileid, twid)

        # Get the state. Established, NotEstablished
        summaryState = self.getFinalStateFromFlags(flow.state, flow.pkts)

        # Get the previous data about this key
        old_profileid_twid_data = self.getDataFromProfileTW(
            profileid,
            twid,
            direction,
            summaryState,
            flow.proto,
            role,
            'IPs',
        )

        profileid_twid_data = self.update_ip_info(
            old_profileid_twid_data,
            flow.pkts,
            flow.dport,
            flow.spkts,
            flow.bytes,
            ip,
            starttime,
            uid
        )


        key_name = (
            f'{direction}IPs{role}{flow.proto.upper()}{summaryState}'
        )
        # Store this data in the profile hash
        self.r.hset(
            self.prefix + self.separator + f'{profileid}{self.separator}{twid}',
            key_name,
            json.dumps(profileid_twid_data)
        )
        return True

    def update_ip_info(
        self,
        old_profileid_twid_data,
        pkts,
        dport,
        spkts,
        totbytes,
        ip,
        starttime,
        uid
    ):
        """
        #  Updates how many times each individual DstPort was contacted,
        the total flows sent by this ip and their uids,
        the total packets sent by this ip,
        total bytes sent by this ip
        """
        dport = str(dport)
        spkts = int(spkts)
        pkts = int(pkts)
        totbytes = int(totbytes)

        try:
            # update info about an existing ip
            ip_data = old_profileid_twid_data[ip]
            ip_data['totalflows'] += 1
            ip_data['totalpkt'] += pkts
            ip_data['totalbytes'] += totbytes
            ip_data['uid'].append(uid)
            if dport in ip_data['dstports']:
                ip_data['dstports'][dport] += spkts
            else:
                ip_data['dstports'][dport] = spkts

        except KeyError:
            # First time seeing this ip
            ip_data = {
                'totalflows': 1,
                'totalpkt': pkts,
                'totalbytes': totbytes,
                'stime': starttime,
                'uid': [uid],
                'dstports': {dport: spkts}

            }

        old_profileid_twid_data[ip] = ip_data
        return old_profileid_twid_data

    def print(self, text, verbose=1, debug=0):
        """
        Function to use to print text using the outputqueue of slips.
        Slips then decides how, when and where to print this text by taking all the processes into account
        :param verbose:
            0 - don't print
            1 - basic operation/proof of work
            2 - log I/O operations and filenames
            3 - log database/profile/timewindow changes
        :param debug:
            0 - don't print
            1 - print exceptions
            2 - unsupported and unhandled types (cases that may cause errors)
            3 - red warnings that needs examination - developer warnings
        :param text: text to print. Can include format like 'Test {}'.format('here')
        """
        levels = f'{verbose}{debug}'
        try:
            self.outputqueue.put(f'{levels}|{self.name}|{text}')
        except AttributeError:
            pass

    def add_tuple(
        self, profileid, twid, tupleid, data_tuple, role, starttime, uid
    ):
        """
        Add the tuple going in or out for this profile
        :param tupleid: daddr:dport:proto
        role: 'Client' or 'Server'
        """
        # If the traffic is going out it is part of our outtuples, if not, part of our intuples
        if role == 'Client':
            direction = 'OutTuples'
        elif role == 'Server':
            direction = 'InTuples'

        try:
            self.print(
                f'Add_tuple called with profileid {profileid}, '
                f'twid {twid}, '
                f'tupleid {tupleid}, '
                f'data {data_tuple}',
                3, 0
            )
            # Get all the InTuples or OutTuples for this profileid in this TW
            profileid_twid = f'{profileid}{self.separator}{twid}'
            tuples = self.r.hget(self.prefix + self.separator + profileid_twid, direction)
            # Separate the symbold to add and the previous data
            (symbol_to_add, previous_two_timestamps) = data_tuple
            if not tuples:
                # Must be str so we can convert later
                tuples = '{}'
            # Convert the json str to a dictionary
            tuples = json.loads(tuples)
            try:
                tuples[tupleid]
                # Disasemble the input
                self.print(
                    f'Not the first time for tuple {tupleid} as an {direction} for '
                    f'{profileid} in TW {twid}. Add the symbol: {symbol_to_add}. '
                    f'Store previous_times: {previous_two_timestamps}. Prev Data: {tuples}',
                    3, 0,
                )
                # Get the last symbols of letters in the DB
                prev_symbols = tuples[tupleid][0]
                # Add it to form the string of letters
                new_symbol = f'{prev_symbols}{symbol_to_add}'
                # analyze behavioral model with lstm model if the length is divided by 3 -
                # so we send when there is 3 more characters added
                if len(new_symbol) % 3 == 0:
                    to_send = {
                        'new_symbol': new_symbol,
                        'profileid': profileid,
                        'twid': twid,
                        'tupleid': str(tupleid),
                        'uid': uid,
                        'stime': starttime,
                    }
                    to_send = json.dumps(to_send)
                    self.publish('new_letters', to_send)

                tuples[tupleid] = (new_symbol, previous_two_timestamps)
                self.print(f'\tLetters so far for tuple {tupleid}: {new_symbol}', 3, 0)
                tuples = json.dumps(tuples)
            except (TypeError, KeyError):
                # TODO check that this condition is triggered correctly
                #  only for the first case and not the rest after...
                # There was no previous data stored in the DB
                self.print(
                    f'First time for tuple {tupleid} as an {direction} for {profileid} in TW {twid}',
                    3, 0,
                )
                # Here get the info from the ipinfo key
                tuples[tupleid] = (symbol_to_add, previous_two_timestamps)
                # Convet the dictionary to json
                tuples = json.dumps(tuples)
            # Store the new data on the db
            self.r.hset(self.prefix + self.separator + profileid_twid, direction, str(tuples))
            # Mark the tw as modified
            self.markProfileTWAsModified(profileid, twid, starttime)

        except Exception:
            exception_line = sys.exc_info()[2].tb_lineno
            self.outputqueue.put(
                f'01|database|[DB] Error in add_tuple in database.py line {exception_line}'
            )
            self.outputqueue.put(f'01|database|[DB] {traceback.format_exc()}')

    def getSlipsInternalTime(self):
        return self.r.get(self.prefix + self.separator + 'slips_internal_time')

    def search_tws_for_flow(self, profileid, twid, uid, go_back=False):
        """
        Search for the given uid in the given twid, or the tws before
        :param go_back: how many hours back to search?
        """
        tws_to_search = float('inf')

        if go_back:
            hrs_to_search = float(go_back)
            tws_to_search = self.get_equivalent_tws(hrs_to_search)

        twid_number: int = int(twid.split('timewindow')[-1])
        while twid_number > -1 and tws_to_search > 0:
            flow = self.get_flow(profileid, f'timewindow{twid_number}', uid)

            uid = next(iter(flow))
            if flow[uid]:
                return flow

            twid_number -= 1
            # this reaches 0 when go_back is set to a number
            tws_to_search -= 1

        # uid isn't in this twid or any of the previous ones
        return {uid: None}

    def get_equivalent_tws(self, hrs: float):
        """
        How many tws correspond to the given hours?
        for example if the tw width is 1h, and hrs is 24, this function returns 24
        """
        return int(hrs*3600/self.width)

    def check_TW_to_close(self, close_all=False):
        """
        Check if we should close some TW
        Search in the modifed tw list and compare when they
        were modified with the slips internal time
        """

        sit = self.getSlipsInternalTime()

        # for each modified profile
        modification_time = float(sit) - self.width
        if close_all:
            # close all tws no matter when they were last modified
            modification_time = float('inf')

        profiles_tws_to_close = self.r.zrangebyscore(
            self.prefix + self.separator + 'ModifiedTW', 0, modification_time, withscores=True
        )

        for profile_tw_to_close in profiles_tws_to_close:
            profile_tw_to_close_id = profile_tw_to_close[0]
            profile_tw_to_close_time = profile_tw_to_close[1]
            self.print(
                f'The profile id {profile_tw_to_close_id} has to be closed because it was'
                f' last modifed on {profile_tw_to_close_time} and we are closing everything older '
                f'than {modification_time}.'
                f' Current time {sit}. '
                f'Difference: {modification_time - profile_tw_to_close_time}',
                3,
                0,
            )
            self.markProfileTWAsClosed(profile_tw_to_close_id)

    def markProfileTWAsClosed(self, profileid_tw):
        """
        Mark the TW as closed so tools can work on its data
        """
        self.r.sadd(self.prefix + self.separator + 'ClosedTW', profileid_tw)
        self.r.zrem(self.prefix + self.separator + 'ModifiedTW', profileid_tw)
        self.publish('tw_closed', profileid_tw)

    def markProfileTWAsModified(self, profileid, twid, timestamp):
        """
        Mark a TW in a profile as modified
        This means:
        1- To add it to the list of ModifiedTW
        2- Add the timestamp received to the time_of_last_modification
           in the TW itself
        3- To update the internal time of slips
        4- To check if we should 'close' some TW
        """
        timestamp = time.time()
        data = {
            f'{profileid}{self.separator}{twid}': float(timestamp)
        }
        self.r.zadd(self.prefix + self.separator + 'ModifiedTW', data)
        self.publish(
            'tw_modified',
            f'{profileid}:{twid}'
            )
        # Check if we should close some TW
        self.check_TW_to_close()

    def add_port(
            self, profileid: str, twid: str, ip_address: str, flow: dict, role: str, port_type: str
    ):
        """
        Store info learned from ports for this flow
        The flow can go out of the IP (we are acting as Client) or into the IP (we are acting as Server)
        role: 'Client' or 'Server'. Client also defines that the flow is going out, Server that is going in
        port_type: 'Dst' or 'Src'.
        Depending if this port was a destination port or a source port
        """
        # Extract variables from columns
        dport = flow.dport
        sport = flow.sport
        totbytes = int(flow.bytes)
        pkts = int(flow.pkts)
        state = flow.state
        proto = flow.proto.upper()
        starttime = str(flow.starttime)
        uid = flow.uid
        ip = str(ip_address)
        spkts = flow.spkts
        state_hist = flow.state_hist if hasattr(flow, 'state_hist') else ''
        # dpkts = columns['dpkts']
        # daddr = columns['daddr']
        # saddr = columns['saddr']
        # sbytes = columns['sbytes']

        if '^' in state_hist:
            # The majority of the FP with horizontal port scan detection happen because a
            # benign computer changes wifi, and many not established conns are redone,
            # which look like a port scan to 10 webpages. To avoid this, we IGNORE all
            # the flows that have in the history of flags (field history in zeek), the ^,
            # that means that the flow was swapped/flipped.
            # The below key_name is only used by the portscan module to check for horizontal
            # portscan, which means we can safely ignore it here and it won't affect the rest
            # of slips
            return False


        # Choose which port to use based if we were asked Dst or Src
        port = str(sport) if port_type == 'Src' else str(dport)

        # If we are the Client, we want to store the dstips only
        # If we are the Server, we want to store the srcips only
        ip_key = 'srcips' if role == 'Server' else 'dstips'

        # Get the state. Established, NotEstablished
        summaryState = self.getFinalStateFromFlags(state, pkts)

        old_profileid_twid_data = self.getDataFromProfileTW(
            profileid,
            twid,
            port_type,
            summaryState,
            proto,
            role,
            'Ports'
        )

        try:
            # we already have info about this dport, update it
            port_data = old_profileid_twid_data[port]
            port_data['totalflows'] += 1
            port_data['totalpkt'] += pkts
            port_data['totalbytes'] += totbytes

            # if there's a conn from this ip on this port, add the pkts
            if ip in port_data[ip_key]:
                port_data[ip_key][ip]['pkts'] += pkts
                port_data[ip_key][ip]['spkts'] += spkts
                port_data[ip_key][ip]['uid'].append(uid)
            else:
                port_data[ip_key][ip] = {
                    'pkts': pkts,
                    'spkts': spkts,
                    'stime': starttime,
                    'uid': [uid]
                }

        except KeyError:
            # First time for this dport
            port_data = {
                'totalflows': 1,
                'totalpkt': pkts,
                'totalbytes': totbytes,
                ip_key: {
                    ip: {
                        'pkts': pkts,
                        'spkts': spkts,
                        'stime': starttime,
                        'uid': [uid]
                    }
                }
            }

        old_profileid_twid_data[port] = port_data
        data = json.dumps(old_profileid_twid_data)
        hash_key = f'{profileid}{self.separator}{twid}'
        key_name = f'{port_type}Ports{role}{proto}{summaryState}'
        self.r.hset(self.prefix + self.separator + hash_key, key_name, str(data))
        self.markProfileTWAsModified(profileid, twid, starttime)

    def add_flow(
        self,
        flow,
        profileid='',
        twid='',
        label='',
    ):
        """
        Function to add a flow by interpreting the data. The flow is added to the correct TW for this profile.
        The profileid is the main profile that this flow is related too.
        : param new_profile_added : is set to True for everytime we see a new srcaddr
        """
        summaryState = self.getFinalStateFromFlags(flow.state, flow.pkts)
        flow_dict = {
            'ts': flow.starttime,
            'dur': flow.dur,
            'saddr': flow.saddr,
            'sport': flow.sport,
            'daddr': flow.daddr,
            'dport': flow.dport,
            'proto': flow.proto,
            'origstate': flow.state,
            'state': summaryState,
            'pkts': flow.pkts,
            'allbytes': flow.bytes,
            'spkts': flow.spkts,
            'sbytes': flow.sbytes,
            'appproto': flow.appproto,
            'smac': flow.smac,
            'dmac': flow.dmac,
            'label': label,
            'flow_type': flow.type_,
            'module_labels': {},
        }

        # Convert to json string
        flow_dict = json.dumps(flow_dict)
        # Store in the hash x.x.x.x_timewindowx_flows
        value = self.r.hset(
<<<<<<< HEAD
            self.prefix + self.separator + f'{profileid}{self.separator}{twid}{self.separator}flows',
            uid,
            flow,
=======
            f'{profileid}{self.separator}{twid}{self.separator}flows',
            flow.uid,
            flow_dict,
>>>>>>> 3732c6f4
        )
        if not value:
            # duplicate flow
            return False

        # The key was not there before. So this flow is not repeated
        # Store the label in our uniq set, and increment it by 1
        if label:
            self.r.zincrby(self.prefix + self.separator + 'labels', 1, label)

        flow_dict = {flow.uid: flow_dict}

        # Get the dictionary and convert to json string
        flow_dict = json.dumps(flow_dict)
        # Prepare the data to publish.
        to_send = {
            'profileid': profileid,
            'twid': twid,
            'flow': flow_dict,
            'stime': flow.starttime,
        }
        to_send = json.dumps(to_send)

        # set the pcap/file stime in the analysis key
        if self.first_flow:
            self.set_input_metadata({'file_start': flow.starttime})
            self.first_flow = False

        self.set_local_network(flow.saddr)

        # dont send arp flows in this channel, they have their own new_arp channel
        if flow.type_ != 'arp':
            self.publish('new_flow', to_send)
        return True
    def set_local_network(self, saddr):
        # set the local network used in the db
        if self.is_localnet_set:
            return

        if saddr in ('0.0.0.0', '255.255.255.255'):
            return

        if not (
                validators.ipv4(saddr)
                and ipaddress.ip_address(saddr).is_private
        ):
            return
        # get the local network of this saddr
        if network_range := utils.get_cidr_of_ip(saddr):
            self.r.set(self.prefix + self.separator + "local_network", network_range)
            self.is_localnet_set = True
    def get_local_network(self):
         return self.r.get(self.prefix + self.separator + "local_network")

    def get_label_count(self, label):
        """
        :param label: malicious or normal
        """
        return self.r.zscore(self.prefix + self.separator + 'labels', label)

    def get_disabled_modules(self) -> list:
        return json.loads(self.r.hget(self.prefix + self.separator + 'analysis', 'disabled_modules'))

    def set_input_metadata(self, info:dict):
        """
        sets name, size, analysis dates, and zeek_dir in the db
        """
        for info, val in info.items():
            self.r.hset(self.prefix + self.separator + 'analysis', info, val)

    def get_zeek_output_dir(self):
        """
        gets zeek output dir from the db
        """
        return self.r.hget(self.prefix + self.separator + 'analysis', 'zeek_dir')


    def get_total_flows(self):
        """
        gets total flows to process from the db
        """
        return self.r.hget(self.prefix + self.separator + 'analysis', 'total_flows')

    def get_input_type(self):
        """
        gets input type from the db
        """
        return self.r.hget(self.prefix + self.separator + 'analysis', 'input_type')

    def get_output_dir(self, info:dict):
        """
        returns the currently used output dir
        """
        return self.r.hget(self.prefix + self.separator + 'analysis', 'output_dir')


    def get_flow(self, profileid, twid, uid):
        """
        Returns the flow in the specific time
        The format is a dictionary
        """
        if not profileid:
            # profileid is None if we're dealing with a profile
            # outside of home_network when this param is given
            return {}
        temp = self.r.hget(
            self.prefix + self.separator +  f'{profileid}{self.separator}{twid}{self.separator}flows', uid
        )
        return {uid: temp}

    def add_out_ssl(
        self,
        profileid,
        twid,
        flow
    ):
        """
        Store in the DB an ssl request
        All the type of flows that are not netflows are stored in a separate hash ordered by uid.
        The idea is that from the uid of a netflow, you can access which other type of info is related to that uid
        """
        ssl_flow = {
            'uid': flow.uid,
            'type': flow.type_,
            'version': flow.version,
            'cipher': flow.cipher,
            'resumed': flow.resumed,
            'established': flow.established,
            'cert_chain_fuids': flow.cert_chain_fuids,
            'client_cert_chain_fuids': flow.client_cert_chain_fuids,
            'subject': flow.subject,
            'issuer': flow.issuer,
            'validation_status': flow.validation_status,
            'curve': flow.curve,
            'server_name': flow.server_name,
            'daddr': flow.daddr,
            'dport': flow.dport,
            'stime': flow.starttime,
            'ja3': flow.ja3,
            'ja3s': flow.ja3s,
            'is_DoH': flow.is_DoH,
        }
        # TODO do something with is_doh
        # Convert to json string
        ssl_flow = json.dumps(ssl_flow)
        self.r.hset(
<<<<<<< HEAD
            self.prefix + self.separator +  f'{profileid}{self.separator}{twid}{self.separator}altflows',
            uid,
            data,
=======
            f'{profileid}{self.separator}{twid}{self.separator}altflows',
            flow.uid,
            ssl_flow,
>>>>>>> 3732c6f4
        )
        to_send = {
            'profileid': profileid,
            'twid': twid,
            'flow': ssl_flow,
            'stime': flow.starttime,
        }
        to_send = json.dumps(to_send)
        self.publish('new_ssl', to_send)
        self.print(f'Adding SSL flow to DB: {ssl_flow}', 3, 0)
        # Check if the server_name (SNI) is detected by the threat intelligence.
        # Empty field in the end, cause we have extrafield for the IP.
        # If server_name is not empty, set in the IPsInfo and send to TI
        if not flow.server_name:
            return False

        # We are giving only new server_name to the threat_intelligence module.
        self.give_threat_intelligence(profileid, twid, 'dstip', flow.starttime,
                                      flow.uid, flow.daddr, lookup=flow.server_name)

        # Save new server name in the IPInfo. There might be several server_name per IP.
        if ipdata := self.getIPData(flow.daddr):
            sni_ipdata = ipdata.get('SNI', [])
        else:
            sni_ipdata = []

        SNI_port = {
            'server_name': flow.server_name,
            'dport': flow.dport
        }
        # We do not want any duplicates.
        if SNI_port not in sni_ipdata:
            # Verify that the SNI is equal to any of the domains in the DNS resolution
            # only add this SNI to our db if it has a DNS resolution
            if dns_resolutions := self.r.hgetall(self.prefix + self.separator +  'DNSresolution'):
                # dns_resolutions is a dict with {ip:{'ts'..,'domains':..., 'uid':..}}
                for ip, resolution in dns_resolutions.items():
                    resolution = json.loads(resolution)
                    if SNI_port['server_name'] in resolution['domains']:
                        # add SNI to our db as it has a DNS resolution
                        sni_ipdata.append(SNI_port)
                        self.setInfoForIPs(
                            flow.daddr, {'SNI': sni_ipdata}
                        )
                        break

    def setInfoForIPs(self, ip: str, ipdata: dict):
        """
        Store information for this IP
        We receive a dictionary, such as {'geocountry': 'rumania'} that we are
        going to store for this IP.
        If it was not there before we store it. If it was there before, we
        overwrite it
        """
        # Get the previous info already stored
        data = self.getIPData(ip)
        if data is False:
            # This IP is not in the dictionary, add it first:
            self.setNewIP(ip)
            # Now get the data, which should be empty, but just in case
            data = self.getIPData(ip)

        new_key = False
        for key, val in ipdata.items():
            # If the key is new, we will notify publish notification about that
            if key not in data:
                new_key = True

            data[key] = val

        self.rcache.hset('IPsInfo', ip, json.dumps(data))
        if new_key:
            self.r.publish(self.prefix + self.separator + 'ip_info_change', ip)

    def get_p2p_reports_about_ip(self, ip) -> dict:
        """
        returns a dict of all p2p past reports about the given ip
        """
        #p2p_reports key is basically { ip:  { reporter1: [report1, report2, report3]} }
        if reports := self.rcache.hget('p2p_reports', ip):
            return json.loads(reports)
        return {}

    def store_p2p_report(self, ip: str, report_data: dict):
        """
        stores answers about IPs slips asked other peers for.
        """
        # reports in the db are sorted by reporter bydefault
        reporter = report_data['reporter']
        del report_data['reporter']

        # if we have old reports about this ip, append this one to them
        # cached_p2p_reports is a dict
        if cached_p2p_reports := self.get_p2p_reports_about_ip(ip):
            # was this ip reported by the same peer before?
            if reporter in cached_p2p_reports:
                # ip was reported before, by the same peer
                # did the same peer report the same score and confidence about the same ip twice in a row?
                last_report_about_this_ip = cached_p2p_reports[reporter][-1]
                score = report_data['score']
                confidence = report_data['confidence']
                if (
                        last_report_about_this_ip['score'] == score
                        and last_report_about_this_ip['confidence'] == confidence
                ):
                    report_time = report_data['report_time']
                    # score and confidence are the same as the last report, only update the time
                    last_report_about_this_ip['report_time'] = report_time
                else:
                    # score and confidence are the different from the last report, add report to the list
                    cached_p2p_reports[reporter].append(report_data)
            else:
                # ip was reported before, but not by the same peer
                cached_p2p_reports[reporter] = [report_data]
            report_data = cached_p2p_reports
        else:
            # no old reports about this ip
            report_data = {reporter: [report_data]}

        self.rcache.hset('p2p_reports', ip, json.dumps(report_data))


    def add_out_http(
        self,
        profileid,
        twid,
        flow,
    ):
        """
        Store in the DB a http request
        All the type of flows that are not netflows are stored in a separate hash ordered by uid.
        The idea is that from the uid of a netflow, you can access which other type of info is related to that uid
        """
        http_flow_dict = {
            'uid': flow.uid,
            'type': flow.type_,
            'method': flow.method,
            'host': flow.host,
            'uri': flow.uri,
            'version': flow.version,
            'user_agent': flow.user_agent,
            'request_body_len': flow.request_body_len,
            'response_body_len': flow.response_body_len,
            'status_code': flow.status_code,
            'status_msg': flow.status_msg,
            'resp_mime_types': flow.resp_mime_types,
            'resp_fuids': flow.resp_fuids,
            'stime': flow.starttime,
            'daddr': flow.daddr,
        }
        # Convert to json string
        http_flow_dict = json.dumps(http_flow_dict)

        self.r.hset(
<<<<<<< HEAD
            self.prefix + self.separator + f'{profileid}{ self.separator }{twid}{ self.separator }altflows',
            uid,
            data,
=======
            f'{profileid}{ self.separator }{twid}{ self.separator }altflows',
            flow.uid,
            http_flow_dict,
>>>>>>> 3732c6f4
        )

        http_flow = {
            'profileid': profileid,
            'twid': twid,
            'flow': http_flow_dict,
            'stime': flow.starttime,
        }
        to_send = json.dumps(http_flow)
        self.publish('new_http', to_send)
        self.publish('new_url', to_send)

        self.print(f'Adding HTTP flow to DB: {http_flow_dict}', 3, 0)

        http_flow.pop('flow', None)
        http_flow['uid'] = flow.uid

        # Check if the host domain AND the url is detected by the threat intelligence.
        # not all flows have a host value so don't send empty hosts to ti module.
        if len(flow.host) > 2:
            self.give_threat_intelligence(profileid,
                                          twid,
                                          'dst',
                                          flow.starttime,
                                          flow.uid,
                                          flow.daddr,
                                          lookup=flow.host)
            self.give_threat_intelligence(profileid,
                                          twid,
                                          'dst',
                                          flow.starttime,
                                          flow.uid,
                                          flow.daddr,
                                          lookup=f'http://{flow.host}{flow.uri}')
        else:
            # use the daddr since there's no host
            self.give_threat_intelligence(profileid,
                                          twid,
                                          'dstip',
                                          flow.starttime,
                                          flow.uid,
                                          flow.daddr,
                                          lookup=f'http://{flow.daddr}{flow.uri}')


    def add_out_ssh(
        self,
        profileid,
        twid,
        flow,
    ):
        """
        Store in the DB a SSH request
        All the type of flows that are not netflows are stored in a
        separate hash ordered by uid.
        The idea is that from the uid of a netflow, you can access which
        other type of info is related to that uid
        """
        ssh_flow_dict = {
            'uid': flow.uid,
            'type': flow.type_,
            'version': flow.version,
            'auth_attempts': flow.auth_attempts,
            'auth_success': flow.auth_success,
            'client': flow.client,
            'server': flow.server,
            'cipher_alg': flow.cipher_alg,
            'mac_alg': flow.mac_alg,
            'compression_alg': flow.compression_alg,
            'kex_alg': flow.kex_alg,
            'host_key_alg': flow.host_key_alg,
            'host_key': flow.host_key,
            'stime': flow.starttime,
            'daddr': flow.daddr
        }
        # Convert to json string
        ssh_flow_dict = json.dumps(ssh_flow_dict)
        # Set the dns as alternative flow
        self.r.hset(
<<<<<<< HEAD
            self.prefix + self.separator + f'{profileid}{self.separator}{twid}{self.separator}altflows',
            uid,
            data,
=======
            f'{profileid}{self.separator}{twid}{self.separator}altflows',
            flow.uid,
            ssh_flow_dict,
>>>>>>> 3732c6f4
        )
        # Publish the new dns received
        to_send = {
            'profileid': profileid,
            'twid': twid,
            'flow': ssh_flow_dict,
            'stime': flow.starttime,
            'uid': flow.uid,
        }
        to_send = json.dumps(to_send)
        # publish a dns with its flow
        self.publish('new_ssh', to_send)
        self.print(f'Adding SSH flow to DB: {ssh_flow_dict}', 3, 0)
        # Check if the dns is detected by the threat intelligence. Empty field in the end, cause we have extrafield for the IP.
        self.give_threat_intelligence(profileid, twid, 'dstip', flow.starttime,
                                      flow.uid,
                                      flow.daddr, lookup=flow.daddr)


    def add_out_notice(
        self,
        profileid,
        twid,
        flow,
    ):
        """ " Send notice.log data to new_notice channel to look for self-signed certificates"""
        notice_flow = {
            'type': 'notice',
            'daddr': flow.daddr,
            'sport': flow.sport,
            'dport': flow.dport,
            'note': flow.note,
            'msg': flow.msg,
            'scanned_port': flow.scanned_port,
            'scanning_ip': flow.scanning_ip,
            'stime': flow.starttime,
        }
        notice_flow = json.dumps(
            notice_flow
        )   # this is going to be sent insidethe to_send dict
        to_send = {
            'profileid': profileid,
            'twid': twid,
            'flow': notice_flow,
            'stime': flow.starttime,
            'uid': flow.uid,
        }
        to_send = json.dumps(to_send)
        self.r.hset(
<<<<<<< HEAD
            self.prefix + self.separator + f'{profileid}{self.separator}{twid}{self.separator}altflows',
            uid,
            data,
=======
            f'{profileid}{self.separator}{twid}{self.separator}altflows',
            flow.uid,
            notice_flow,
>>>>>>> 3732c6f4
        )
        self.publish('new_notice', to_send)
        self.print(f'Adding notice flow to DB: {notice_flow}', 3, 0)
        self.give_threat_intelligence(profileid, twid,
                                      'dstip', flow.starttime,
                                      flow.uid, flow.daddr,
                                      lookup=flow.daddr)

    def get_dns_resolution(self, ip):
        """
        IF this IP was resolved by slips
        returns a dict with {ts: .. ,
                            'domains': .. ,
                            'uid':...,
                            'resolved-by':.. }
        If not resolved, returns {}
        this function is called for every IP in the timeline of kalipso
        """
        if ip_info := self.r.hget(self.prefix + self.separator + 'DNSresolution', ip):
            ip_info = json.loads(ip_info)
            # return a dict with 'ts' 'uid' 'domains' about this IP
            return ip_info
        return {}

    def is_ip_resolved(self, ip, hrs):
        """
        :param hrs: float, how many hours to look back for resolutions
        """
        ip_info = self.get_dns_resolution(ip)
        if ip_info == {}:
            return False

        # these are the tws this ip was resolved in
        tws = ip_info['timewindows']

        # IP is resolved, was it resolved in the past x hrs?
        tws_to_search = self.get_equivalent_tws(hrs)

        current_twid = 0   # number of the tw we're looking for
        while tws_to_search != current_twid:
            matching_tws = [i for i in tws if f'timewindow{current_twid}' in i]

            if not matching_tws:
                current_twid += 1
            else:
                return True

    def set_dns_resolution(
        self,
        query: str,
        answers: list,
        ts: float,
        uid: str,
        qtype_name: str,
        srcip: str,
        twid: str,
    ):
        """
        Cache DNS answers
        1- For each ip in the answer, store the domain
           in DNSresolution as {ip: {ts: .. , 'domains': .. , 'uid':... }}
        2- For each CNAME, store the ip

        :param srcip: ip that performed the dns query
        """
        # don't store queries ending with arpa as dns resolutions, they're reverse dns
        # type A: for ipv4
        # type AAAA: for ipv6
        if (
            qtype_name not in ['AAAA', 'A']
            or answers == '-'
            or query.endswith('arpa')
        ):
            return
        # ATENTION: the IP can be also a domain, since the dns answer can be CNAME.

        # Also store these IPs inside the domain
        ips_to_add = []
        CNAMEs = []
        profileid_twid = f'profile_{srcip}_{twid}'

        for answer in answers:
            # Make sure it's an ip not a CNAME
            if not validators.ipv6(answer) and not validators.ipv4(answer):
                if 'TXT' in answer:
                    continue
                # now this is not an ip, it's a CNAME or a TXT
                # it's a CNAME
                CNAMEs.append(answer)
                continue


            # get stored DNS resolution from our db
            ip_info_from_db = self.get_dns_resolution(answer)
            if ip_info_from_db == {}:
                # if the domain(query) we have isn't already in DNSresolution in the db
                resolved_by = [srcip]
                domains = []
                timewindows = [profileid_twid]
            else:
                # we have info about this domain in DNSresolution in the db
                # keep track of all srcips that resolved this domain
                resolved_by = ip_info_from_db.get('resolved-by', [])
                if srcip not in resolved_by:
                    resolved_by.append(srcip)

                # timewindows in which this odmain was resolved
                timewindows = ip_info_from_db.get('timewindows', [])
                if profileid_twid not in timewindows:
                    timewindows.append(profileid_twid)

                # we'll be appending the current answer to these cached domains
                domains = ip_info_from_db.get('domains', [])

            # if the domain(query) we have isn't already in DNSresolution in the db, add it
            if query not in domains:
                domains.append(query)

            # domains should be a list, not a string!, so don't use json.dumps here
            ip_info = {
                'ts': ts,
                'uid': uid,
                'domains': domains,
                'resolved-by': resolved_by,
                'timewindows': timewindows,
            }
            ip_info = json.dumps(ip_info)
            # we store ALL dns resolutions seen since starting slips
            # store with the IP as the key
            self.r.hset(self.prefix + self.separator + 'DNSresolution', answer, ip_info)
            # store with the domain as the key:
            self.r.hset(self.prefix + self.separator + 'ResolvedDomains', domains[0], answer)
            # these ips will be associated with the query in our db
            ips_to_add.append(answer)

            #  For each CNAME in the answer
            # store it in DomainsInfo in the cache db (used for kalipso)
            # and in CNAMEsInfo in the maion db  (used for detecting dns without resolution)
        if ips_to_add:
            domaindata = {'IPs': ips_to_add}
            # if an ip came in the DNS answer along with the last seen CNAME
            try:
                # store this CNAME in the db
                domaindata['CNAME'] = CNAMEs
            except NameError:
                # no CNAME came with this query
                pass

            self.setInfoForDomains(query, domaindata, mode='add')
            self.set_domain_resolution(query, ips_to_add)

    def set_domain_resolution(self, domain, ips):
        """
        stores all the resolved domains with their ips in the db
        """
        self.r.hset(self.prefix + self.separator + "DomainsResolved", domain, json.dumps(ips))

    def getDomainData(self, domain):
        """
        Return information about this domain
        Returns a dictionary or False if there is no domain in the database
        We need to separate these three cases:
        1- Domain is in the DB without data. Return empty dict.
        2- Domain is in the DB with data. Return dict.
        3- Domain is not in the DB. Return False
        """
        data = self.rcache.hget('DomainsInfo', domain)
        data = json.loads(data) if data or data == {} else False
        return data

    def setNewDomain(self, domain: str):
        """
        1- Stores this new domain in the Domains hash
        2- Publishes in the channels that there is a new domain, and that we want
            data from the Threat Intelligence modules
        """
        data = self.getDomainData(domain)
        if data is False:
            # If there is no data about this domain
            # Set this domain for the first time in the DomainsInfo
            # Its VERY important that the data of the first time we see a domain
            # must be '{}', an empty dictionary! if not the logic breaks.
            # We use the empty dictionary to find if a domain exists or not
            self.rcache.hset('DomainsInfo', domain, '{}')
            # Publish that there is a new domain ready in the channel
            self.publish('new_dns', domain)

    def setInfoForDomains(self, domain: str, info_to_set: dict, mode='leave'):
        """
        Store information for this domain
        :param info_to_set: a dictionary, such as {'geocountry': 'rumania'} that we are
        going to store for this domain
        :param mode: defines how to deal with the new data
        - to 'overwrite' the data with the new data
        - to 'add' the data to the new data
        - to 'leave' the past data untouched
        """

        # Get the previous info already stored
        domain_data = self.getDomainData(domain)
        if not domain_data:
            # This domain is not in the dictionary, add it first:
            self.setNewDomain(domain)
            # Now get the data, which should be empty, but just in case
            domain_data = self.getDomainData(domain)

        # Let's check each key stored for this domain
        for key in iter(info_to_set):
            # info_to_set can be {'VirusTotal': [1,2,3,4], 'Malicious': ""}
            # info_to_set can be {'VirusTotal': [1,2,3,4]}

            # I think we dont need this anymore of the conversion
            if type(domain_data) == str:
                # Convert the str to a dict
                domain_data = json.loads(domain_data)

            # this can be a str or a list
            data_to_store = info_to_set[key]
            # If there is data previously stored, check if we have
            # this key already
            try:
                # Do we have the key alredy?
                _ = domain_data[key]

                # convert incoming data to list
                if type(data_to_store) != list:
                    # data_to_store and prev_info Should both be lists, so we can extend
                    data_to_store = [data_to_store]

                if mode == 'overwrite':
                    domain_data[key] = data_to_store
                elif mode == 'add':
                    prev_info = domain_data[key]

                    if type(prev_info) == list:
                        # for example, list of IPs
                        prev_info.extend(data_to_store)
                        domain_data[key] = list(set(prev_info))
                    elif type(prev_info) == str:
                        # previous info about this domain is a str, we should make it a list and extend
                        prev_info = [prev_info]
                        # add the new data_to_store to our prev_info
                        domain_data[key] = prev_info.extend(data_to_store)
                    elif prev_info is None:
                        # no previous info about this domain
                        domain_data[key] = data_to_store

                elif mode == 'leave':
                    return

            except KeyError:
                # There is no data for the key so far. Add it
                if type(data_to_store) == list:
                    domain_data[key] = list(set(data_to_store))
                else:
                    domain_data[key] = data_to_store
            # Store
            domain_data = json.dumps(domain_data)
            self.rcache.hset('DomainsInfo', domain, domain_data)
            # Publish the changes
            self.r.publish(self.prefix + self.separator + 'dns_info_change', domain)

    def add_out_dns(
        self,
        profileid,
        twid,
        flow
    ):
        """
        Store in the DB a DNS request
        All the type of flows that are not netflows are stored in a separate hash ordered by flow.uid.
        The idea is that from the flow.uid of a netflow, you can access which other type of info is related to that flow.uid
        """
        dns_flow = {
            'flow.uid': flow.uid,
            'type': flow.type_,
            'query': flow.query,
            'qclass_name': flow.qclass_name,
            'flow.qtype_name': flow.qtype_name,
            'rcode_name': flow.rcode_name,
            'answers': flow.answers,
            'ttls': flow.TTLs,
            'stime': flow.starttime,
        }

        # Convert to json string
        dns_flow = json.dumps(dns_flow)
        # Set the dns as alternative flow
        self.r.hset(
<<<<<<< HEAD
            self.prefix + self.separator + f'{profileid}{self.separator}{twid}{self.separator}altflows',
            uid,
            data,
=======
            f'{profileid}{self.separator}{twid}{self.separator}altflows',
            flow.uid,
            dns_flow,
>>>>>>> 3732c6f4
        )
        # Publish the new dns received
        # TODO we should just send the DNS obj!
        to_send = {
            'profileid': profileid,
            'twid': twid,
            'flow': dns_flow,
            'stime': flow.starttime,
            'uid': flow.uid,
            'rcode_name': flow.rcode_name,
            'daddr': flow.daddr,
            'answers': flow.answers
        }

        to_send = json.dumps(to_send)
        # publish a dns with its flow
        self.publish('new_dns_flow', to_send)
        # Check if the dns query is detected by the threat intelligence.
        self.give_threat_intelligence(
            profileid,
            twid,
            'dstip',
            flow.starttime,
            flow.uid,
            flow.daddr,
            lookup=flow.query
        )


        # Add DNS resolution to the db if there are answers for the query
        if flow.answers and flow.answers !=  ['-'] :
            srcip = profileid.split('_')[1]
            self.set_dns_resolution(
                flow.query, flow.answers, flow.starttime, flow.uid, flow.qtype_name, srcip, twid
            )
            # send each dns answer to TI module
            for answer in flow.answers:
                if 'TXT' in answer:
                    continue

                extra_info = {
                    'is_dns_response': True,
                    'dns_query': flow.query,
                    'domain': answer,
                }
                self.give_threat_intelligence(
                    profileid,
                    twid,
                    'dstip',
                    flow.starttime,
                    flow.uid,
                    flow.daddr,
                    lookup=answer,
                    extra_info=extra_info
                )
<|MERGE_RESOLUTION|>--- conflicted
+++ resolved
@@ -839,15 +839,12 @@
         flow_dict = json.dumps(flow_dict)
         # Store in the hash x.x.x.x_timewindowx_flows
         value = self.r.hset(
-<<<<<<< HEAD
-            self.prefix + self.separator + f'{profileid}{self.separator}{twid}{self.separator}flows',
+            f'{profileid}{self.separator}{twid}{self.separator}flows',
             uid,
             flow,
-=======
-            f'{profileid}{self.separator}{twid}{self.separator}flows',
+            self.prefix + self.separator + f'{profileid}{self.separator}{twid}{self.separator}flows',
             flow.uid,
             flow_dict,
->>>>>>> 3732c6f4
         )
         if not value:
             # duplicate flow
@@ -994,15 +991,9 @@
         # Convert to json string
         ssl_flow = json.dumps(ssl_flow)
         self.r.hset(
-<<<<<<< HEAD
             self.prefix + self.separator +  f'{profileid}{self.separator}{twid}{self.separator}altflows',
-            uid,
-            data,
-=======
-            f'{profileid}{self.separator}{twid}{self.separator}altflows',
             flow.uid,
             ssl_flow,
->>>>>>> 3732c6f4
         )
         to_send = {
             'profileid': profileid,
@@ -1157,15 +1148,9 @@
         http_flow_dict = json.dumps(http_flow_dict)
 
         self.r.hset(
-<<<<<<< HEAD
             self.prefix + self.separator + f'{profileid}{ self.separator }{twid}{ self.separator }altflows',
-            uid,
-            data,
-=======
-            f'{profileid}{ self.separator }{twid}{ self.separator }altflows',
             flow.uid,
             http_flow_dict,
->>>>>>> 3732c6f4
         )
 
         http_flow = {
@@ -1245,15 +1230,9 @@
         ssh_flow_dict = json.dumps(ssh_flow_dict)
         # Set the dns as alternative flow
         self.r.hset(
-<<<<<<< HEAD
             self.prefix + self.separator + f'{profileid}{self.separator}{twid}{self.separator}altflows',
-            uid,
-            data,
-=======
-            f'{profileid}{self.separator}{twid}{self.separator}altflows',
             flow.uid,
             ssh_flow_dict,
->>>>>>> 3732c6f4
         )
         # Publish the new dns received
         to_send = {
@@ -1303,15 +1282,9 @@
         }
         to_send = json.dumps(to_send)
         self.r.hset(
-<<<<<<< HEAD
             self.prefix + self.separator + f'{profileid}{self.separator}{twid}{self.separator}altflows',
-            uid,
-            data,
-=======
-            f'{profileid}{self.separator}{twid}{self.separator}altflows',
             flow.uid,
             notice_flow,
->>>>>>> 3732c6f4
         )
         self.publish('new_notice', to_send)
         self.print(f'Adding notice flow to DB: {notice_flow}', 3, 0)
@@ -1601,15 +1574,9 @@
         dns_flow = json.dumps(dns_flow)
         # Set the dns as alternative flow
         self.r.hset(
-<<<<<<< HEAD
             self.prefix + self.separator + f'{profileid}{self.separator}{twid}{self.separator}altflows',
-            uid,
-            data,
-=======
-            f'{profileid}{self.separator}{twid}{self.separator}altflows',
             flow.uid,
             dns_flow,
->>>>>>> 3732c6f4
         )
         # Publish the new dns received
         # TODO we should just send the DNS obj!
