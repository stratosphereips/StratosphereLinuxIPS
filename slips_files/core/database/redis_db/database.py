--- conflicted
+++ resolved
@@ -68,12 +68,8 @@
         'report_to_peers',
         'new_tunnel',
         'check_jarm_hash',
-<<<<<<< HEAD
         'control_module',
         'cpu_profile'
-=======
-        'control_channel',
->>>>>>> e7892794
         }
     # The name is used to print in the outputprocess
     name = 'DB'
