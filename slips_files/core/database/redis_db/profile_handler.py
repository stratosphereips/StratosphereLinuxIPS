# SPDX-FileCopyrightText: 2021 Sebastian Garcia <sebastian.garcia@agents.fel.cvut.cz>
# SPDX-License-Identifier: GPL-2.0-only
import ipaddress
import json
import sys
import time
import traceback
from dataclasses import asdict
from math import floor
from typing import (
    Tuple,
    Union,
    Optional,
    List,
    Set,
)
import redis
import validators


class ProfileHandler:
    """
    Helper class for the Redis class in database.py
    Contains all the logic related to flows, profiles and timewindows
    """

    name = "DB"

    def is_doh_server(self, ip: str) -> bool:
        """returns whether the given ip is a DoH server"""
        info: dict = self.get_ip_info(ip)
        return info.get("is_doh_server", False) if info else False

    def get_outtuples_from_profile_tw(self, profileid, twid):
        """Get the out tuples"""
        return self.r.hget(profileid + self.separator + twid, "OutTuples")

    def set_new_incoming_flows(self, will_slips_have_more_flows: bool):
        """A flag indicating if slips is still receiving new flows from
        input an profiler or not"""
        self.r.set(
            self.constants.WILL_SLIPS_HAVE_MORE_FLOWS,
            "yes" if will_slips_have_more_flows else "no",
        )

    def will_slips_have_new_incoming_flows(self):
        """A flag indicating if slips is still receiving new flows from
        input an profiler or not"""
        return self.r.get(self.constants.WILL_SLIPS_HAVE_MORE_FLOWS) == "yes"

    def get_intuples_from_profile_tw(self, profileid, twid):
        """Get the in tuples"""
        return self.r.hget(profileid + self.separator + twid, "InTuples")

    def get_dhcp_flows(self, profileid, twid) -> list:
        """
        returns a dict of dhcp flows that happened in this profileid and twid
        """
        if flows := self.r.hget(
            self.constants.DHCP_FLOWS, f"{profileid}_{twid}"
        ):
            return json.loads(flows)

    def set_dhcp_flow(self, profileid, twid, requested_addr, uid):
        """
        Stores all dhcp flows sorted by profileid_twid
        """
        flow = {requested_addr: uid}
        if cached_flows := self.get_dhcp_flows(profileid, twid):
            # we already have flows in this twid, update them
            cached_flows.update(flow)
            self.r.hset(
                self.constants.DHCP_FLOWS,
                f"{profileid}_{twid}",
                json.dumps(cached_flows),
            )
        else:
            self.r.hset(
                self.constants.DHCP_FLOWS,
                f"{profileid}_{twid}",
                json.dumps(flow),
            )

    def get_tw_start_time(self, profileid, twid):
        """Return the time when this TW in this profile was created"""
        # We need to encode it to 'search' because the data in the
        # sorted set is encoded
        return self.r.zscore(f"tws{profileid}", twid.encode("utf-8"))

    def get_first_flow_time(self) -> Optional[float]:
        """
        Get the starttime of the first timewindow
        aka ts of the first flow
        first tw is always timewindow1
        """
        starttime_of_first_tw: str = self.r.hget(
            self.constants.ANALYSIS, "file_start"
        )
        if starttime_of_first_tw:
            return float(starttime_of_first_tw)

    def get_timewindow(self, flowtime, profileid):
        """
        This function returns the TW in the database where the flow belongs.
        Returns the time window id
        DISCLAIMER:

            if the given flowtime is == the starttime of a tw, it will
            belong to that tw
            if it is == the end of a tw, it will belong to the next one
            for example,
            a flow with ts = 2 belongs to tw2
            a flow with ts = 4 belongs to tw3

               tw1   tw2   tw3   tw4
           0 ──────┬─────┬──────┬──────
                   │     │      │
                   2     4      6

        """
        # If the option for only-one-tw was selected, we should
        # create the TW at least 100 years before the flowtime,
        # to cover for 'flows in the past'. Which means we should
        # cover for any flow that is coming later with time before the
        # first flow
        flowtime = float(flowtime)
        if self.width == 9999999999:
            # Seconds in 1 year = 31536000
            tw_start = float(flowtime - (31536000 * 100))
            tw_number: int = 1
        else:
            starttime_of_first_tw: float = self.get_first_flow_time()
            if starttime_of_first_tw is not None:  #  because 0 is a valid
                # value
                tw_number: int = (
                    floor((flowtime - starttime_of_first_tw) / self.width) + 1
                )

                tw_start: float = starttime_of_first_tw + (
                    self.width * (tw_number - 1)
                )
            else:
                # this is the first timewindow
                tw_number: int = 1
                tw_start: float = flowtime

        tw_id: str = f"timewindow{tw_number}"

        self.add_new_tw(profileid, tw_id, tw_start)
        return tw_id

    def add_out_http(
        self,
        profileid,
        twid,
        flow,
    ):
        """
        Store in the DB a http request
        All the type of flows that are not netflows are stored in a separate
        hash ordered by uid.
        The idea is that from the uid of a netflow, you can access which other
         type of info is related to that uid
        """
        # Convert to json string
        http_flow = {
            "profileid": profileid,
            "twid": twid,
            "flow": asdict(flow),
        }
        to_send = json.dumps(http_flow)
        self.publish("new_http", to_send)
        self.publish("new_url", to_send)

        self.print(f"Adding HTTP flow to DB: {flow}", 3, 0)
        # Check if the host domain AND the url is detected by the threat
        # intelligence.
        # not all flows have a host value so don't send empty hosts to ti
        # module.
        if len(flow.host) > 2:
            self.give_threat_intelligence(
                profileid,
                twid,
                "dst",
                flow.starttime,
                flow.uid,
                flow.daddr,
                lookup=flow.host,
            )
            self.give_threat_intelligence(
                profileid,
                twid,
                "dst",
                flow.starttime,
                flow.uid,
                flow.daddr,
                lookup=f"http://{flow.host}{flow.uri}",
            )
        else:
            # use the daddr since there's no host
            self.give_threat_intelligence(
                profileid,
                twid,
                "dstip",
                flow.starttime,
                flow.uid,
                flow.daddr,
                lookup=f"http://{flow.daddr}{flow.uri}",
            )

    def add_out_dns(self, profileid, twid, flow):
        """
        Store in the DB a DNS request
        All the type of flows that are not netflows are stored in a separate
        hash ordered by flow.uid.
        The idea is that from the flow.uid of a netflow, you can access which
         other type of info is related to that flow.uid
        """
        to_send = {
            "profileid": profileid,
            "twid": twid,
            "flow": asdict(flow),
        }

        to_send = json.dumps(to_send)
        self.publish("new_dns", to_send)
        self.give_threat_intelligence(
            profileid,
            twid,
            "dstip",
            flow.starttime,
            flow.uid,
            flow.daddr,
            lookup=flow.query,
        )

        # Add DNS resolution to the db if there are answers for the query
        if flow.answers and flow.answers != ["-"]:
            srcip = profileid.split("_")[1]
            self.set_dns_resolution(
                flow.query,
                flow.answers,
                flow.starttime,
                flow.uid,
                flow.qtype_name,
                srcip,
                twid,
            )
            # send each dns answer to TI module
            for answer in flow.answers:
                if "TXT" in answer:
                    continue

                extra_info = {
                    "is_dns_response": True,
                    "dns_query": flow.query,
                }
                self.give_threat_intelligence(
                    profileid,
                    twid,
                    "dstip",
                    flow.starttime,
                    flow.uid,
                    flow.daddr,
                    lookup=answer,
                    extra_info=extra_info,
                )

    def _was_flow_flipped(self, flow) -> bool:
        """
        The majority of the FP with horizontal port scan detection
        happen because a benign computer changes wifi, and many not
        established conns are redone, which look like a port scan to
        10 webpages. To avoid this, we IGNORE all the flows that have
        in the history of flags (field history in zeek), the ^,
        that means that the flow was swapped/flipped.
        The below key_name is only used by the portscan module to check
        for horizontal portscan, which means we can safely ignore it
        here and it won't affect the rest of slips
        """
        state_hist = flow.state_hist if hasattr(flow, "state_hist") else ""
        return "^" in state_hist

    @staticmethod
    def _is_multicast_or_broadcast(daddr: str) -> bool:
        """
        to avoid reporting port scans on the
        broadcast or multicast addresses or invalid values
        """
        if daddr == "255.255.255.255":
            return True

        daddr_obj = ipaddress.ip_address(daddr)
        return daddr_obj.is_multicast

    def add_port(
        self, profileid: str, twid: str, flow: dict, role: str, port_type: str
    ):
        """
        Store info learned from ports for this flow
        The flow can go out of the IP (we are acting as Client) or into the IP
         (we are acting as Server)
        role: 'Client' or 'Server'. Client also defines that the flow is going
         out, Server that is going in
        port_type: 'Dst' or 'Src'.
        Depending if this port was a destination port or a source port
        """
        # Extract variables from columns
        dport = flow.dport
        sport = flow.sport
        totbytes = int(flow.bytes)
        pkts = int(flow.pkts)
        state = flow.state
        proto = flow.proto.upper()
        starttime = str(flow.starttime)
        uid = flow.uid
        ip = str(flow.daddr)
        spkts = flow.spkts

        if self._was_flow_flipped(flow):
            return False

        # Choose which port to use based if we were asked Dst or Src
        port = str(sport) if port_type == "Src" else str(dport)

        # If we are the Client, we want to store the dstips only
        # If we are the Server, we want to store the srcips only
        ip_key = "srcips" if role == "Server" else "dstips"

        # Get the state. Established, NotEstablished
        summary_state = self.get_final_state_from_flags(state, pkts)

        old_profileid_twid_data = self.get_data_from_profile_tw(
            profileid, twid, port_type, summary_state, proto, role, "Ports"
        )

        try:
            # we already have info about this dport, update it
            port_data = old_profileid_twid_data[port]
            port_data["totalflows"] += 1
            port_data["totalpkt"] += pkts
            port_data["totalbytes"] += totbytes

            # if there's a conn from this ip on this port, update the pkts
            # of this conn
            if ip in port_data[ip_key]:
                port_data[ip_key][ip]["pkts"] += pkts
                port_data[ip_key][ip]["spkts"] += spkts
                port_data[ip_key][ip]["uid"].append(uid)
            else:
                port_data[ip_key][ip] = {
                    "pkts": pkts,
                    "spkts": spkts,
                    "stime": starttime,
                    "uid": [uid],
                }

        except KeyError:
            # First time for this dport
            port_data = {
                "totalflows": 1,
                "totalpkt": pkts,
                "totalbytes": totbytes,
                ip_key: {
                    ip: {
                        "pkts": pkts,
                        "spkts": spkts,
                        "stime": starttime,
                        "uid": [uid],
                    }
                },
            }
        old_profileid_twid_data[port] = port_data
        data = json.dumps(old_profileid_twid_data)
        hash_key = f"{profileid}{self.separator}{twid}"
        key_name = f"{port_type}Ports{role}{proto}{summary_state}"
        self.mark_profile_tw_as_modified(profileid, twid, starttime)

        if key_name == "DstPortsClientTCPNot Established":
            # this key is used in horizontal ps module only
            # to avoid unnecessary storing and filtering of data, we store
            # only unresolved non multicast non broadcast ips.
            # if this key is ever needed for another module, we'll need to
            # workaround this
            ip_resolved = self.get_dns_resolution(ip)
            if ip_resolved or self._is_multicast_or_broadcast(ip):
                return

        self.r.hset(hash_key, key_name, str(data))

    def get_final_state_from_flags(self, state, pkts):
        """
        Analyze the flags given and return a summary of the state. Should work
         with Argus and Bro flags
        We receive the pakets to distinguish some Reset connections
        """
        try:
            # In some flows the state is a nan
            try:
                pre = state.split("_")[0]
            except AttributeError:
                pre = ''

            try:
                # Try suricata states
                """
                There are different states in which a flow can be.
                Suricata distinguishes three flow-states for TCP and two for UDP. For TCP,
                these are: New, Established and Closed,for UDP only new and established.
                For each of these states Suricata can employ different timeouts.
                """
                # This is controversial, but if we dont have a good state, we consider it not established for now
                if "new" in state or state.lower() == "established":
                    return "Established"
                elif "closed" in state or state.lower() == 'not established':
                    return "Not Established"

                # We have varius type of states depending on the type of flow.
                # For Zeek
                if state in ("S0", "REJ", "RSTOS0", "RSTRH", "SH", "SHR"):
                    return "Not Established"
                elif state in ("S1", "SF", "S2", "S3", "RSTO", "RSTP", "OTH"):
                    return "Established"

                # For Argus
<<<<<<< HEAD
                # In some flows the state is a nan
=======
>>>>>>> 68e588ab
                try:
                    suf = state.split("_")[1]
                except AttributeError:
                    suf = ''
                if "S" in pre and "A" in pre and "S" in suf and "A" in suf:
                    """
                    Examples:
                    SA_SA
                    SR_SA
                    FSRA_SA
                    SPA_SPA
                    SRA_SPA
                    FSA_FSA
                    FSA_FSPA
                    SAEC_SPA
                    SRPA_SPA
                    FSPA_SPA
                    FSRPA_SPA
                    FSPA_FSPA
                    FSRA_FSPA
                    SRAEC_SPA
                    FSPA_FSRPA
                    FSAEC_FSPA
                    FSRPA_FSPA
                    SRPAEC_SPA
                    FSPAEC_FSPA
                    SRPAEC_FSRPA
                    """
                    return "Established"
                elif "PA" in pre and "PA" in suf:
                    # Tipical flow that was reported in the middle
                    """
                    Examples:
                    PA_PA
                    FPA_FPA
                    """
                    return "Established"
                elif "ECO" in pre:
                    return "ICMP Echo"
                elif "ECR" in pre:
                    return "ICMP Reply"
                elif "URH" in pre:
                    return "ICMP Host Unreachable"
                elif "URP" in pre:
                    return "ICMP Port Unreachable"
                else:
                    """
                    Examples:
                    S_RA
                    S_R
                    A_R
                    S_SA
                    SR_SA
                    FA_FA
                    SR_RA
                    SEC_RA
                    """
                    return "Not Established"
            except IndexError:
                # suf does not exist, which means that this is some ICMP or no response was sent for UDP or TCP
                if "ECO" in pre:
                    # ICMP
                    return "Established"
                elif "UNK" in pre:
                    # ICMP6 unknown upper layer
                    return "Established"
                elif "CON" in pre:
                    # UDP
                    return "Established"
                elif "INT" in pre:
                    # UDP trying to connect, NOT preciselly not established but also NOT 'Established'. So we considered not established because there
                    # is no confirmation of what happened.
                    return "Not Established"
                elif "EST" in pre:
                    # TCP
                    return "Established"
                elif "RST" in pre:
                    # TCP. When -z B is not used in argus, states are single words. Most connections are reseted when finished and therefore are established
                    # It can happen that is reseted being not established, but we can't tell without -z b.
                    # So we use as heuristic the amount of packets. If <=3, then is not established because the OS retries 3 times.
                    return (
                        "Not Established" if int(pkts) <= 3 else "Established"
                    )
                elif "FIN" in pre:
                    # TCP. When -z B is not used in argus, states are single words. Most connections are finished with FIN when finished and therefore are established
                    # It can happen that is finished being not established, but we can't tell without -z b.
                    # So we use as heuristic the amount of packets. If <=3, then is not established because the OS retries 3 times.
                    return (
                        "Not Established" if int(pkts) <= 3 else "Established"
                    )
                else:
                    """
                    Examples:
                    S_
                    FA_
                    PA_
                    FSA_
                    SEC_
                    SRPA_
                    """
                    return "Not Established"
        except Exception:
            exception_line = sys.exc_info()[2].tb_lineno
            self.print(
                f"Error in get_final_state_from_flags() in profile_handler.py line {exception_line}",
                0,
                1,
            )
            self.print(traceback.format_exc(), 0, 1)

    def get_data_from_profile_tw(
        self,
        profileid: str,
        twid: str,
        direction: str,
        state: str,
        protocol: str,
        role: str,
        type_data: str,
    ) -> dict:
        """
        Get the info about a certain role (Client or Server),
        for a particular protocol (TCP, UDP, ICMP, etc.) for a
        particular State (Established, etc.)

        :param direction: 'Dst' or 'Src'. This is used to know if you
        want the data of the src ip or ports, or the data from
        the dst ips or ports
        :param state: can be 'Established' or 'NotEstablished'
        :param protocol: can be 'TCP', 'UDP', 'ICMP' or 'IPV6ICMP'

        :param role: can be 'Client' or 'Server'
        Depending if the traffic is going out or not, we are Client or Server
        Client role means: the traffic is done by the given profile
        Server role means:the traffic is going to the given profile

        :param type_data: can be 'Ports' or 'IPs'
        """

        try:
            # key_name = [Src,Dst] + [Port,IP] + [Client,Server] +
            # [TCP,UDP, ICMP, ICMP6] + [Established,
            # Not Establihed]
            # Example: key_name = 'SrcPortClientTCPEstablished'
            key = direction + type_data + role + protocol.upper() + state
            data = self.r.hget(f"{profileid}{self.separator}{twid}", key)

            if data:
                return json.loads(data)

            self.print(
                f"There is no data for Key: {key}. Profile {profileid} TW {twid}",
                3,
                0,
            )
            return {}
        except Exception:
            exception_line = sys.exc_info()[2].tb_lineno
            self.print(
                f"Error in getDataFromProfileTW database.py line "
                f"{exception_line}",
                0,
                1,
            )
            self.print(traceback.format_exc(), 0, 1)

    def update_ip_info(
        self,
        old_profileid_twid_data: dict,
        pkts,
        dport,
        spkts,
        totbytes,
        ip,
        starttime,
        uid,
    ) -> dict:
        """
        #  Updates how many times each individual DstPort was contacted,
        the total flows sent by this ip and their uids,
        the total packets sent by this ip,
        and total bytes sent by this ip
        """
        dport = str(dport)
        spkts = int(spkts)
        pkts = int(pkts)
        totbytes = int(totbytes)
        if ip in old_profileid_twid_data:
            # update info about an existing ip
            ip_data = old_profileid_twid_data[ip]
            ip_data["totalflows"] += 1
            ip_data["totalpkt"] += pkts
            ip_data["totalbytes"] += totbytes
            ip_data["uid"].append(uid)

            ip_data["dstports"]: dict

            if dport in ip_data["dstports"]:
                ip_data["dstports"][dport] += spkts
            else:
                ip_data["dstports"].update({dport: spkts})
        else:
            # First time seeing this ip
            ip_data = {
                "totalflows": 1,
                "totalpkt": pkts,
                "totalbytes": totbytes,
                "stime": starttime,
                "uid": [uid],
                "dstports": {dport: spkts},
            }
        old_profileid_twid_data.update({ip: ip_data})

        return old_profileid_twid_data

    def update_times_contacted(self, ip, direction, profileid, twid):
        """
        :param ip: the ip that we want to update the times we contacted
        """

        # Get the hash of the timewindow
        profileid_twid = f"{profileid}{self.separator}{twid}"

        # Get the DstIPs data for this tw in this profile
        # The format is {'1.1.1.1' :  3}
        ips_contacted = self.r.hget(profileid_twid, f"{direction}IPs")
        if not ips_contacted:
            ips_contacted = {}

        try:
            ips_contacted = json.loads(ips_contacted)
            # Add 1 because we found this ip again
            ips_contacted[ip] += 1
        except (TypeError, KeyError):
            # There was no previous data stored in the DB
            ips_contacted[ip] = 1

        ips_contacted = json.dumps(ips_contacted)
        self.r.hset(profileid_twid, f"{direction}IPs", str(ips_contacted))

    def add_ips(self, profileid, twid, flow, role):
        """
        Function to add information about an IP address
        The flow can go out of the IP (we are acting as Client) or into the IP
        (we are acting as Server)
        ip_as_obj: IP to add. It can be a dstIP or srcIP depending on the role
        role: 'Client' or 'Server'
        This function does two things:
            1- Add the ip to this tw in this profile, counting how many times
            it was contacted, and storing it in the key 'DstIPs' or 'SrcIPs'
            in the hash of the profile
            2- Use the ip as a key to count how many times that IP was
            contacted on each port. We store it like this because its the
               pefect structure to detect vertical port scans later on
            3- Check if this IP has any detection in the threat intelligence
            module. The information is added by the module directly in the DB.
        """

        uid = flow.uid
        starttime = str(flow.starttime)
        ip = flow.daddr if role == "Client" else flow.saddr

        """
        Depending if the traffic is going out or not, we are Client or Server
        Client role means:
            The profile corresponds to the src ip that received this flow
            The dstip is here the one receiving data from your profile
            So check the dst ip
        Server role means:
            The profile corresponds to the dst ip that received this flow
            The srcip is here the one sending data to your profile
            So check the src ip
        """
        direction = "Dst" if role == "Client" else "Src"

        #############
        # Store the Dst as IP address and notify in the channel
        # We send the obj but when accessed as str, it is automatically
        # converted to str
        self.set_new_ip(ip)

        #############

        # OTH means that we didnt see the true src ip and dst ip
        # from zeek docs; OTH: No SYN seen, just midstream traffic
        # (one example of this is a “partial connection” that was not
        # later closed).
        if flow.state != "OTH":
            self.ask_for_ip_info(
                flow.saddr,
                profileid,
                twid,
                flow,
                "srcip",
                daddr=flow.daddr,
            )
            self.ask_for_ip_info(
                flow.daddr,
                profileid,
                twid,
                flow,
                "dstip",
            )

        self.update_times_contacted(ip, direction, profileid, twid)

        # Get the state. Established, NotEstablished
        summary_state = self.get_final_state_from_flags(flow.state, flow.pkts)
        key_name = f"{direction}IPs{role}{flow.proto.upper()}{summary_state}"
        # Get the previous data about this key
        old_profileid_twid_data = self.get_data_from_profile_tw(
            profileid,
            twid,
            direction,
            summary_state,
            flow.proto,
            role,
            "IPs",
        )
        profileid_twid_data: dict = self.update_ip_info(
            old_profileid_twid_data,
            flow.pkts,
            flow.dport,
            flow.spkts,
            flow.bytes,
            ip,
            starttime,
            uid,
        )

        # Store this data in the profile hash
        self.r.hset(
            f"{profileid}{self.separator}{twid}",
            key_name,
            json.dumps(profileid_twid_data),
        )
        return True

    def get_all_contacted_ips_in_profileid_twid(self, profileid, twid) -> dict:
        """
        Get all the contacted IPs in a given profile and TW
        """
        all_flows: dict = self.get_all_flows_in_profileid_twid(profileid, twid)
        if not all_flows:
            return {}
        contacted_ips = {}
        for uid, flow in all_flows.items():
            # get the daddr of this flow
            daddr = flow["daddr"]
            contacted_ips[daddr] = uid
        return contacted_ips

    def mark_profile_and_timewindow_as_blocked(self, profileid, twid):
        """Add this profile and tw to the list of blocked
        a profile is only blocked if it was blocked using the user's
        firewall, not if it just generated an alert
        """
        tws = self.get_blocked_timewindows_of_profile(profileid)
        tws.append(twid)
        self.r.hset(
            self.constants.BLOCKED_PROFILES_AND_TWS, profileid, json.dumps(tws)
        )

    def get_blocked_timewindows_of_profile(self, profileid):
        """Return all the list of blocked tws"""
        if tws := self.r.hget(
            self.constants.BLOCKED_PROFILES_AND_TWS, profileid
        ):
            return json.loads(tws)
        return []

    def get_blocked_profiles_and_timewindows(self):
        return self.r.hgetall(self.constants.BLOCKED_PROFILES_AND_TWS)

    def is_blocked_profile_and_tw(self, profileid, twid):
        """
        Check if profile and timewindow is blocked
        """
        profile_tws = self.get_blocked_timewindows_of_profile(profileid)
        return twid in profile_tws

    def was_profile_and_tw_modified(self, profileid, twid):
        """Retrieve from the db if this TW of this profile was modified"""
        data = self.r.zrank(
            self.constants.MODIFIED_TIMEWINDOWS,
            profileid + self.separator + twid,
        )
        return bool(data)

    def add_flow(
        self,
        flow,
        profileid="",
        twid="",
        label="",
    ):
        """
        Function to add a flow by interpreting the data. The flow is added to
        the correct TW for this profile.
        The profileid is the main profile that this flow is related too.
        """
        if label:
            self.r.zincrby(self.constants.LABELS, 1, label)

        to_send = {
            "profileid": profileid,
            "twid": twid,
            "flow": asdict(flow),
            "stime": flow.starttime,
            "interpreted_state": self.get_final_state_from_flags(
                flow.state, flow.pkts
            ),
            "label": label,
            "module_labels": {},
        }
        to_send = json.dumps(to_send)

        # set the pcap/file stime in the analysis key
        if self.first_flow:
            self.set_input_metadata({"file_start": flow.starttime})
            self.first_flow = False

        # dont send arp flows in this channel, they have their own
        # new_arp channel
        if flow.type_ != "arp":
            self.publish("new_flow", to_send)
        return True

    def add_software_to_profile(self, profileid, flow):
        """
        Used to associate this profile with it's used software and version
        """
        sw_dict = {
            flow.software: {
                "version-major": flow.version_major,
                "version-minor": flow.version_minor,
                "uid": flow.uid,
            }
        }
        # cached_sw is {software: {'version-major':x,
        # 'version-minor':y, 'uid':...}}
        if cached_sw := self.get_software_from_profile(profileid):
            if flow.software in cached_sw:
                # we already have this same software for this proileid.
                # dont store this one
                return
            # add this new sw to the list of softwares this profile is using
            cached_sw.update(sw_dict)
            self.r.hset(profileid, "used_software", json.dumps(cached_sw))
        else:
            # first time for this profile to use a software
            self.r.hset(profileid, "used_software", json.dumps(sw_dict))

    def get_total_flows(self):
        """
        gets total flows to process from the db
        """
        return self.r.hget(self.constants.ANALYSIS, "total_flows")

    def get_analysis_info(self):
        return self.r.hgetall(self.constants.ANALYSIS)

    def add_out_ssh(
        self,
        profileid,
        twid,
        flow,
    ):
        """
        Store in the DB a SSH request
        All the type of flows that are not netflows are stored in a
        separate hash ordered by uid.
        The idea is that from the uid of a netflow, you can access which
        other type of info is related to that uid
        """
        to_send = {
            "profileid": profileid,
            "twid": twid,
            "flow": asdict(flow),
        }
        to_send = json.dumps(to_send)
        self.publish("new_ssh", to_send)
        self.print(f"Adding SSH flow to DB: {flow}", 3, 0)
        self.give_threat_intelligence(
            profileid,
            twid,
            "dstip",
            flow.starttime,
            flow.uid,
            flow.daddr,
            lookup=flow.daddr,
        )

    def add_out_notice(
        self,
        profileid,
        twid,
        flow,
    ):
        """Send notice.log data to new_notice channel to look for
        self-signed certificates"""
        to_send = {
            "profileid": profileid,
            "twid": twid,
            "flow": asdict(flow),
        }
        to_send = json.dumps(to_send)
        self.publish("new_notice", to_send)
        self.print(f"Adding notice flow to DB: {flow}", 3, 0)
        self.give_threat_intelligence(
            profileid,
            twid,
            "dstip",
            flow.starttime,
            flow.uid,
            flow.daddr,
            lookup=flow.daddr,
        )

    def add_out_ssl(self, profileid, twid, flow):
        """
        Store in the DB an ssl request
        All the type of flows that are not netflows are stored in a separate
         hash ordered by uid.
        The idea is that from the uid of a netflow, you can access which other
         type of info is related to that uid
        """
        to_send = {"profileid": profileid, "twid": twid, "flow": asdict(flow)}
        to_send = json.dumps(to_send)
        self.publish("new_ssl", to_send)
        self.print(f"Adding SSL flow to DB: {flow}", 3, 0)
        # Check if the server_name (SNI) is detected by the threat intelligence.
        # Empty field in the end, cause we have extra field for the IP.
        # If server_name is not empty, set in the IPsInfo and send to TI
        if not flow.server_name:
            return False

        # We are giving only new server_name to the threat_intelligence module.
        self.give_threat_intelligence(
            profileid,
            twid,
            "dstip",
            flow.starttime,
            flow.uid,
            flow.daddr,
            lookup=flow.server_name,
        )

        # Save new server name in the IPInfo. There might be several
        # server_name per IP.
        if ipdata := self.get_ip_info(flow.daddr):
            sni_ipdata = ipdata.get("SNI", [])
        else:
            sni_ipdata = []

        sni_port = {"server_name": flow.server_name, "dport": flow.dport}
        # We do not want any duplicates.
        if sni_port not in sni_ipdata:
            # Verify that the SNI is equal to any of the domains in the DNS
            # resolution
            # only add this SNI to our db if it has a DNS resolution
            if dns_resolutions := self.r.hgetall("DNSresolution"):
                # dns_resolutions is a dict with {ip:{'ts'..,'domains':...,
                # 'uid':..}}
                for ip, resolution in dns_resolutions.items():
                    resolution = json.loads(resolution)
                    if sni_port["server_name"] in resolution["domains"]:
                        # add SNI to our db as it has a DNS resolution
                        sni_ipdata.append(sni_port)
                        self.set_ip_info(flow.daddr, {"SNI": sni_ipdata})
                        break

    def get_profileid_from_ip(self, ip: str) -> Optional[str]:
        """
        returns the profile of the given IP only if it was registered in
        slips before
        """
        try:
            profileid = f"profile_{ip}"
            if self.r.sismember(self.constants.PROFILES, profileid):
                return profileid
            return False
        except redis.exceptions.ResponseError as inst:
            self.print("error in get_profileid_from_ip in database.py", 0, 1)
            self.print(type(inst), 0, 1)
            self.print(inst, 0, 1)

    def get_profiles(self):
        """Get a list of all the profiles"""
        profiles = self.r.smembers(self.constants.PROFILES)
        return profiles if profiles != set() else {}

    def get_tws_from_profile(self, profileid):
        """
        Receives a profile id and returns the list of all the TW in that profile
        Returns a list of tuples (twid, ts) or an empty list
        """
        return (
            self.r.zrange(f"tws{profileid}", 0, -1, withscores=True)
            if profileid
            else False
        )

    def get_number_of_tws_in_profile(self, profileid) -> int:
        """
        Receives a profile id and returns the number of all the
        TWs in that profile
        """
        return len(self.get_tws_from_profile(profileid)) if profileid else 0

    def get_srcips_from_profile_tw(self, profileid, twid):
        """
        Get the src ip for a specific TW for a specific profileid
        """
        return self.r.hget(profileid + self.separator + twid, "SrcIPs")

    def get_dstips_from_profile_tw(self, profileid, twid):
        """
        Get the dst ip for a specific TW for a specific profileid
        """
        return self.r.hget(profileid + self.separator + twid, "DstIPs")

    def get_t2_for_profile_tw(self, profileid, twid, tupleid, tuple_key: str):
        """
        Get T1 and the previous_time for this previous_time, twid and tupleid
        """
        try:
            hash_id = profileid + self.separator + twid
            data = self.r.hget(hash_id, tuple_key)
            if not data:
                return False, False
            data = json.loads(data)
            try:
                (_, previous_two_timestamps) = data[tupleid]
                return previous_two_timestamps
            except KeyError:
                return False, False
        except Exception as e:
            exception_line = sys.exc_info()[2].tb_lineno
            self.print(
                f"Error in getT2ForProfileTW in database.py line {exception_line}",
                0,
                1,
            )
            self.print(type(e), 0, 1)
            self.print(e, 0, 1)

    def has_profile(self, profileid):
        """Check if we have the given profile"""
        return (
            self.r.sismember(self.constants.PROFILES, profileid)
            if profileid
            else False
        )

    def get_profiles_len(self) -> int:
        """Return the amount of profiles. Redis should be faster than python
        to do this count"""
        profiles_n = self.r.scard(self.constants.PROFILES)
        return 0 if not profiles_n else int(profiles_n)

    def get_last_twid_of_profile(self, profileid: str) -> Tuple[str, float]:
        """
        Returns the last TW id (aka tw with the greatest ts seen so far) and
        the starttime of the given profile id
        """
        if profileid:
            res = self.r.zrange(f"tws{profileid}", -1, -1, withscores=True)
            if res:
                twid, starttime = res[0]
                return twid, starttime

    def get_first_twid_for_profile(
        self, profileid: str
    ) -> Optional[Tuple[str, float]]:
        """
        Return the first TW id and the time for the given profile id
        the returned twid may be a negative tw for example tw-1, depends on
        what tw was last registered
        """
        if profileid:
            res: List[Tuple[str, float]]
            res = self.r.zrange(f"tws{profileid}", 0, 0, withscores=True)
            if res:
                tw: str
                starttime_of_tw: float
                tw, starttime_of_tw = res[0]
                return tw, starttime_of_tw

    def get_tw_of_ts(self, profileid, time) -> Optional[Tuple[str, float]]:
        """
        Return the TW id and the time for the TW that includes the given time.
        The score in the DB is the start of the timewindow, so we should search
        a TW that includes the given time by making sure the start of the TW
        is < time, and the end of the TW is > time.
        """
        # [-1] so we bring the last TW that matched this time.
        try:
            data = self.r.zrangebyscore(
                f"tws{profileid}",
                float("-inf"),
                float(time),
                withscores=True,
                start=0,
                num=-1,
            )[-1]

        except IndexError:
            # We dont have any last tw?
            data = self.r.zrangebyscore(
                f"tws{profileid}",
                0,
                float(time),
                withscores=True,
                start=0,
                num=-1,
            )

        return data

    def add_new_tw(self, profileid, timewindow: str, startoftw: float):
        """
        Creates or adds a new timewindow to the list of tw for the
        given profile
        Add the twid to the ordered set of a given profile
        :param timewindow: str id of the twid, e.g timewindow7, timewindow-9
        Returns the id of the timewindow just created
        """
        try:
            # Add the new TW to the index of TW
            self.r.zadd(f"tws{profileid}", {timewindow: float(startoftw)})
            self.print(
                f"Created and added to DB for "
                f"{profileid}: a new tw: {timewindow}. "
                f" with starttime : {startoftw} ",
                0,
                4,
            )

            # The creation of a TW now does not imply that it was modified.
            # You need to put data to mark is at modified.

            # When a new TW is created for this profile,
            # change the threat level of the profile to 0(info)
            # and confidence to 0.05
            self.update_threat_level(profileid, "info", 0.5)
        except redis.exceptions.ResponseError:
            self.print("Error in addNewTW", 0, 1)
            self.print(traceback.format_exc(), 0, 1)

    def get_number_of_tws(self, profileid):
        """Return the number of tws for this profile id"""
        return self.r.zcard(f"tws{profileid}") if profileid else False

    def get_modified_tw_since_time(
        self, time: float
    ) -> List[Tuple[str, float]]:
        """
        Return the list of modified timewindows since a certain time
        """
        # this ModifiedTW set has all timewindows of all profiles
        #  the score of each tw is the ts it was last updated
        # this ts is not network time, it is local time
        data = self.r.zrangebyscore(
            self.constants.MODIFIED_TIMEWINDOWS,
            time,
            float("+inf"),
            withscores=True,
        )
        return data or []

    def get_modified_profiles_since(
        self, time: float
    ) -> Tuple[Set[str], float]:
        """Returns a set of modified profiles since a certain time and
        the time of the last modified profile"""
        modified_tws: List[Tuple[str, float]] = (
            self.get_modified_tw_since_time(time)
        )
        if not modified_tws:
            # no modified tws, and no time_of_last_modified_tw
            return [], 0

        # get the time of last modified tw
        time_of_last_modified_tw: float = modified_tws[-1][-1]

        # this list will store modified profiles without tws
        # this is a list of ips. not profileids
        profiles = []
        profiles.extend(
            modified_tw[0].split("_")[1] for modified_tw in modified_tws
        )
        # return a set of unique profiles
        return set(profiles), time_of_last_modified_tw

    def add_to_the_list_of_ipv6(
        self, ipv6_to_add: str, cached_ipv6: str
    ) -> list:
        """
        adds the given IPv6 to the list of given cached_ipv6
        """
        if not cached_ipv6:
            cached_ipv6 = [ipv6_to_add]
        else:
            # found a list of ipv6 in the db
            cached_ipv6: set = set(json.loads(cached_ipv6))
            cached_ipv6.add(ipv6_to_add)
            cached_ipv6 = list(cached_ipv6)
        return cached_ipv6

    def set_mac_vendor_to_profile(
        self, profileid: str, mac_addr: str, mac_vendor: str
    ) -> bool:
        """
        sets the given mac add and vendor to the given profile key
        is only called when we don't already have a vendor for the given
        profile
        """
        if self.get_mac_vendor_from_profile(profileid):
            # it already exists
            return False

        # we only wanna update the vendor of an ip if we have a mac for it
        # because for example, we don't wanna set a mac to the profile
        # 0.0.0.0
        # set_mac_addr_to_profile handles the setting of addrs, and this
        # func only handles the setting of vendors

        # so first, make sure the given mac addr belongs to the given profile
        # before setting the mac vendor
        if cached_mac_addr := self.get_mac_addr_from_profile(profileid):
            cached_mac_addr: str
            if cached_mac_addr == mac_addr:
                # now we're sure that the vendor of the given mac addr,
                # is the vendor of this profileid
                self.r.hset(profileid, "MAC_vendor", mac_vendor)
                return True

        return False

    def update_mac_of_profile(self, profileid: str, mac: str):
        """Add the MAC addr to the given profileid key"""
        self.r.hset(profileid, self.constants.MAC, mac)

    def _should_associate_this_mac_with_this_ip(self, ip, mac) -> bool:
        return not (
            ip == "0.0.0.0"
            or not mac
            # sometimes we create profiles with the mac address.
            # don't save that in MAC hash
            or validators.mac_address(ip)
            or self._is_gw_mac(mac)
            # we're trying to assign the gw mac to
            # an ip that isn't the gateway's
            # this happens bc any public IP probably has the gw MAC
            # in the zeek logs, so skip
            or ip == self.get_gateway_ip()
        )

    def add_mac_addr_to_profile(self, profileid: str, mac_addr: str):
        """
        Used to associate the given profile with the given MAC addr.
        stores this info in the 'MAC' key in the db
        and in the profileid key of the given profile
        format of the MAC key is
            MAC: [ipv4, ipv6, etc.]
        this functions is called for all macs found in
        dhcp.log, conn.log, arp.log etc.
        PS: it doesn't deal with the MAC vendor
        """
        incoming_ip: str = profileid.split("_")[1]

        if not self._should_associate_this_mac_with_this_ip(
            incoming_ip, mac_addr
        ):
            return False

        # see if this is the gw mac
        self._determine_gw_mac(incoming_ip, mac_addr)

        # get the ips that belong to this mac
        cached_ips: Optional[List] = self.r.hmget(
            self.constants.MAC, mac_addr
        )[0]
        if not cached_ips:
            # no mac info stored for profileid
            ip = json.dumps([incoming_ip])
            self.r.hset(self.constants.MAC, mac_addr, ip)

            # now that it's decided that this mac belongs to this profileid
            # stoe the mac in the profileid's key in the db
            self.update_mac_of_profile(profileid, mac_addr)
        else:
            # we found another profile that has the same mac as this one
            # get all the ips, v4 and 6, that are stored with this mac
            cached_ips: List[str] = json.loads(cached_ips)
            # get the last one of them
            found_ip = cached_ips[-1]
            cached_ips: Set[str] = set(cached_ips)

            if incoming_ip in cached_ips:
                # this is the case where we have the given ip already
                # seen with the given mac. nothing to do here.
                return False

            # make sure 1 profile is ipv4 and the other is ipv6
            # (so we don't mess with MITM ARP detections)
            if validators.ipv6(incoming_ip) and validators.ipv4(found_ip):
                # associate the ipv4 we found with the incoming ipv6
                # and vice versa
                self.set_ipv4_of_profile(profileid, found_ip)
                self.set_ipv6_of_profile(f"profile_{found_ip}", [incoming_ip])

            elif validators.ipv6(found_ip) and validators.ipv4(incoming_ip):
                # associate the ipv6 we found with the incoming ipv4
                # and vice versa
                self.set_ipv6_of_profile(profileid, [found_ip])
                self.set_ipv4_of_profile(f"profile_{found_ip}", incoming_ip)
            elif validators.ipv6(found_ip) and validators.ipv6(incoming_ip):
                # If 2 IPv6 are claiming to have the same MAC it's fine
                # a computer is allowed to have many ipv6
                # add this found ipv6 to the list of ipv6 of the incoming
                # ip(profileid)

                # get the list of cached ipv6
                ipv6: str = self.get_ipv6_from_profile(profileid)
                # get the list of cached ipv6+the new one
                ipv6: list = self.add_to_the_list_of_ipv6(found_ip, ipv6)
                self.set_ipv6_of_profile(profileid, ipv6)

                # add this incoming ipv6(profileid) to the list of
                # ipv6 of the found ip
                # get the list of cached ipv6
                ipv6: str = self.get_ipv6_from_profile(f"profile_{found_ip}")
                # get the list of cached ipv6+the new one
                ipv6: list = self.add_to_the_list_of_ipv6(incoming_ip, ipv6)
                self.set_ipv6_of_profile(f"profile_{found_ip}", ipv6)

            else:
                # both are ipv4 and are claiming to have the same mac address
                # OR one of them is 0.0.0.0 and didn't take an ip yet
                # will be detected later by the ARP module
                return False

            # add the incoming ip to the list of ips that belong to this mac
            cached_ips.add(incoming_ip)
            cached_ips = json.dumps(list(cached_ips))
            self.r.hset(self.constants.MAC, mac_addr, cached_ips)

            self.update_mac_of_profile(profileid, mac_addr)
            self.update_mac_of_profile(f"profile_{found_ip}", mac_addr)

        return True

    def get_mac_addr_from_profile(self, profileid: dict) -> Union[str, None]:
        """
        Returns MAC address  of the given profile as a str, or None
        returns the info from the profileid key.
        """

        return self.r.hget(profileid, self.constants.MAC)

    def add_user_agent_to_profile(self, profileid, user_agent: dict):
        """
        Used to associate this profile with it's used user_agent
        :param user_agent: dict containing user_agent, os_type ,
        os_name and agent_name
        """
        self.r.hset(profileid, "first user-agent", user_agent)

    def get_user_agents_count(self, profileid) -> int:
        """
        returns the number of unique UAs seen for the given profileid
        """
        return int(self.r.hget(profileid, "user_agents_count"))

    def add_all_user_agent_to_profile(self, profileid, user_agent: str):
        """
        Used to keep history of past user agents of profile
        :param user_agent: str of user_agent
        """
        if not self.r.hexists(profileid, "past_user_agents"):
            # add the first user agent seen to the db
            self.r.hset(
                profileid, "past_user_agents", json.dumps([user_agent])
            )
            self.r.hset(profileid, "user_agents_count", 1)
        else:
            # we have previous UAs
            user_agents = json.loads(
                self.r.hget(profileid, "past_user_agents")
            )
            if user_agent not in user_agents:
                # the given ua is not cached. cache it as a str
                user_agents.append(user_agent)
                self.r.hset(
                    profileid, "past_user_agents", json.dumps(user_agents)
                )

                # incr the number of user agents seen for this profile
                user_agents_count: int = self.get_user_agents_count(profileid)
                self.r.hset(
                    profileid, "user_agents_count", user_agents_count + 1
                )

    def get_software_from_profile(self, profileid):
        """
        returns a dict with software, major_version, minor_version
        """
        if not profileid:
            return False

        if used_software := self.r.hmget(profileid, "used_software")[0]:
            used_software = json.loads(used_software)
            return used_software

    def get_first_user_agent(self, profileid) -> str:
        """returns the first user agent used by the given profile"""
        return self.r.hmget(profileid, "first user-agent")[0]

    def get_user_agent_from_profile(self, profileid) -> str:
        """
        Returns a dict of {'os_name',  'os_type', 'browser': , 'user_agent': }
        used by a certain profile or None
        """

        if user_agent := self.get_first_user_agent(profileid):
            # user agents may be OpenSSH_8.6 , no need to deserialize them
            if "{" in user_agent:
                user_agent = json.loads(user_agent)
            return user_agent

    def mark_profile_as_dhcp(self, profileid):
        """
        Used to mark this profile as dhcp server
        """

        # returns a list of dhcp if the profile is in the db
        profile_in_db = self.r.hmget(profileid, "dhcp")
        if not profile_in_db:
            return False
        is_dhcp_set = profile_in_db[0]
        # check if it's already marked as dhcp
        if not is_dhcp_set:
            self.r.hset(profileid, "dhcp", "true")

    def add_profile(self, profileid, starttime):
        """
        Add a new profile to the DB. Both the list of profiles and the
         hashmap of profile data
        Profiles are stored in two structures. A list of profiles (index)
         and individual hashmaps for each profile (like a table)
        """
        try:
            if self.r.sismember(self.constants.PROFILES, profileid):
                # we already have this profile
                return False

            # Add the profile to the index. The index is called 'profiles'
            self.r.sadd(self.constants.PROFILES, str(profileid))
            # Create the hashmap with the profileid.
            # The hasmap of each profile is named with the profileid
            # Add the start time of profile
            self.r.hset(profileid, "starttime", starttime)
            # For now duration of the TW is fixed
            self.r.hset(profileid, "duration", self.width)
            # When a new profiled is created assign threat level = 0
            # and confidence = 0.05
            confidence = 0.05
            self.update_threat_level(profileid, "info", confidence)
            self.r.hset(profileid, "confidence", confidence)
            # The IP of the profile should also be added as a new IP
            # we know about.
            ip = profileid.split(self.separator)[1]
            # If the ip is new add it to the list of ips
            self.set_new_ip(ip)
            # Publish that we have a new profile
            self.publish("new_profile", ip)
            return True
        except redis.exceptions.ResponseError as inst:
            self.print("Error in add_profile in database.py", 0, 1)
            self.print(type(inst), 0, 1)
            self.print(inst, 0, 1)

    def set_module_label_for_profile(self, profileid, module, label):
        """
        Set a module label for a profile.
        A module label is a label set by a module, and not
        a groundtruth label
        """
        data = self.get_modules_labels_of_a_profile(profileid)
        data[module] = label
        data = json.dumps(data)
        self.r.hset(profileid, "modules_labels", data)

    def check_tw_to_close(self, close_all=False):
        """
        Check if we should close a TW
        Search in the modified tw list and compare when they
        were modified with the slips internal time
        :param close_all: close all tws no matter when they were last modified
        """

        sit = self.get_slips_internal_time()

        # sit is the ts of the last tw modification detected by slips
        # so this line means if 1h(width) passed since the last
        # modification detected, then it's time to close the tw
        modification_time = float(sit) - self.width
        if close_all:
            # close all tws no matter when they were last modified
            modification_time = float("inf")

        # these are the tws that havent been modified in the last 1h
        profiles_tws_to_close = self.r.zrangebyscore(
            self.constants.MODIFIED_TIMEWINDOWS,
            0,
            modification_time,
            withscores=True,
        )

        for profile_tw_to_close in profiles_tws_to_close:
            profile_tw_to_close_id = profile_tw_to_close[0]
            profile_tw_to_close_time = profile_tw_to_close[1]
            self.print(
                f"The profile id {profile_tw_to_close_id} has to be closed"
                f" because it was"
                f" last modifed on {profile_tw_to_close_time} and we are "
                f"closing everything older than {modification_time}."
                f" Current time {sit}. "
                f"Difference: {modification_time - profile_tw_to_close_time}",
                3,
                0,
            )
            self.mark_profile_tw_as_closed(profile_tw_to_close_id)

    def mark_profile_tw_as_closed(self, profileid_tw):
        """
        Mark the TW as closed so tools can work on its data
        """
        self.r.sadd("ClosedTW", profileid_tw)
        self.r.zrem(self.constants.MODIFIED_TIMEWINDOWS, profileid_tw)
        self.publish("tw_closed", profileid_tw)

    def mark_profile_tw_as_modified(self, profileid, twid, timestamp):
        """
        Mark a TW in a profile as modified
        This means:
        1- To add it to the list of ModifiedTW
        2- Add the timestamp received to the time_of_last_modification
           in the TW itself
        3- To update the internal time of slips
        4- To check if we should 'close' some TW
        """
        timestamp = time.time()
        data = {f"{profileid}{self.separator}{twid}": float(timestamp)}
        self.r.zadd(self.constants.MODIFIED_TIMEWINDOWS, data)
        self.publish("tw_modified", f"{profileid}:{twid}")
        # Check if we should close some TW
        self.check_tw_to_close()

    def publish_new_letter(
        self, new_symbol: str, profileid: str, twid: str, tupleid: str, flow
    ):
        """
        analyze behavioral model with lstm model if
        the length is divided by 3 -
        so we send when there is 3 more characters added
        """
        if len(new_symbol) % 3 != 0:
            return

        to_send = {
            "new_symbol": new_symbol,
            "profileid": profileid,
            "twid": twid,
            "tupleid": str(tupleid),
            "uid": flow.uid,
            "flow": asdict(flow),
        }
        to_send = json.dumps(to_send)
        self.publish("new_letters", to_send)

    #
    # def get_previous_symbols(self, profileid: str, twid: str, direction:
    # str, tupleid: str):
    #     """
    #     returns all the InTuples or OutTuples for this profileid in this TW
    #     """
    #     profileid_twid = f'{profileid}{self.separator}{twid}'
    #
    #     tuples = self.r.hget(profileid_twid, direction) or '{}'
    #     tuples = json.loads(tuples)
    #
    #     # Get the last symbols of letters in the DB
    #     prev_symbols = tuples[tupleid][0]
    #     return prev_symbols
    #

    def add_tuple(
        self,
        profileid: str,
        twid: str,
        tupleid: str,
        symbol: Tuple,
        role: str,
        flow,
    ):
        """
        Add the tuple going in or out for this profile
        and if there was previous symbols for this profile, append the new
        symbol to it
        before adding the tuple to the db

        :param tupleid:  a dash separated str with the following format
        daddr-dport-proto
        :param symbol:  (symbol, (symbol_to_add, previous_two_timestamps))
        T1: is the time diff between the past flow and the past-past flow.
        last_ts: the timestamp of the last flow
        :param role: 'Client' or 'Server'
        """
        # If the traffic is going out it is part of our outtuples,
        # if not, part of our intuples
        if role == "Client":
            direction = "OutTuples"
        elif role == "Server":
            direction = "InTuples"

        try:
            profileid_twid = f"{profileid}{self.separator}{twid}"

            # prev_symbols is a dict with {tulpeid: ['symbols_so_far',
            # [timestamps]]}
            prev_symbols: str = self.r.hget(profileid_twid, direction) or "{}"
            prev_symbols: dict = json.loads(prev_symbols)

            try:
                # Get the last symbols of letters in the DB
                prev_symbol: str = prev_symbols[tupleid][0]

                # Separate the symbol to add and the previous data
                (symbol_to_add, previous_two_timestamps) = symbol
                self.print(
                    f"Not the first time for tuple {tupleid} as an "
                    f"{direction} for "
                    f"{profileid} in TW {twid}. Add the symbol: {symbol_to_add}. "
                    f"Store previous_times: {previous_two_timestamps}. "
                    f"Prev Data: {prev_symbols}",
                    3,
                    0,
                )

                # Add it to form the string of letters
                new_symbol = f"{prev_symbol}{symbol_to_add}"

                self.publish_new_letter(
                    new_symbol, profileid, twid, tupleid, flow
                )

                prev_symbols[tupleid] = (new_symbol, previous_two_timestamps)
                self.print(
                    f"\tLetters so far for tuple {tupleid}:" f" {new_symbol}",
                    3,
                    0,
                )
            except (TypeError, KeyError):
                # TODO check that this condition is triggered correctly
                #  only for the first case and not the rest after...
                # There was no previous data stored in the DB to append
                # the given symbol to.
                self.print(
                    f"First time for tuple {tupleid} as an"
                    f" {direction} for {profileid} in TW {twid}",
                    3,
                    0,
                )
                prev_symbols[tupleid] = symbol

            prev_symbols = json.dumps(prev_symbols)
            self.r.hset(profileid_twid, direction, prev_symbols)
            self.mark_profile_tw_as_modified(profileid, twid, flow.starttime)

        except Exception:
            exception_line = sys.exc_info()[2].tb_lineno
            self.print(
                f"Error in add_tuple in database.py line {exception_line}",
                0,
                1,
            )
            self.print(traceback.format_exc(), 0, 1)

    def get_modules_labels_of_a_profile(self, profileid):
        """
        Get labels set by modules in the profile.
        """
        data = self.r.hget(profileid, "modules_labels")
        data = json.loads(data) if data else {}
        return data

    def add_timeline_line(self, profileid, twid, data, timestamp):
        """Add a line to the timeline of this profileid and twid"""
        self.print(f"Adding timeline for {profileid}, {twid}: {data}", 3, 0)
        key = str(
            profileid + self.separator + twid + self.separator + "timeline"
        )
        data = json.dumps(data)
        mapping = {data: timestamp}
        self.r.zadd(key, mapping)
        # Mark the tw as modified since the timeline line is new data in the TW
        self.mark_profile_tw_as_modified(profileid, twid, timestamp="")

    def get_timeline_last_lines(
        self, profileid, twid, first_index: int
    ) -> Tuple[str, int]:
        """Get only the new items in the timeline."""
        key = str(
            profileid + self.separator + twid + self.separator + "timeline"
        )
        # The amount of lines in this list
        last_index = self.r.zcard(key)
        # Get the data in the list from the index asked (first_index) until the last
        data = self.r.zrange(key, first_index, last_index - 1)
        return data, last_index

    def get_profiled_tw_timeline(self, profileid, timewindow):
        return self.r.zrange(f"{profileid}_{timewindow}_timeline", 0, -1)

    def mark_profile_as_gateway(self, profileid):
        """
        Used to mark this profile as dhcp server
        """

        self.r.hset(profileid, "gateway", "true")

    def set_ipv6_of_profile(self, profileid, ip: list):
        self.r.hset(profileid, "IPv6", json.dumps(ip))

    def set_ipv4_of_profile(self, profileid, ip):
        self.r.hset(profileid, "IPv4", json.dumps([ip]))

    def get_mac_vendor_from_profile(self, profileid: str) -> Union[str, None]:
        """
        Returns a str MAC vendor of  the given profile or None
        """

        return self.r.hget(profileid, "MAC_vendor")

    def get_hostname_from_profile(self, profileid: str) -> Optional[str]:
        """
        Returns hostname about a certain profile or None
        """
        return self.r.hget(profileid, "host_name")

    def add_host_name_to_profile(self, hostname, profileid):
        """
        Adds the given hostname to the given profile
        """
        if not self.get_hostname_from_profile(profileid):
            self.r.hset(profileid, "host_name", hostname)

    def get_ipv4_from_profile(self, profileid) -> str:
        """
        Returns ipv4 about a certain profile or None
        """
        return self.r.hmget(profileid, "IPv4")[0] if profileid else False

    def get_ipv6_from_profile(self, profileid) -> str:
        """
        Returns ipv6 about a certain profile or None
        """
        return self.r.hmget(profileid, "IPv6")[0] if profileid else False

    def get_the_other_ip_version(self, profileid):
        """
        Given an ipv4, returns the ipv6 of the same computer
        Given an ipv6, returns the ipv4 of the same computer
        """
        srcip = profileid.split("_")[-1]
        ip = False
        if validators.ipv4(srcip):
            ip = self.get_ipv6_from_profile(profileid)
        elif validators.ipv6(srcip):
            ip = self.get_ipv4_from_profile(profileid)

        return ip<|MERGE_RESOLUTION|>--- conflicted
+++ resolved
@@ -399,7 +399,7 @@
             try:
                 pre = state.split("_")[0]
             except AttributeError:
-                pre = ''
+                pre = ""
 
             try:
                 # Try suricata states
@@ -412,7 +412,7 @@
                 # This is controversial, but if we dont have a good state, we consider it not established for now
                 if "new" in state or state.lower() == "established":
                     return "Established"
-                elif "closed" in state or state.lower() == 'not established':
+                elif "closed" in state or state.lower() == "not established":
                     return "Not Established"
 
                 # We have varius type of states depending on the type of flow.
@@ -423,14 +423,11 @@
                     return "Established"
 
                 # For Argus
-<<<<<<< HEAD
                 # In some flows the state is a nan
-=======
->>>>>>> 68e588ab
                 try:
                     suf = state.split("_")[1]
                 except AttributeError:
-                    suf = ''
+                    suf = ""
                 if "S" in pre and "A" in pre and "S" in suf and "A" in suf:
                     """
                     Examples:
