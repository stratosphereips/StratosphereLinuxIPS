import json
from typing import (
    Dict,
    List,
    Tuple,
    Union,
    Optional,
)


class IoCHandler:
    """
    Helper class for the Redis class in database.py
    Contains all the logic related to setting and retrieving evidence and
    alerts in the db
    """

    name = "DB"

    def set_loaded_ti_files(self, number_of_loaded_files: int):
        """
        Stores the number of successfully loaded TI files
        """
        self.r.set(self.constants.LOADED_TI_FILES, number_of_loaded_files)

    def get_loaded_ti_feeds(self):
        """
        returns the number of successfully loaded TI files. or 0 if none is loaded
        """
        return self.r.get(self.constants.LOADED_TI_FILES) or 0

    def delete_feed_entries(self, url: str):
        """
        Delete all entries in
         IoC_domains and IoC_ips that contain the given feed as source
        """
        # get the feed name from the given url
        feed_to_delete = url.split("/")[-1]
        # get all domains that are read from TI files in our db
        ioc_domains = self.rcache.hgetall(self.constants.IOC_DOMAINS)
        for domain, domain_description in ioc_domains.items():
            domain_description = json.loads(domain_description)
            if feed_to_delete in domain_description["source"]:
                # this entry has the given feed as source, delete it
                self.rcache.hdel(self.constants.IOC_DOMAINS, domain)

        # get all IPs that are read from TI files in our db
        ioc_ips = self.rcache.hgetall(self.constants.IOC_IPS)
        for ip, ip_description in ioc_ips.items():
            ip_description = json.loads(ip_description)
            if feed_to_delete in ip_description["source"]:
                # this entry has the given feed as source, delete it
                self.rcache.hdel(self.constants.IOC_IPS, ip)

    def delete_ti_feed(self, file):
        self.rcache.hdel(self.constants.TI_FILES_INFO, file)

    def set_feed_last_update_time(self, file: str, time: float):
        """
        sets the 'time' of last update of the given file
        :param file: ti file
        """
        if file_info := self.rcache.hget(self.constants.TI_FILES_INFO, file):
            # update an existin time
            file_info = json.loads(file_info)
            file_info.update({"time": time})
            self.rcache.hset(
                self.constants.TI_FILES_INFO, file, json.dumps(file_info)
            )
            return

        # no cached info about this file
        self.rcache.hset(
            self.constants.TI_FILES_INFO, file, json.dumps({"time": time})
        )

    def get_ti_feed_info(self, file):
        """
        Get TI file info
        :param file: a valid filename not a feed url
        """
        data = self.rcache.hget(self.constants.TI_FILES_INFO, file)
        return json.loads(data) if data else {}

    def give_threat_intelligence(
        self,
        profileid,
        twid,
        ip_state,
        starttime,
        uid,
        daddr,
        proto=False,
        lookup="",
        extra_info: dict = False,
    ):
        data_to_send = {
            "to_lookup": str(lookup),
            "profileid": str(profileid),
            "twid": str(twid),
            "proto": str(proto),
            "ip_state": ip_state,
            "stime": starttime,
            "uid": uid,
            "daddr": daddr,
        }
        if extra_info:
            # sometimes we want to send the dns query/answer to check it for
            # blacklisted ips/domains
            data_to_send.update(extra_info)
        self.publish(self.constants.GIVE_TI, json.dumps(data_to_send))
        return data_to_send

    def set_ti_feed_info(self, file, data):
        """
        Set/update time and/or e-tag for TI file
        :param file: a valid filename not a feed url
        :param data: dict containing info about TI file
        """
        data = json.dumps(data)
        self.rcache.hset(self.constants.TI_FILES_INFO, file, data)
    
    
    def store_known_fp_md5_hashes(self, fps: Dict[str, List[str]]):
        self.rcache.hmset(self.constants.KNOWN_FPS, fps)

<<<<<<< HEAD
    def is_known_fp_md5_hash(self, hash: str) -> Optional[str]:
        """returns the description of the given hash if it is a FP. and
        returns Fals eif the hash is not a FP"""
        return self.rcache.hmget(self.constants.KNOWN_FPS, hash)

    
=======
>>>>>>> a5cf3181
    def delete_ips_from_ioc_ips(self, ips: List[str]):
        """
        Delete the given IPs from IoC
        """
        self.rcache.hdel(self.constants.IOC_IPS, *ips)

    def delete_domains_from_ioc_domains(self, domains: List[str]):
        """
        Delete old domains from IoC
        """
        self.rcache.hdel(self.constants.IOC_DOMAINS, *domains)

    def add_ips_to_ioc(self, ips_and_description: Dict[str, str]) -> None:
        """
        Store a group of IPs in the db as they were obtained from an IoC source
        :param ips_and_description: is {ip: json.dumps{'source':..,
                                                        'tags':..,
                                                        'threat_level':... ,
                                                        'description':...}}

        """
        if ips_and_description:
            self.rcache.hmset(self.constants.IOC_IPS, ips_and_description)

    def add_domains_to_ioc(self, domains_and_description: dict) -> None:
        """
        Store a group of domains in the db as they were obtained from
        an IoC source
        :param domains_and_description: is
        {domain: json.dumps{'source':..,'tags':..,
            'threat_level':... ,'description'}}
        """
        if domains_and_description:
            self.rcache.hmset(
                self.constants.IOC_DOMAINS, domains_and_description
            )

    def add_ip_range_to_ioc(self, malicious_ip_ranges: dict) -> None:
        """
        Store a group of IP ranges in the db as they were obtained from an IoC source
        :param malicious_ip_ranges: is
        {range: json.dumps{'source':..,'tags':..,
         'threat_level':... ,'description'}}
        """
        if malicious_ip_ranges:
            self.rcache.hmset(
                self.constants.IOC_IP_RANGES, malicious_ip_ranges
            )

    def add_asn_to_ioc(self, blacklisted_ASNs: dict):
        """
        Store a group of ASN in the db as they were obtained from an IoC source
        :param blacklisted_ASNs: is
        {asn: json.dumps{'source':..,'tags':..,
            'threat_level':... ,'description'}}
        """
        if blacklisted_ASNs:
            self.rcache.hmset(self.constants.IOC_ASN, blacklisted_ASNs)

    def add_ja3_to_ioc(self, ja3: dict) -> None:
        """
        Store the malicious ja3 iocs in the db
        :param ja3:  {ja3: {'source':..,'tags':..,
                            'threat_level':... ,'description'}}

        """
        self.rcache.hmset(self.constants.IOC_JA3, ja3)

    def add_jarm_to_ioc(self, jarm: dict) -> None:
        """
        Store the malicious jarm iocs in the db
        :param jarm:  {jarm: {'source':..,'tags':..,
                            'threat_level':... ,'description'}}
        """
        self.rcache.hmset(self.constants.IOC_JARM, jarm)

    def add_ssl_sha1_to_ioc(self, malicious_ssl_certs):
        """
        Store a group of ssl fingerprints in the db
        :param malicious_ssl_certs:  {sha1: {'source':..,'tags':..,
                                    'threat_level':... ,'description'}}
        """
        self.rcache.hmset(self.constants.IOC_SSL, malicious_ssl_certs)

    def is_blacklisted_asn(self, asn) -> bool:
        return self.rcache.hget(self.constants.IOC_ASN, asn)

    def is_blacklisted_jarm(self, jarm_hash: str):
        """
        search for the given hash in the malicious hashes stored in the db
        """
        return self.rcache.hget(self.constants.IOC_JARM, jarm_hash)

    def is_blacklisted_ip(self, ip: str) -> Union[Dict[str, str], bool]:
        """
        Search in the dB of malicious IPs and return a
        description if we found a match
        returns a dict like this
            {"description": "1.4858919389330276e-05",
            "source": "AIP_attackers.csv",
            "threat_level": "medium",
            "tags": ["phishing honeypot"]}

        """
        ip_info: str = self.rcache.hget(self.constants.IOC_IPS, ip)
        return False if ip_info is None else json.loads(ip_info)

    def is_blacklisted_ssl(self, sha1):
        info = self.rcache.hmget(self.constants.IOC_SSL, sha1)[0]
        return False if info is None else info

    def is_blacklisted_domain(
        self, domain: str
    ) -> Tuple[Dict[str, str], bool]:
        """
        Search in the dB of malicious domains and return a
        description if we found a match
        returns a tuple (description, is_subdomain)
        description: description of the subdomain if found
        bool: True if we found a match for exactly the given
        domain False if we matched a subdomain
        """
        domain_description = self.rcache.hget(
            self.constants.IOC_DOMAINS, domain
        )
        is_subdomain = False
        if domain_description:
            return json.loads(domain_description), is_subdomain

        # try to match subdomain
        ioc_domains: Dict[str, Dict[str, str]] = self.rcache.hgetall(
            self.constants.IOC_DOMAINS
        )
        for malicious_domain, domain_info in ioc_domains.items():
            malicious_domain: str
            domain_info: str
            # something like this
            # {"description": "['hack''malware''phishing']",
            # "source": "OCD-Datalake-russia-ukraine_IOCs-ALL.csv",
            # "threat_level": "medium",
            # "tags": ["Russia-UkraineIoCs"]}
            domain_info: Dict[str, str] = json.loads(domain_info)
            #  if the we contacted images.google.com and we have
            #  google.com in our blacklists, we find a match
            if malicious_domain in domain:
                is_subdomain = True
                return domain_info, is_subdomain
        return False, is_subdomain

    def get_all_blacklisted_ip_ranges(self) -> dict:
        """
        Returns all the malicious ip ranges we have from different feeds
        return format is {range: json.dumps{'source':..,'tags':..,
                                            'threat_level':... ,'description'}}
        """
        return self.rcache.hgetall(self.constants.IOC_IP_RANGES)

    def get_all_blacklisted_ips(self):
        """
        Get all IPs and their description from IoC_ips
        """
        return self.rcache.hgetall(self.constants.IOC_IPS)

    def get_all_blacklisted_domains(self):
        """
        Get all Domains and their description from IoC_domains
        """
        return self.rcache.hgetall(self.constants.IOC_DOMAINS)

    def get_all_blacklisted_ja3(self):
        """
        Get all ja3 and their description from IoC_JA3
        """
        return self.rcache.hgetall(self.constants.IOC_JA3)

    def is_profile_malicious(self, profileid: str) -> str:
        return (
            self.r.hget(profileid, self.constants.LABELED_AS_MALICIOUS)
            if profileid
            else False
        )

    def is_cached_url_by_vt(self, url):
        """
        Return information about this URL
        Returns a dictionary or False if there is no IP in the database
        We need to separate these three cases:
        1- IP is in the DB without data. Return empty dict.
        2- IP is in the DB with data. Return dict.
        3- IP is not in the DB. Return False
        this is used to cache url info by the virustotal module only
        """
        data = self.rcache.hget(self.constants.VT_CACHED_URL_INFO, url)
        data = json.loads(data) if data else False
        return data

    def _store_new_url(self, url: str):
        """
        1- Stores this new URL in the URLs hash
        2- Publishes in the channels that there is a new URL, and that we want
            data from the Threat Intelligence modules
        """
        data = self.is_cached_url_by_vt(url)
        if data is False:
            # If there is no data about this URL
            # Set this URL for the first time in the virustotal_cached_url_info
            # Its VERY important that the data of the first time we see a URL
            # must be '{}', an empty dictionary! if not the logic breaks.
            # We use the empty dictionary to find if an URL exists or not
            self.rcache.hset(self.constants.VT_CACHED_URL_INFO, url, "{}")

    def get_domain_data(self, domain):
        """
        Return information about this domain
        Returns a dictionary or False if there is no domain in the database
        We need to separate these three cases:
        1- Domain is in the DB without data. Return empty dict.
        2- Domain is in the DB with data. Return dict.
        3- Domain is not in the DB. Return False
        """
        data = self.rcache.hget(self.constants.DOMAINS_INFO, domain)
        data = json.loads(data) if data or data == {} else False
        return data

    def _set_new_domain(self, domain: str):
        """
        1- Stores this new domain in the Domains hash
        2- Publishes in the channels that there is a new domain, and that we want
            data from the Threat Intelligence modules
        """
        data = self.get_domain_data(domain)
        if data is False:
            # If there is no data about this domain
            # Set this domain for the first time in the DomainsInfo
            # Its VERY important that the data of the first time we see a domain
            # must be '{}', an empty dictionary! if not the logic breaks.
            # We use the empty dictionary to find if a domain exists or not
            self.rcache.hset(self.constants.DOMAINS_INFO, domain, "{}")

    def set_info_for_domains(
        self, domain: str, info_to_set: dict, mode="leave"
    ):
        """
        Store information for this domain
        :param info_to_set: a dictionary, such as
        {'geocountry': 'rumania'} that we are going to store for this domain
        :param mode: defines how to deal with the new data
        - to 'overwrite' the data with the new data
        - to 'add' the data to the new data
        - to 'leave' the past data untouched
        """

        # Get the previous info already stored
        domain_data = self.get_domain_data(domain)
        if not domain_data:
            # This domain is not in the dictionary, add it first:
            self._set_new_domain(domain)
            # Now get the data, which should be empty, but just in case
            domain_data = self.get_domain_data(domain)

        # Let's check each key stored for this domain
        for key in iter(info_to_set):
            # info_to_set can be {'VirusTotal': [1,2,3,4], 'Malicious': ""}
            # info_to_set can be {'VirusTotal': [1,2,3,4]}

            # I think we dont need this anymore of the conversion
            if isinstance(domain_data, str):
                # Convert the str to a dict
                domain_data = json.loads(domain_data)

            # this can be a str or a list
            data_to_store = info_to_set[key]
            # If there is data previously stored, check if we have
            # this key already
            try:
                # Do we have the key alredy?
                _ = domain_data[key]

                # convert incoming data to list
                if not isinstance(data_to_store, list):
                    # data_to_store and prev_info Should both be lists, so we can extend
                    data_to_store = [data_to_store]

                if mode == "overwrite":
                    domain_data[key] = data_to_store
                elif mode == "add":
                    prev_info = domain_data[key]

                    if isinstance(prev_info, list):
                        # for example, list of IPs
                        prev_info.extend(data_to_store)
                        domain_data[key] = list(set(prev_info))
                    elif isinstance(prev_info, str):
                        # previous info about this domain is a str, we should make it a list and extend
                        prev_info = [prev_info]
                        # add the new data_to_store to our prev_info
                        domain_data[key] = prev_info.extend(data_to_store)
                    elif prev_info is None:
                        # no previous info about this domain
                        domain_data[key] = data_to_store

                elif mode == "leave":
                    return

            except KeyError:
                # There is no data for the key so far. Add it
                if isinstance(data_to_store, list):
                    domain_data[key] = list(set(data_to_store))
                else:
                    domain_data[key] = data_to_store
            # Store
            domain_data = json.dumps(domain_data)
            self.rcache.hset(self.constants.DOMAINS_INFO, domain, domain_data)
            self.r.publish(self.channels.DNS_INFO_CHANGE, domain)

    def cache_url_info_by_virustotal(self, url: str, urldata: dict):
        """
        Store information for this URL
        We receive a dictionary, such as {'VirusTotal': {'URL':score}} that we are
        going to store for this IP.
        If it was not there before we store it. If it was there before, we
        overwrite it
        this is used to cache url info by the virustotal module only
        """
        data = self.is_cached_url_by_vt(url)
        if data is False:
            # This URL is not in the dictionary, add it first:
            self._store_new_url(url)
            # Now get the data, which should be empty, but just in case
            data = self.get_ip_info(url)
        # empty dicts evaluate to False
        dict_has_keys = bool(data)
        if dict_has_keys:
            # loop through old data found in the db
            for key in iter(data):
                # Get the new data that has the same key
                data_to_store = urldata[key]
                # If there is data previously stored, check if we have this key already
                try:
                    # We modify value in any case, because there might be new info
                    _ = data[key]
                except KeyError:
                    # There is no data for the key so far.
                    pass
                    # Publish the changes
                    # self.r.publish('url_info_change', url)
                data[key] = data_to_store
                newdata_str = json.dumps(data)
                self.rcache.hset(
                    self.constants.VT_CACHED_URL_INFO, url, newdata_str
                )
        else:
            # URL found in the database but has no keys , set the keys now
            urldata = json.dumps(urldata)
            self.rcache.hset(self.constants.VT_CACHED_URL_INFO, url, urldata)<|MERGE_RESOLUTION|>--- conflicted
+++ resolved
@@ -119,20 +119,15 @@
         """
         data = json.dumps(data)
         self.rcache.hset(self.constants.TI_FILES_INFO, file, data)
-    
-    
+
     def store_known_fp_md5_hashes(self, fps: Dict[str, List[str]]):
         self.rcache.hmset(self.constants.KNOWN_FPS, fps)
 
-<<<<<<< HEAD
     def is_known_fp_md5_hash(self, hash: str) -> Optional[str]:
         """returns the description of the given hash if it is a FP. and
         returns Fals eif the hash is not a FP"""
         return self.rcache.hmget(self.constants.KNOWN_FPS, hash)
 
-    
-=======
->>>>>>> a5cf3181
     def delete_ips_from_ioc_ips(self, ips: List[str]):
         """
         Delete the given IPs from IoC
