from typing import List

from slips_files.core.database.redis_db.database import RedisDB
from slips_files.core.database.sqlite_db.database import SQLiteDB
from slips_files.common.parsers.config_parser import ConfigParser
from slips_files.common.abstracts.observer import IObservable
from slips_files.core.output import Output

class DBManager(IObservable):
    """
    This class will be calling methods from the appropriate db.
    each method added to any of the dbs should have a
    handler in here
    """
    name = "DBManager"
    def __init__(
            self,
            logger: Output,
            output_dir,
            redis_port,
            start_sqlite=True,
            start_redis_server=True,
            **kwargs
    ):
        self.output_dir = output_dir
        self.redis_port = redis_port
        self.logger = logger
        IObservable.__init__(self)
        self.add_observer(self.logger)
        self.rdb = RedisDB(self.logger, redis_port, **kwargs)
        # in some rare cases we don't wanna start sqlite,
        # like when using -S
        # we just want to connect to redis to get the PIDs
        self.sqlite = None
        if start_sqlite:
            self.sqlite = self.create_sqlite_db(output_dir)


    def create_sqlite_db(self, output_dir):
        return SQLiteDB(self.logger, output_dir)

    @classmethod
    def read_configuration(cls):
        conf = ConfigParser()
        cls.width = conf.get_tw_width_as_float()

    def get_sqlite_db_path(self) -> str:
        return self.sqlite.get_db_path()

    def iterate_flows(self, *args, **kwargs):
        return self.sqlite.iterate_flows(*args, **kwargs)


    def get_columns(self, *args, **kwargs):
        return self.sqlite.get_columns(*args, **kwargs)

    def publish(self, *args, **kwargs):
        return self.rdb.publish(*args, **kwargs)

    def subscribe(self, *args, **kwargs):
        return self.rdb.subscribe(*args, **kwargs)

    def publish_stop(self, *args, **kwargs):
        return self.rdb.publish_stop(*args, **kwargs)

    def get_message(self, *args, **kwargs):
        return self.rdb.get_message(*args, **kwargs)

    def print(self, *args, **kwargs):
        return self.rdb.print(*args, **kwargs)

    def get_ip_info(self, *args, **kwargs):
        return self.rdb.get_ip_info(*args, **kwargs)

    def set_new_ip(self, *args, **kwargs):
        return self.rdb.set_new_ip(*args, **kwargs)

    def ask_for_ip_info(self, *args, **kwargs):
        return self.rdb.ask_for_ip_info(*args, **kwargs)

    @classmethod
    def discard_obj(cls):
        """
        when connecting on multiple ports, this dbmanager since it's a singelton
        returns the same instance of the already used db
        to fix this, we call this function every time we find a used db
        that slips should connect to
        """
        cls._obj = None

    def update_times_contacted(self, *args, **kwargs):
        return self.rdb.update_times_contacted(*args, **kwargs)

    def update_ip_info(self, *args, **kwargs):
        return self.rdb.update_ip_info(*args, **kwargs)

    def getSlipsInternalTime(self, *args, **kwargs):
        return self.rdb.getSlipsInternalTime(*args, **kwargs)

    def mark_profile_as_malicious(self, *args, **kwargs):
        return self.rdb.mark_profile_as_malicious(*args, **kwargs)

    def get_equivalent_tws(self, *args, **kwargs):
        return self.rdb.get_equivalent_tws(*args, **kwargs)

    def set_local_network(self, *args, **kwargs):
        return self.rdb.set_local_network(*args, **kwargs)

    def get_local_network(self, *args, **kwargs):
        return self.rdb.get_local_network(*args, **kwargs)

    def get_label_count(self, *args, **kwargs):
        return self.rdb.get_label_count(*args, **kwargs)

    def get_disabled_modules(self, *args, **kwargs):
        return self.rdb.get_disabled_modules(*args, **kwargs)

    def set_input_metadata(self, *args, **kwargs):
        return self.rdb.set_input_metadata(*args, **kwargs)

    def get_zeek_output_dir(self, *args, **kwargs):
        return self.rdb.get_zeek_output_dir(*args, **kwargs)

    def get_input_type(self, *args, **kwargs):
        return self.rdb.get_input_type(*args, **kwargs)

    def get_output_dir(self, *args, **kwargs):
        return self.rdb.get_output_dir(*args, **kwargs)

    def get_input_file(self, *args, **kwargs):
        return self.rdb.get_input_file(*args, **kwargs)


    def get_accumulated_threat_level(self, *args, **kwargs):
        return self.rdb.get_accumulated_threat_level(*args, **kwargs)


    def set_accumulated_threat_level(self, *args, **kwargs):
        return self.rdb.set_accumulated_threat_level(*args, **kwargs)


    def update_accumulated_threat_level(self, *args, **kwargs):
        return self.rdb.update_accumulated_threat_level(*args, **kwargs)

    def setInfoForIPs(self, *args, **kwargs):
        return self.rdb.setInfoForIPs(*args, **kwargs)

    def get_p2p_reports_about_ip(self, *args, **kwargs):
        return self.rdb.get_p2p_reports_about_ip(*args, **kwargs)

    def store_p2p_report(self, *args, **kwargs):
        return self.rdb.store_p2p_report(*args, **kwargs)

    def get_dns_resolution(self, *args, **kwargs):
        return self.rdb.get_dns_resolution(*args, **kwargs)

    def is_ip_resolved(self, *args, **kwargs):
        return self.rdb.is_ip_resolved(*args, **kwargs)

    def delete_dns_resolution(self, *args, **kwargs):
        return self.rdb.delete_dns_resolution(*args, **kwargs)

    def should_store_resolution(self, *args, **kwargs):
        return self.rdb.should_store_resolution(*args, **kwargs)

    def set_dns_resolution(self, *args, **kwargs):
        return self.rdb.set_dns_resolution(*args, **kwargs)

    def set_domain_resolution(self, *args, **kwargs):
        return self.rdb.set_domain_resolution(*args, **kwargs)

    def get_redis_server_PID(self, *args, **kwargs):
        return self.rdb.get_redis_server_PID(*args, **kwargs)

    def set_slips_mode(self, *args, **kwargs):
        return self.rdb.set_slips_mode(*args, **kwargs)

    def get_slips_mode(self, *args, **kwargs):
        return self.rdb.get_slips_mode(*args, **kwargs)

    def get_modified_ips_in_the_last_tw(self, *args, **kwargs):
        return self.rdb.get_modified_ips_in_the_last_tw(*args, **kwargs)

    def is_connection_error_logged(self, *args, **kwargs):
        return self.rdb.is_connection_error_logged(*args, **kwargs)

    def mark_connection_error_as_logged(self, *args, **kwargs):
        return self.rdb.mark_connection_error_as_logged(*args, **kwargs)

    def get_redis_keys_len(self):
        """
        returns all the keys in redis
        """
        return int(self.rdb.get_redis_keys_len())

    def was_ip_seen_in_connlog_before(self, *args, **kwargs):
        return self.rdb.was_ip_seen_in_connlog_before(*args, **kwargs)

    def mark_srcip_as_seen_in_connlog(self, *args, **kwargs):
        return self.rdb.mark_srcip_as_seen_in_connlog(*args, **kwargs)

    def is_gw_mac(self, *args, **kwargs):
        return self.rdb.is_gw_mac(*args, **kwargs)

    def get_ip_of_mac(self, *args, **kwargs):
        return self.rdb.get_ip_of_mac(*args, **kwargs)

    def get_modified_tw(self, *args, **kwargs):
        return self.rdb.get_modified_tw(*args, **kwargs)

    def get_field_separator(self, *args, **kwargs):
        return self.rdb.get_field_separator(*args, **kwargs)

    def store_tranco_whitelisted_domain(self, *args, **kwargs):
        return self.rdb.store_tranco_whitelisted_domain(*args, **kwargs)

    def is_whitelisted_tranco_domain(self, *args, **kwargs):
        return self.rdb.is_whitelisted_tranco_domain(*args, **kwargs)

    def set_growing_zeek_dir(self, *args, **kwargs):
        return self.rdb.set_growing_zeek_dir(*args, **kwargs)

    def is_growing_zeek_dir(self, *args, **kwargs):
        return self.rdb.is_growing_zeek_dir(*args, **kwargs)

    def get_ip_identification(self, *args, **kwargs):
        return self.rdb.get_ip_identification(*args,  **kwargs)

    def get_multiaddr(self, *args, **kwargs):
        return self.rdb.get_multiaddr(*args, **kwargs)

    def get_labels(self, *args, **kwargs):
        return self.rdb.get_labels(*args, **kwargs)

    def set_port_info(self, *args, **kwargs):
        return self.rdb.set_port_info(*args, **kwargs)

    def get_port_info(self, *args, **kwargs):
        return self.rdb.get_port_info(*args, **kwargs)

    def set_ftp_port(self, *args, **kwargs):
        return self.rdb.set_ftp_port(*args, **kwargs)

    def is_ftp_port(self, *args, **kwargs):
        return self.rdb.is_ftp_port(*args, **kwargs)

    def set_organization_of_port(self, *args, **kwargs):
        return self.rdb.set_organization_of_port(*args, **kwargs)

    def get_organization_of_port(self, *args, **kwargs):
        return self.rdb.get_organization_of_port(*args, **kwargs)

    def add_zeek_file(self, *args, **kwargs):
        return self.rdb.add_zeek_file(*args, **kwargs)

    def get_all_zeek_files(
            self,
            *args,
            **kwargs
            ):
        return self.rdb.get_all_zeek_files(*args, **kwargs)

    def get_gateway_ip(self, *args, **kwargs):
        return self.rdb.get_gateway_ip(*args, **kwargs)

    def get_gateway_mac(self, *args, **kwargs):
        return self.rdb.get_gateway_mac(*args, **kwargs)

    def get_gateway_MAC_Vendor(self, *args, **kwargs):
        return self.rdb.get_gateway_MAC_Vendor(*args, **kwargs)

    def set_default_gateway(self, *args, **kwargs):
        return self.rdb.set_default_gateway(*args, **kwargs)

    def get_domain_resolution(self, *args, **kwargs):
        return self.rdb.get_domain_resolution(*args, **kwargs)

    def get_all_dns_resolutions(self, *args, **kwargs):
        return self.rdb.get_all_dns_resolutions(*args, **kwargs)

    def set_passive_dns(self, *args, **kwargs):
        return self.rdb.set_passive_dns(*args, **kwargs)

    def get_passive_dns(self, *args, **kwargs):
        return self.rdb.get_passive_dns(*args, **kwargs)

    def get_reconnections_for_tw(self, *args, **kwargs):
        return self.rdb.get_reconnections_for_tw(*args, **kwargs)

    def setReconnections(self, *args, **kwargs):
        return self.rdb.setReconnections(*args, **kwargs)

    def get_host_ip(self, *args, **kwargs):
        return self.rdb.get_host_ip(*args, **kwargs)

    def set_host_ip(self, *args, **kwargs):
        return self.rdb.set_host_ip(*args, **kwargs)

    def set_asn_cache(self, *args, **kwargs):
        return self.rdb.set_asn_cache(*args, **kwargs)

    def get_asn_cache(self, *args, **kwargs):
        return self.rdb.get_asn_cache(*args, **kwargs)

    def store_process_PID(self, *args, **kwargs):
        return self.rdb.store_process_PID(*args, **kwargs)

    def get_pids(self, *args, **kwargs):
        return self.rdb.get_pids(*args, **kwargs)

    def set_org_info(self, *args, **kwargs):
        return self.rdb.set_org_info(*args, **kwargs)

    def get_org_info(self, *args, **kwargs):
        return self.rdb.get_org_info(*args, **kwargs)

    def get_org_IPs(self, *args, **kwargs):
        return self.rdb.get_org_IPs(*args, **kwargs)

    def set_whitelist(self, *args, **kwargs):
        return self.rdb.set_whitelist(*args, **kwargs)

    def get_all_whitelist(self, *args, **kwargs):
        return self.rdb.get_all_whitelist(*args, **kwargs)

    def get_whitelist(self, *args, **kwargs):
        return self.rdb.get_whitelist(*args, **kwargs)

    def store_dhcp_server(self, *args, **kwargs):
        return self.rdb.store_dhcp_server(*args, **kwargs)

    def save(self, *args, **kwargs):
        return self.rdb.save(*args, **kwargs)

    def load(self, *args, **kwargs):
        return self.rdb.load(*args, **kwargs)

    def is_valid_rdb_file(self, *args, **kwargs):
        return self.rdb.is_valid_rdb_file(*args, **kwargs)

    def set_last_warden_poll_time(self, *args, **kwargs):
        return self.rdb.set_last_warden_poll_time(*args, **kwargs)

    def get_last_warden_poll_time(self, *args, **kwargs):
        return self.rdb.get_last_warden_poll_time(*args, **kwargs)

    def store_blame_report(self, *args, **kwargs):
        return self.rdb.store_blame_report(*args, **kwargs)

    def store_zeek_path(self, *args, **kwargs):
        return self.rdb.store_zeek_path(*args, **kwargs)

    def get_zeek_path(self, *args, **kwargs):
        return self.rdb.get_zeek_path(*args, **kwargs)

    def store_std_file(self, *args, **kwargs):
        return self.rdb.store_std_file(*args, **kwargs)

    def get_stdfile(self, *args, **kwargs):
        return self.rdb.get_stdfile(*args, **kwargs)


    def set_evidence_causing_alert(self, *args, **kwargs):
        return self.rdb.set_evidence_causing_alert(*args, **kwargs)

    def get_evidence_causing_alert(self, *args, **kwargs):
        return self.rdb.get_evidence_causing_alert(*args, **kwargs)

    def get_evidence_by_ID(self, *args, **kwargs):
        return self.rdb.get_evidence_by_ID(*args, **kwargs)

    def is_detection_disabled(self, *args, **kwargs):
        return self.rdb.is_detection_disabled(*args, **kwargs)

    def set_flow_causing_evidence(self, *args, **kwargs):
        return self.rdb.set_flow_causing_evidence(*args, **kwargs)

    def get_flows_causing_evidence(self, *args, **kwargs):
        """returns the list of uids of the flows causing evidence"""
        return self.rdb.get_flows_causing_evidence(*args, **kwargs)

    def set_evidence(self, *args, **kwargs):
        return self.rdb.set_evidence(*args, **kwargs)

    def get_user_agents_count(self, *args, **kwargs):
        return self.rdb.get_user_agents_count(*args, **kwargs)

    def init_evidence_number(self, *args, **kwargs):
        return self.rdb.init_evidence_number(*args, **kwargs)

    def get_evidence_number(self, *args, **kwargs):
        return self.rdb.get_evidence_number(*args, **kwargs)

    def mark_evidence_as_processed(self, *args, **kwargs):
        return self.rdb.mark_evidence_as_processed(*args, **kwargs)

    def is_evidence_processed(self, *args, **kwargs):
        return self.rdb.is_evidence_processed(*args, **kwargs)


    def delete_evidence(self, *args, **kwargs):
        return self.rdb.delete_evidence(*args, **kwargs)

    def cache_whitelisted_evidence_ID(self, *args, **kwargs):
        return self.rdb.cache_whitelisted_evidence_ID(*args, **kwargs)

    def is_whitelisted_evidence(self, *args, **kwargs):
        return self.rdb.is_whitelisted_evidence(*args, **kwargs)

    def remove_whitelisted_evidence(self, *args, **kwargs):
        return self.rdb.remove_whitelisted_evidence(*args, **kwargs)

    def get_profileid_twid_alerts(self, *args, **kwargs):
        return self.rdb.get_profileid_twid_alerts(*args, **kwargs)

    def get_twid_evidence(self, *args, **kwargs):
        return self.rdb.get_twid_evidence(*args, **kwargs)

    def update_threat_level(self, *args, **kwargs):
        return self.rdb.update_threat_level(*args, **kwargs)

    def set_loaded_ti_files(self, *args, **kwargs):
        return self.rdb.set_loaded_ti_files(*args, **kwargs)

    def get_loaded_ti_files(self, *args, **kwargs):
        return self.rdb.get_loaded_ti_files(*args, **kwargs)

    def mark_as_analyzed_by_ti_module(self, *args, **kwargs):
        return self.rdb.mark_as_analyzed_by_ti_module(*args, **kwargs)

    def get_ti_queue_size(self, *args, **kwargs):
        return self.rdb.get_ti_queue_size(*args, **kwargs)

    def set_cyst_enabled(self, *args, **kwargs):
        return self.rdb.set_cyst_enabled(*args, **kwargs)

    def is_cyst_enabled(self, *args, **kwargs):
        return self.rdb.is_cyst_enabled(*args, **kwargs)

    def give_threat_intelligence(self, *args, **kwargs):
        return self.rdb.give_threat_intelligence(*args, **kwargs)

    def delete_ips_from_IoC_ips(self, *args, **kwargs):
        return self.rdb.delete_ips_from_IoC_ips(*args, **kwargs)

    def delete_domains_from_IoC_domains(self, *args, **kwargs):
        return self.rdb.delete_domains_from_IoC_domains(*args, **kwargs)

    def add_ips_to_IoC(self, *args, **kwargs):
        return self.rdb.add_ips_to_IoC(*args, **kwargs)

    def add_domains_to_IoC(self, *args, **kwargs):
        return self.rdb.add_domains_to_IoC(*args, **kwargs)

    def add_ip_range_to_IoC(self, *args, **kwargs):
        return self.rdb.add_ip_range_to_IoC(*args, **kwargs)

    def add_asn_to_IoC(self, *args, **kwargs):
        return self.rdb.add_asn_to_IoC(*args, **kwargs)

    def is_blacklisted_ASN(self, *args, **kwargs):
        return self.rdb.is_blacklisted_ASN(*args, **kwargs)

    def add_ja3_to_IoC(self, *args, **kwargs):
        return self.rdb.add_ja3_to_IoC(*args, **kwargs)

    def add_jarm_to_IoC(self, *args, **kwargs):
        return self.rdb.add_jarm_to_IoC(*args, **kwargs)

    def add_ssl_sha1_to_IoC(self, *args, **kwargs):
        return self.rdb.add_ssl_sha1_to_IoC(*args, **kwargs)

    def get_malicious_ip_ranges(self, *args, **kwargs):
        return self.rdb.get_malicious_ip_ranges(*args, **kwargs)

    def get_IPs_in_IoC(self, *args, **kwargs):
        return self.rdb.get_IPs_in_IoC(*args, **kwargs)

    def get_Domains_in_IoC(self, *args, **kwargs):
        return self.rdb.get_Domains_in_IoC(*args, **kwargs)

    def get_ja3_in_IoC(self, *args, **kwargs):
        return self.rdb.get_ja3_in_IoC(*args, **kwargs)

    def is_malicious_jarm(self, *args, **kwargs):
        return self.rdb.is_malicious_jarm(*args, **kwargs)

    def search_IP_in_IoC(self, *args, **kwargs):
        return self.rdb.search_IP_in_IoC(*args, **kwargs)

    def set_malicious_ip(self, *args, **kwargs):
        return self.rdb.set_malicious_ip(*args, **kwargs)

    def set_malicious_domain(self, *args, **kwargs):
        return self.rdb.set_malicious_domain(*args, **kwargs)

    def get_malicious_ip(self, *args, **kwargs):
        return self.rdb.get_malicious_ip(*args, **kwargs)

    def get_malicious_domain(self, *args, **kwargs):
        return self.rdb.get_malicious_domain(*args, **kwargs)

    def get_ssl_info(self, *args, **kwargs):
        return self.rdb.get_ssl_info(*args, **kwargs)

    def is_domain_malicious(self, *args, **kwargs):
        return self.rdb.is_domain_malicious(*args, **kwargs)

    def delete_feed(self, *args, **kwargs):
        return self.rdb.delete_feed(*args, **kwargs)

    def is_profile_malicious(self, *args, **kwargs):
        return self.rdb.is_profile_malicious(*args, **kwargs)

    def set_TI_file_info(self, *args, **kwargs):
        return self.rdb.set_TI_file_info(*args, **kwargs)

    def set_last_update_time(self, *args, **kwargs):
        return self.rdb.set_last_update_time(*args, **kwargs)

    def get_TI_file_info(self, *args, **kwargs):
        return self.rdb.get_TI_file_info(*args, **kwargs)

    def delete_file_info(self, *args, **kwargs):
        return self.rdb.delete_file_info(*args, **kwargs)

    def getURLData(self, *args, **kwargs):
        return self.rdb.getURLData(*args, **kwargs)

    def setNewURL(self, *args, **kwargs):
        return self.rdb.setNewURL(*args, **kwargs)

    def getDomainData(self, *args, **kwargs):
        return self.rdb.getDomainData(*args, **kwargs)

    def setNewDomain(self, *args, **kwargs):
        return self.rdb.setNewDomain(*args, **kwargs)

    def setInfoForDomains(self, *args, **kwargs):
        return self.rdb.setInfoForDomains(*args, **kwargs)

    def setInfoForURLs(self, *args, **kwargs):
        return self.rdb.setInfoForURLs(*args, **kwargs)

    def get_data_from_profile_tw(self, *args, **kwargs):
        return self.rdb.get_data_from_profile_tw(*args, **kwargs)

    def getOutTuplesfromProfileTW(self, *args, **kwargs):
        return self.rdb.getOutTuplesfromProfileTW(*args, **kwargs)

    def getInTuplesfromProfileTW(self, *args, **kwargs):
        return self.rdb.getInTuplesfromProfileTW(*args, **kwargs)

    def get_dhcp_flows(self, *args, **kwargs):
        return self.rdb.get_dhcp_flows(*args, **kwargs)

    def set_dhcp_flow(self, *args, **kwargs):
        return self.rdb.set_dhcp_flow(*args, **kwargs)

    def get_timewindow(self, *args, **kwargs):
        return self.rdb.get_timewindow(*args, **kwargs)

    def add_out_http(self, *args, **kwargs):
        return self.rdb.add_out_http(*args, **kwargs)

    def add_out_dns(self, *args, **kwargs):
        return self.rdb.add_out_dns(*args, **kwargs)

    def add_port(self, *args, **kwargs):
        return self.rdb.add_port(*args, **kwargs)

    def getFinalStateFromFlags(self, *args, **kwargs):
        return self.rdb.getFinalStateFromFlags(*args, **kwargs)

    def add_ips(self, *args, **kwargs):
        return self.rdb.add_ips(*args, **kwargs)

    def get_altflow_from_uid(self, *args, **kwargs):
        return self.sqlite.get_altflow_from_uid(*args, **kwargs)

    def get_all_flows_in_profileid_twid(self, *args, **kwargs):
        return self.sqlite.get_all_flows_in_profileid_twid(*args, **kwargs)

    def get_all_flows_in_profileid(self, *args, **kwargs):
        return self.sqlite.get_all_flows_in_profileid(*args, **kwargs)

    def get_all_flows(self, *args, **kwargs):
        return self.sqlite.get_all_flows(*args, **kwargs)

    def get_all_contacted_ips_in_profileid_twid(self, *args, **kwargs):
        """
        Get all the contacted IPs in a given profile and TW
        """
        return self.sqlite.get_all_contacted_ips_in_profileid_twid(*args, **kwargs)

    def markProfileTWAsBlocked(self, *args, **kwargs):
        return self.rdb.markProfileTWAsBlocked(*args, **kwargs)

    def getBlockedProfTW(self, *args, **kwargs):
        return self.rdb.getBlockedProfTW(*args, **kwargs)

    def get_used_redis_port(self):
        return self.rdb.get_used_port()

    def checkBlockedProfTW(self, *args, **kwargs):
        return self.rdb.checkBlockedProfTW(*args, **kwargs)

    def wasProfileTWModified(self, *args, **kwargs):
        return self.rdb.wasProfileTWModified(*args, **kwargs)

    def add_software_to_profile(self, *args, **kwargs):
        return self.rdb.add_software_to_profile(*args, **kwargs)

    def get_total_flows(self, *args, **kwargs):
        return self.rdb.get_total_flows(*args, **kwargs)

    def add_out_ssh(self, *args, **kwargs):
        return self.rdb.add_out_ssh(*args, **kwargs)

    def add_out_notice(self, *args, **kwargs):
        return self.rdb.add_out_notice(*args, **kwargs)

    def add_out_ssl(self, *args, **kwargs):
        return self.rdb.add_out_ssl(*args, **kwargs)

    def get_profileid_from_ip(self, *args, **kwargs):
        return self.rdb.get_profileid_from_ip(*args, **kwargs)

    def get_first_flow_time(self, *args, **kwargs):
        return self.rdb.get_first_flow_time(*args, **kwargs)

    def getProfiles(self, *args, **kwargs):
        return self.rdb.getProfiles(*args, **kwargs)

    def getTWsfromProfile(self, *args, **kwargs):
        return self.rdb.getTWsfromProfile(*args, **kwargs)

    def get_number_of_tws_in_profile(self, *args, **kwargs):
        return self.rdb.get_number_of_tws_in_profile(*args, **kwargs)

    def getSrcIPsfromProfileTW(self, *args, **kwargs):
        return self.rdb.getSrcIPsfromProfileTW(*args, **kwargs)

    def getDstIPsfromProfileTW(self, *args, **kwargs):
        return self.rdb.getDstIPsfromProfileTW(*args, **kwargs)

    def getT2ForProfileTW(self, *args, **kwargs):
        return self.rdb.getT2ForProfileTW(*args, **kwargs)

    def has_profile(self, *args, **kwargs):
        return self.rdb.has_profile(*args, **kwargs)

    def get_profiles_len(self, *args, **kwargs):
        return self.rdb.get_profiles_len(*args, **kwargs)

    def get_last_twid_of_profile(self, *args, **kwargs):
        return self.rdb.get_last_twid_of_profile(*args, **kwargs)

    def get_first_twid_for_profile(self, *args, **kwargs):
        return self.rdb.get_first_twid_for_profile(*args, **kwargs)

    def get_tw_of_ts(self, *args, **kwargs):
        return self.rdb.get_tw_of_ts(*args, **kwargs)

    def add_new_older_tw(self, *args, **kwargs):
        return self.rdb.add_new_older_tw(*args, **kwargs)

    def add_new_tw(self, *args, **kwargs):
        return self.rdb.add_new_tw(*args, **kwargs)

<<<<<<< HEAD
    def get_timewindow_start_time(self, *args, **kwargs):
        return self.rdb.get_timewindow_start_time(*args, **kwargs)
=======
    def get_tw_start_time(self, *args, **kwargs):
        return self.rdb.get_tw_start_time(*args, **kwargs)
>>>>>>> 588e91e4

    def getAmountTW(self, *args, **kwargs):
        return self.rdb.getAmountTW(*args, **kwargs)

    def getModifiedTWSinceTime(self, *args, **kwargs):
        return self.rdb.getModifiedTWSinceTime(*args, **kwargs)

    def getModifiedProfilesSince(self, *args, **kwargs):
        return self.rdb.getModifiedProfilesSince(*args, **kwargs)

    def add_mac_addr_to_profile(self, *args, **kwargs):
        return self.rdb.add_mac_addr_to_profile(*args, **kwargs)

    def get_mac_addr_from_profile(self, *args, **kwargs):
        return self.rdb.get_mac_addr_from_profile(*args, **kwargs)

    def add_user_agent_to_profile(self, *args, **kwargs):
        return self.rdb.add_user_agent_to_profile(*args, **kwargs)

    def get_first_user_agent(self, *args, **kwargs):
        return self.rdb.get_first_user_agent(*args, **kwargs)

    def add_all_user_agent_to_profile(self, *args, **kwargs):
        return self.rdb.add_all_user_agent_to_profile(*args, **kwargs)

    def get_software_from_profile(self, *args, **kwargs):
        return self.rdb.get_software_from_profile(*args, **kwargs)

    def get_user_agent_from_profile(self, *args, **kwargs):
        return self.rdb.get_user_agent_from_profile(*args, **kwargs)

    def mark_profile_as_dhcp(self, *args, **kwargs):
        return self.rdb.mark_profile_as_dhcp(*args, **kwargs)

    def add_profile(self, *args, **kwargs):
        return self.rdb.add_profile(*args, **kwargs)

    def set_profile_module_label(self, *args, **kwargs):
        return self.rdb.set_profile_module_label(*args, **kwargs)

    def check_TW_to_close(self, *args, **kwargs):
        return self.rdb.check_TW_to_close(*args, **kwargs)

    def check_health(self):
        self.rdb.pubsub.check_health()

    def markProfileTWAsClosed(self, *args, **kwargs):
        return self.rdb.markProfileTWAsClosed(*args, **kwargs)

    def markProfileTWAsModified(self, *args, **kwargs):
        return self.rdb.markProfileTWAsModified(*args, **kwargs)

    def add_tuple(self, *args, **kwargs):
        return self.rdb.add_tuple(*args, **kwargs)

    def search_tws_for_flow(self, profileid, twid, uid, go_back=False):
        """
        Search for the given uid in the given twid, or the tws before
        :param go_back: how many hours back to search?
        """

        #TODO test this
        tws_to_search = self.rdb.get_tws_to_search(go_back)

        twid_number: int = int(twid.split('timewindow')[-1])
        while twid_number > -1 and tws_to_search > 0:
            flow = self.sqlite.get_flow(uid, twid=f'timewindow{twid_number}')

            uid = next(iter(flow))
            if flow[uid]:
                return flow

            twid_number -= 1
            # this reaches 0 when go_back is set to a number
            tws_to_search -= 1

        # uid isn't in this twid or any of the previous ones
        return {uid: None}

    def get_profile_modules_labels(self, *args, **kwargs):
        return self.rdb.get_profile_modules_labels(*args, **kwargs)

    def add_timeline_line(self, *args, **kwargs):
        return self.rdb.add_timeline_line(*args, **kwargs)

    def get_timeline_last_lines(self, *args, **kwargs):
        return self.rdb.get_timeline_last_lines(*args, **kwargs)


    def mark_profile_as_gateway(self, *args, **kwargs):
        return self.rdb.mark_profile_as_gateway(*args, **kwargs)

    def set_ipv6_of_profile(self, *args, **kwargs):
        return self.rdb.set_ipv6_of_profile(*args, **kwargs)

    def set_ipv4_of_profile(self, *args, **kwargs):
        return self.rdb.set_ipv4_of_profile(*args, **kwargs)

    def get_mac_vendor_from_profile(self, *args, **kwargs):
        return self.rdb.get_mac_vendor_from_profile(*args, **kwargs)

    def label_flows_causing_alert(self, evidence_ids: List[str]):
        """
        :param evidence_ids: list of ids of evidence causing an alert
        """
        for evidence_id in evidence_ids:
            uids: List[str] = self.rdb.get_flows_causing_evidence(evidence_id)
            self.set_flow_label(uids, 'malicious')

    def set_mac_vendor_to_profile(self, *args, **kwargs):
        return self.rdb.set_mac_vendor_to_profile(*args, **kwargs)

    def get_hostname_from_profile(self, *args, **kwargs):
        return self.rdb.get_hostname_from_profile(*args, **kwargs)

    def add_host_name_to_profile(self, *args, **kwargs):
        return self.rdb.add_host_name_to_profile(*args, **kwargs)

    def get_ipv4_from_profile(self, *args, **kwargs):
        return self.rdb.get_ipv4_from_profile(*args, **kwargs)

    def get_ipv6_from_profile(self, *args, **kwargs):
        return self.rdb.get_ipv6_from_profile(*args, **kwargs)

    def get_the_other_ip_version(self, *args, **kwargs):
        return self.rdb.get_the_other_ip_version(*args, **kwargs)

    def get_separator(self):
        return self.rdb.separator

    def get_normal_label(self):
        return self.rdb.normal_label

    def get_malicious_label(self):
        return self.rdb.malicious_label

    def init_tables(self, *args, **kwargs):
        return self.sqlite.init_tables(*args, **kwargs)

    def _init_db(self, *args, **kwargs):
        return self.sqlite._init_db(*args, **kwargs)

    def create_table(self, *args, **kwargs):
        return self.sqlite.create_table(*args, **kwargs)

    def set_flow_label(self, *args, **kwargs):
        return self.sqlite.set_flow_label(*args, **kwargs)

    def get_flow(self, *args, **kwargs):
        """returns the raw flow as read from the log file"""
        return self.sqlite.get_flow(*args, **kwargs)

    def add_flow(self, flow, profileid: str, twid:str, label='benign'):
        # stores it in the db
        self.sqlite.add_flow(flow, profileid, twid, label=label)
        # handles the channels and labels etc.
        return self.rdb.add_flow(
            flow,
            profileid=profileid,
            twid=twid,
            label=label
        )

    def get_slips_start_time(self):
        return self.rdb.get_slips_start_time()

    def set_slips_internal_time(self, ts):
        return self.rdb.set_slips_internal_time(ts)

    def add_altflow(self, *args, **kwargs):
        return self.sqlite.add_altflow(*args, **kwargs)

    def insert(self, *args, **kwargs):
        return self.sqlite.insert(*args, **kwargs)

    def update(self, *args, **kwargs):
        return self.sqlite.update(*args, **kwargs)

    def delete(self, *args, **kwargs):
        return self.sqlite.delete(*args, **kwargs)

    def select(self, *args, **kwargs):
        return self.sqlite.select(*args, **kwargs)

    def execute_query(self, *args, **kwargs):
        return self.sqlite.execute_query(*args, **kwargs)

    def get_pid_of(self, *args, **kwargs):
        return self.rdb.get_pid_of(*args, **kwargs)

    def set_max_threat_level(self, *args, **kwargs):
        return self.rdb.set_max_threat_level(*args, **kwargs)

    def update_max_threat_level(self, *args, **kwargs):
        return self.rdb.update_max_threat_level(*args, **kwargs)

    def get_name_of_module_at(self, *args, **kwargs):
        return self.rdb.get_name_of_module_at(*args, **kwargs)

    def get_evidence_detection_threshold(self, *args, **kwargs):
        return self.rdb.get_evidence_detection_threshold(*args, **kwargs)

    def get_flows_count(self, *args, **kwargs):
        return self.sqlite.get_flows_count(*args, **kwargs)

    def get_redis_pid(self, *args, **kwargs):
        return self.rdb.get_redis_pid(*args, **kwargs)

    def increment_attack_counter(self, *args, **kwargs):
        return self.rdb.increment_attack_counter(*args, **kwargs)

    def export_labeled_flows(self, *args, **kwargs):
        """
        exports the labeled flows and altflows stored in sqlite
        db to json or csv based on the config file
        """
        self.sqlite.export_labeled_flows(self.get_output_dir(), *args, **kwargs)


    def get_commit(self, *args, **kwargs):
        return self.rdb.get_commit(*args, **kwargs)

    def get_branch(self, *args, **kwargs):
        return self.rdb.get_branch(*args, **kwargs)

    def add_alert(self, alert: dict):
<<<<<<< HEAD
        twid_starttime: float = self.rdb.get_timewindow_start_time(alert['profileid'], alert['twid'])
=======
        twid_starttime: float = self.rdb.get_tw_start_time(alert['profileid'], alert['twid'])
>>>>>>> 588e91e4
        twid_endtime: float = twid_starttime + RedisDB.width
        alert.update({'tw_start': twid_starttime, 'tw_end': twid_endtime})
        return self.sqlite.add_alert(alert)

    def close(self, *args, **kwargs):
        self.rdb.r.close()
        self.rdb.rcache.close()
        # when stopping the daemon using -S, slips doesn't start the sqlite db
        if self.sqlite:
            self.sqlite.close(*args, **kwargs)<|MERGE_RESOLUTION|>--- conflicted
+++ resolved
@@ -668,13 +668,8 @@
     def add_new_tw(self, *args, **kwargs):
         return self.rdb.add_new_tw(*args, **kwargs)
 
-<<<<<<< HEAD
-    def get_timewindow_start_time(self, *args, **kwargs):
-        return self.rdb.get_timewindow_start_time(*args, **kwargs)
-=======
     def get_tw_start_time(self, *args, **kwargs):
         return self.rdb.get_tw_start_time(*args, **kwargs)
->>>>>>> 588e91e4
 
     def getAmountTW(self, *args, **kwargs):
         return self.rdb.getAmountTW(*args, **kwargs)
@@ -901,11 +896,7 @@
         return self.rdb.get_branch(*args, **kwargs)
 
     def add_alert(self, alert: dict):
-<<<<<<< HEAD
-        twid_starttime: float = self.rdb.get_timewindow_start_time(alert['profileid'], alert['twid'])
-=======
         twid_starttime: float = self.rdb.get_tw_start_time(alert['profileid'], alert['twid'])
->>>>>>> 588e91e4
         twid_endtime: float = twid_starttime + RedisDB.width
         alert.update({'tw_start': twid_starttime, 'tw_end': twid_endtime})
         return self.sqlite.add_alert(alert)
