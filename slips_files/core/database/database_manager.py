from typing import (
    List,
    Dict,
)

from slips_files.common.printer import Printer
from slips_files.core.database.redis_db.database import RedisDB
from slips_files.core.database.sqlite_db.database import SQLiteDB
from slips_files.common.parsers.config_parser import ConfigParser
from slips_files.core.structures.evidence import Evidence
from slips_files.core.structures.alerts import Alert
from slips_files.core.output import Output


class DBManager:
    """
    This class will be calling methods from the appropriate db.
    each method added to any of the dbs should have a
    handler in here
    """

    name = "DBManager"

    def __init__(
        self,
        logger: Output,
        output_dir,
        redis_port,
        start_sqlite=True,
        start_redis_server=True,
        **kwargs,
    ):
        self.output_dir = output_dir
        self.redis_port = redis_port
        self.logger = logger
        self.printer = Printer(self.logger, self.name)
        self.rdb = RedisDB(
            self.logger, redis_port, start_redis_server, **kwargs
        )

        # in some rare cases we don't wanna create the sqlite db from scratch,
        # like when using -S to stop the daemon, we just wanna connect to
        # the existing one
        self.sqlite = None
        if start_sqlite:
            self.sqlite = self.create_sqlite_db(output_dir)

    def print(self, *args, **kwargs):
        return self.printer.print(*args, **kwargs)

    def create_sqlite_db(self, output_dir):
        return SQLiteDB(self.logger, output_dir)

    @classmethod
    def read_configuration(cls):
        conf = ConfigParser()
        cls.width = conf.get_tw_width_as_float()

    def get_sqlite_db_path(self) -> str:
        return self.sqlite.get_db_path()

    def iterate_flows(self, *args, **kwargs):
        return self.sqlite.iterate_flows(*args, **kwargs)

    def get_columns(self, *args, **kwargs):
        return self.sqlite.get_columns(*args, **kwargs)

    def publish(self, *args, **kwargs):
        return self.rdb.publish(*args, **kwargs)

    def subscribe(self, *args, **kwargs):
        return self.rdb.subscribe(*args, **kwargs)

    def publish_stop(self, *args, **kwargs):
        return self.rdb.publish_stop(*args, **kwargs)

    def get_message(self, *args, **kwargs):
        return self.rdb.get_message(*args, **kwargs)

    def is_running_non_stop(self, *args, **kwargs):
        return self.rdb.is_running_non_stop(*args, **kwargs)

    def get_ip_info(self, *args, **kwargs):
        return self.rdb.get_ip_info(*args, **kwargs)

    def set_new_ip(self, *args, **kwargs):
        return self.rdb.set_new_ip(*args, **kwargs)

    def store_known_fp_md5_hashes(self, *args, **kwargs):
        return self.rdb.store_known_fp_md5_hashes(*args, **kwargs)

    def is_known_fp_md5_hash(self, *args, **kwargs):
        return self.rdb.is_known_fp_md5_hash(*args, **kwargs)

    def ask_for_ip_info(self, *args, **kwargs):
        return self.rdb.ask_for_ip_info(*args, **kwargs)

    @classmethod
    def discard_obj(cls):
        """
        when connecting on multiple ports, this dbmanager since it's a
        singelton
        returns the same instance of the already used db
        to fix this, we call this function every time we find a used db
        that slips should connect to
        """
        cls._obj = None

    def update_times_contacted(self, *args, **kwargs):
        return self.rdb.update_times_contacted(*args, **kwargs)

    def update_ip_info(self, *args, **kwargs):
        return self.rdb.update_ip_info(*args, **kwargs)

    def get_slips_internal_time(self, *args, **kwargs):
        return self.rdb.get_slips_internal_time(*args, **kwargs)

    def mark_profile_as_malicious(self, *args, **kwargs):
        return self.rdb.mark_profile_as_malicious(*args, **kwargs)

    def get_malicious_profiles(self, *args, **kwargs):
        return self.rdb.get_malicious_profiles(*args, **kwargs)

    def get_asn_info(self, *args, **kwargs):
        return self.rdb.get_asn_info(*args, **kwargs)

    def get_rdns_info(self, *args, **kwargs):
        return self.rdb.get_rdns_info(*args, **kwargs)

    def get_sni_info(self, *args, **kwargs):
        return self.rdb.get_sni_info(*args, **kwargs)

    def get_equivalent_tws(self, *args, **kwargs):
        return self.rdb.get_equivalent_tws(*args, **kwargs)

    def set_local_network(self, *args, **kwargs):
        return self.rdb.set_local_network(*args, **kwargs)

    def get_local_network(self, *args, **kwargs):
        return self.rdb.get_local_network(*args, **kwargs)

    def get_label_count(self, *args, **kwargs):
        return self.rdb.get_label_count(*args, **kwargs)

    def get_disabled_modules(self, *args, **kwargs):
        return self.rdb.get_disabled_modules(*args, **kwargs)

    def set_input_metadata(self, *args, **kwargs):
        return self.rdb.set_input_metadata(*args, **kwargs)

    def get_zeek_output_dir(self, *args, **kwargs):
        return self.rdb.get_zeek_output_dir(*args, **kwargs)

    def get_input_type(self, *args, **kwargs):
        return self.rdb.get_input_type(*args, **kwargs)

    def get_output_dir(self, *args, **kwargs):
        return self.rdb.get_output_dir(*args, **kwargs)

    def get_input_file(self, *args, **kwargs):
        return self.rdb.get_input_file(*args, **kwargs)

    def get_accumulated_threat_level(self, *args, **kwargs):
        return self.rdb.get_accumulated_threat_level(*args, **kwargs)

    def update_accumulated_threat_level(self, *args, **kwargs):
        return self.rdb.update_accumulated_threat_level(*args, **kwargs)

    def set_ip_info(self, *args, **kwargs):
        return self.rdb.set_ip_info(*args, **kwargs)

    def get_p2p_reports_about_ip(self, *args, **kwargs):
        return self.rdb.get_p2p_reports_about_ip(*args, **kwargs)

    def store_p2p_report(self, *args, **kwargs):
        return self.rdb.store_p2p_report(*args, **kwargs)

    def get_dns_resolution(self, *args, **kwargs):
        return self.rdb.get_dns_resolution(*args, **kwargs)

    def is_ip_resolved(self, *args, **kwargs):
        return self.rdb.is_ip_resolved(*args, **kwargs)

    def delete_dns_resolution(self, *args, **kwargs):
        return self.rdb.delete_dns_resolution(*args, **kwargs)

    def should_store_resolution(self, *args, **kwargs):
        return self.rdb.should_store_resolution(*args, **kwargs)

    def set_dns_resolution(self, *args, **kwargs):
        return self.rdb.set_dns_resolution(*args, **kwargs)

    def set_domain_resolution(self, *args, **kwargs):
        return self.rdb.set_domain_resolution(*args, **kwargs)

    def get_redis_server_pid(self, *args, **kwargs):
        return self.rdb.get_redis_server_pid(*args, **kwargs)

    def set_slips_mode(self, *args, **kwargs):
        return self.rdb.set_slips_mode(*args, **kwargs)

    def get_slips_mode(self, *args, **kwargs):
        return self.rdb.get_slips_mode(*args, **kwargs)

    def get_modified_ips_in_the_last_tw(self, *args, **kwargs):
        return self.rdb.get_modified_ips_in_the_last_tw(*args, **kwargs)

    def is_connection_error_logged(self, *args, **kwargs):
        return self.rdb.is_connection_error_logged(*args, **kwargs)

    def mark_connection_error_as_logged(self, *args, **kwargs):
        return self.rdb.mark_connection_error_as_logged(*args, **kwargs)

    def get_redis_keys_len(self):
        """
        returns all the keys in redis
        """
        return int(self.rdb.get_redis_keys_len())

    def was_ip_seen_in_connlog_before(self, *args, **kwargs):
        return self.rdb.was_ip_seen_in_connlog_before(*args, **kwargs)

    def mark_srcip_as_seen_in_connlog(self, *args, **kwargs):
        return self.rdb.mark_srcip_as_seen_in_connlog(*args, **kwargs)

    def is_gw_mac(self, *args, **kwargs):
        return self.rdb.is_gw_mac(*args, **kwargs)

    def get_ip_of_mac(self, *args, **kwargs):
        return self.rdb.get_ip_of_mac(*args, **kwargs)

    def get_modified_tw(self, *args, **kwargs):
        return self.rdb.get_modified_tw(*args, **kwargs)

    def get_field_separator(self, *args, **kwargs):
        return self.rdb.get_field_separator(*args, **kwargs)

    def store_tranco_whitelisted_domain(self, *args, **kwargs):
        return self.rdb.store_tranco_whitelisted_domain(*args, **kwargs)

    def is_whitelisted_tranco_domain(self, *args, **kwargs):
        return self.rdb.is_whitelisted_tranco_domain(*args, **kwargs)

    def set_growing_zeek_dir(self, *args, **kwargs):
        return self.rdb.set_growing_zeek_dir(*args, **kwargs)

    def is_growing_zeek_dir(self, *args, **kwargs):
        return self.rdb.is_growing_zeek_dir(*args, **kwargs)

    def get_ip_identification(self, *args, **kwargs):
        return self.rdb.get_ip_identification(*args, **kwargs)

    def get_multiaddr(self, *args, **kwargs):
        return self.rdb.get_multiaddr(*args, **kwargs)

    def get_labels(self, *args, **kwargs):
        return self.rdb.get_labels(*args, **kwargs)

    def set_port_info(self, *args, **kwargs):
        return self.rdb.set_port_info(*args, **kwargs)

    def get_port_info(self, *args, **kwargs):
        return self.rdb.get_port_info(*args, **kwargs)

    def set_ftp_port(self, *args, **kwargs):
        return self.rdb.set_ftp_port(*args, **kwargs)

    def is_ftp_port(self, *args, **kwargs):
        return self.rdb.is_ftp_port(*args, **kwargs)

    def set_organization_of_port(self, *args, **kwargs):
        return self.rdb.set_organization_of_port(*args, **kwargs)

    def get_organization_of_port(self, *args, **kwargs):
        return self.rdb.get_organization_of_port(*args, **kwargs)

    def add_zeek_file(self, *args, **kwargs):
        return self.rdb.add_zeek_file(*args, **kwargs)

    def get_all_zeek_files(self, *args, **kwargs):
        return self.rdb.get_all_zeek_files(*args, **kwargs)

    def get_gateway_ip(self, *args, **kwargs):
        return self.rdb.get_gateway_ip(*args, **kwargs)

    def get_gateway_mac(self, *args, **kwargs):
        return self.rdb.get_gateway_mac(*args, **kwargs)

    def get_gateway_mac_vendor(self, *args, **kwargs):
        return self.rdb.get_gateway_mac_vendor(*args, **kwargs)

    def set_default_gateway(self, *args, **kwargs):
        return self.rdb.set_default_gateway(*args, **kwargs)

    def get_domain_resolution(self, *args, **kwargs):
        return self.rdb.get_domain_resolution(*args, **kwargs)

    def get_all_dns_resolutions(self, *args, **kwargs):
        return self.rdb.get_all_dns_resolutions(*args, **kwargs)

    def set_passive_dns(self, *args, **kwargs):
        return self.rdb.set_passive_dns(*args, **kwargs)

    def get_passive_dns(self, *args, **kwargs):
        return self.rdb.get_passive_dns(*args, **kwargs)

    def get_reconnections_for_tw(self, *args, **kwargs):
        return self.rdb.get_reconnections_for_tw(*args, **kwargs)

    def set_reconnections(self, *args, **kwargs):
        return self.rdb.set_reconnections(*args, **kwargs)

    def get_host_ip(self, *args, **kwargs):
        return self.rdb.get_host_ip(*args, **kwargs)

    def set_host_ip(self, *args, **kwargs):
        return self.rdb.set_host_ip(*args, **kwargs)

    def set_asn_cache(self, *args, **kwargs):
        return self.rdb.set_asn_cache(*args, **kwargs)

    def get_asn_cache(self, *args, **kwargs):
        return self.rdb.get_asn_cache(*args, **kwargs)

    def store_pid(self, *args, **kwargs):
        return self.rdb.store_pid(*args, **kwargs)

    def get_pids(self, *args, **kwargs):
        return self.rdb.get_pids(*args, **kwargs)

    def set_org_info(self, *args, **kwargs):
        return self.rdb.set_org_info(*args, **kwargs)

    def get_org_info(self, *args, **kwargs):
        return self.rdb.get_org_info(*args, **kwargs)

    def get_org_ips(self, *args, **kwargs):
        return self.rdb.get_org_ips(*args, **kwargs)

    def set_whitelist(self, *args, **kwargs):
        return self.rdb.set_whitelist(*args, **kwargs)

    def get_all_whitelist(self, *args, **kwargs):
        return self.rdb.get_all_whitelist(*args, **kwargs)

    def get_whitelist(self, *args, **kwargs):
        return self.rdb.get_whitelist(*args, **kwargs)

    def has_cached_whitelist(self, *args, **kwargs):
        return self.rdb.has_cached_whitelist(*args, **kwargs)

    def is_doh_server(self, *args, **kwargs):
        return self.rdb.is_doh_server(*args, **kwargs)

    def get_analysis_info(self, *args, **kwargs):
        return self.rdb.get_analysis_info(*args, **kwargs)

    def store_dhcp_server(self, *args, **kwargs):
        return self.rdb.store_dhcp_server(*args, **kwargs)

    def save(self, *args, **kwargs):
        return self.rdb.save(*args, **kwargs)

    def load(self, *args, **kwargs):
        return self.rdb.load(*args, **kwargs)

    def is_valid_rdb_file(self, *args, **kwargs):
        return self.rdb.is_valid_rdb_file(*args, **kwargs)

    def set_last_warden_poll_time(self, *args, **kwargs):
        return self.rdb.set_last_warden_poll_time(*args, **kwargs)

    def get_last_warden_poll_time(self, *args, **kwargs):
        return self.rdb.get_last_warden_poll_time(*args, **kwargs)

    def store_blame_report(self, *args, **kwargs):
        return self.rdb.store_blame_report(*args, **kwargs)

    def store_zeek_path(self, *args, **kwargs):
        return self.rdb.store_zeek_path(*args, **kwargs)

    def get_zeek_path(self, *args, **kwargs):
        return self.rdb.get_zeek_path(*args, **kwargs)

    def store_std_file(self, *args, **kwargs):
        return self.rdb.store_std_file(*args, **kwargs)

    def get_stdfile(self, *args, **kwargs):
        return self.rdb.get_stdfile(*args, **kwargs)

    def set_evidence_causing_alert(self, *args, **kwargs):
        return self.rdb.set_evidence_causing_alert(*args, **kwargs)

    def get_evidence_causing_alert(self, *args, **kwargs):
        return self.rdb.get_evidence_causing_alert(*args, **kwargs)

    def get_evidence_by_id(self, *args, **kwargs):
        return self.rdb.get_evidence_by_id(*args, **kwargs)

    def is_detection_disabled(self, *args, **kwargs):
        return self.rdb.is_detection_disabled(*args, **kwargs)

    def set_flow_causing_evidence(self, *args, **kwargs):
        return self.rdb.set_flow_causing_evidence(*args, **kwargs)

    def get_flows_causing_evidence(self, *args, **kwargs):
        """returns the list of uids of the flows causing evidence"""
        return self.rdb.get_flows_causing_evidence(*args, **kwargs)

    def set_evidence(self, *args, **kwargs):
        return self.rdb.set_evidence(*args, **kwargs)

    def set_alert(
        self, alert: Alert, evidence_causing_the_alert: Dict[str, Evidence]
    ):
        """
        Sets the alert in the rdb and sqlite databases and labels each flow
        that was responsible for this alert as "malicious"
        """
        self.rdb.set_alert(alert)
        self.sqlite.add_alert(alert)

        for evidence_id in evidence_causing_the_alert.keys():
            uids: List[str] = self.rdb.get_flows_causing_evidence(evidence_id)
            self.set_flow_label(uids, "malicious")
        return

    def get_user_agents_count(self, *args, **kwargs):
        return self.rdb.get_user_agents_count(*args, **kwargs)

    def init_evidence_number(self, *args, **kwargs):
        return self.rdb.init_evidence_number(*args, **kwargs)

    def get_evidence_number(self, *args, **kwargs):
        return self.rdb.get_evidence_number(*args, **kwargs)

    def mark_evidence_as_processed(self, *args, **kwargs):
        return self.rdb.mark_evidence_as_processed(*args, **kwargs)

    def is_evidence_processed(self, *args, **kwargs):
        return self.rdb.is_evidence_processed(*args, **kwargs)

    def delete_evidence(self, *args, **kwargs):
        return self.rdb.delete_evidence(*args, **kwargs)

    def cache_whitelisted_evidence_id(self, *args, **kwargs):
        return self.rdb.cache_whitelisted_evidence_id(*args, **kwargs)

    def is_whitelisted_evidence(self, *args, **kwargs):
        return self.rdb.is_whitelisted_evidence(*args, **kwargs)

    def remove_whitelisted_evidence(self, *args, **kwargs):
        return self.rdb.remove_whitelisted_evidence(*args, **kwargs)

    def get_profileid_twid_alerts(self, *args, **kwargs):
        return self.rdb.get_profileid_twid_alerts(*args, **kwargs)

    def get_twid_evidence(self, *args, **kwargs):
        return self.rdb.get_twid_evidence(*args, **kwargs)

    def update_threat_level(self, *args, **kwargs):
        return self.rdb.update_threat_level(*args, **kwargs)

    def set_loaded_ti_files(self, *args, **kwargs):
        return self.rdb.set_loaded_ti_files(*args, **kwargs)

    def get_loaded_ti_feeds(self, *args, **kwargs):
        return self.rdb.get_loaded_ti_feeds(*args, **kwargs)

    def set_cyst_enabled(self, *args, **kwargs):
        return self.rdb.set_cyst_enabled(*args, **kwargs)

    def is_cyst_enabled(self, *args, **kwargs):
        return self.rdb.is_cyst_enabled(*args, **kwargs)

    def give_threat_intelligence(self, *args, **kwargs):
        return self.rdb.give_threat_intelligence(*args, **kwargs)

    def delete_ips_from_ioc_ips(self, *args, **kwargs):
        return self.rdb.delete_ips_from_ioc_ips(*args, **kwargs)

    def delete_domains_from_ioc_domains(self, *args, **kwargs):
        return self.rdb.delete_domains_from_ioc_domains(*args, **kwargs)

    def add_ips_to_ioc(self, *args, **kwargs):
        return self.rdb.add_ips_to_ioc(*args, **kwargs)

    def add_domains_to_ioc(self, *args, **kwargs):
        return self.rdb.add_domains_to_ioc(*args, **kwargs)

    def add_ip_range_to_ioc(self, *args, **kwargs):
        return self.rdb.add_ip_range_to_ioc(*args, **kwargs)

    def add_asn_to_ioc(self, *args, **kwargs):
        return self.rdb.add_asn_to_ioc(*args, **kwargs)

    def is_blacklisted_asn(self, *args, **kwargs):
        return self.rdb.is_blacklisted_asn(*args, **kwargs)

    def add_ja3_to_ioc(self, *args, **kwargs):
        return self.rdb.add_ja3_to_ioc(*args, **kwargs)

    def add_jarm_to_ioc(self, *args, **kwargs):
        return self.rdb.add_jarm_to_ioc(*args, **kwargs)

    def add_ssl_sha1_to_ioc(self, *args, **kwargs):
        return self.rdb.add_ssl_sha1_to_ioc(*args, **kwargs)

    def get_all_blacklisted_ip_ranges(self, *args, **kwargs):
        return self.rdb.get_all_blacklisted_ip_ranges(*args, **kwargs)

    def get_all_blacklisted_ips(self, *args, **kwargs):
        return self.rdb.get_all_blacklisted_ips(*args, **kwargs)

    def get_all_blacklisted_domains(self, *args, **kwargs):
        return self.rdb.get_all_blacklisted_domains(*args, **kwargs)

    def get_all_blacklisted_ja3(self, *args, **kwargs):
        return self.rdb.get_all_blacklisted_ja3(*args, **kwargs)

    def is_blacklisted_jarm(self, *args, **kwargs):
        return self.rdb.is_blacklisted_jarm(*args, **kwargs)

    def is_blacklisted_ip(self, *args, **kwargs):
        return self.rdb.is_blacklisted_ip(*args, **kwargs)

    def is_blacklisted_ssl(self, *args, **kwargs):
        return self.rdb.is_blacklisted_ssl(*args, **kwargs)

    def is_blacklisted_domain(self, *args, **kwargs):
        return self.rdb.is_blacklisted_domain(*args, **kwargs)

    def delete_feed_entries(self, *args, **kwargs):
        return self.rdb.delete_feed_entries(*args, **kwargs)

    def is_profile_malicious(self, *args, **kwargs):
        return self.rdb.is_profile_malicious(*args, **kwargs)

    def set_ti_feed_info(self, *args, **kwargs):
        return self.rdb.set_ti_feed_info(*args, **kwargs)

    def set_feed_last_update_time(self, *args, **kwargs):
        return self.rdb.set_feed_last_update_time(*args, **kwargs)

    def get_ti_feed_info(self, *args, **kwargs):
        return self.rdb.get_ti_feed_info(*args, **kwargs)

    def delete_ti_feed(self, *args, **kwargs):
        return self.rdb.delete_ti_feed(*args, **kwargs)

    def is_cached_url_by_vt(self, *args, **kwargs):
        return self.rdb.is_cached_url_by_vt(*args, **kwargs)

    def get_domain_data(self, *args, **kwargs):
        return self.rdb.get_domain_data(*args, **kwargs)

    def set_info_for_domains(self, *args, **kwargs):
        return self.rdb.set_info_for_domains(*args, **kwargs)

    def cache_url_info_by_virustotal(self, *args, **kwargs):
        return self.rdb.cache_url_info_by_virustotal(*args, **kwargs)

    def get_data_from_profile_tw(self, *args, **kwargs):
        return self.rdb.get_data_from_profile_tw(*args, **kwargs)

    def get_outtuples_from_profile_tw(self, *args, **kwargs):
        return self.rdb.get_outtuples_from_profile_tw(*args, **kwargs)

    def get_intuples_from_profile_tw(self, *args, **kwargs):
        return self.rdb.get_intuples_from_profile_tw(*args, **kwargs)

    def incr_msgs_received_in_channel(self, *args, **kwargs):
        return self.rdb.incr_msgs_received_in_channel(*args, **kwargs)

    def get_enabled_modules(self, *args, **kwargs):
        return self.rdb.get_enabled_modules(*args, **kwargs)

    def get_msgs_received_at_runtime(self, *args, **kwargs):
        return self.rdb.get_msgs_received_at_runtime(*args, **kwargs)

    def get_msgs_published_in_channel(self, *args, **kwargs):
        return self.rdb.get_msgs_published_in_channel(*args, **kwargs)

    def get_dhcp_flows(self, *args, **kwargs):
        return self.rdb.get_dhcp_flows(*args, **kwargs)

    def set_dhcp_flow(self, *args, **kwargs):
        return self.rdb.set_dhcp_flow(*args, **kwargs)

    def get_timewindow(self, *args, **kwargs):
        return self.rdb.get_timewindow(*args, **kwargs)

    def add_out_http(self, *args, **kwargs):
        return self.rdb.add_out_http(*args, **kwargs)

    def add_out_dns(self, *args, **kwargs):
        return self.rdb.add_out_dns(*args, **kwargs)

    def add_port(self, *args, **kwargs):
        return self.rdb.add_port(*args, **kwargs)

    def get_final_state_from_flags(self, *args, **kwargs):
        return self.rdb.get_final_state_from_flags(*args, **kwargs)

    def add_ips(self, *args, **kwargs):
        return self.rdb.add_ips(*args, **kwargs)

    def get_altflow_from_uid(self, *args, **kwargs):
        return self.sqlite.get_altflow_from_uid(*args, **kwargs)

    def get_all_flows_in_profileid_twid(self, *args, **kwargs):
        return self.sqlite.get_all_flows_in_profileid_twid(*args, **kwargs)

    def get_all_flows_in_profileid(self, *args, **kwargs):
        return self.sqlite.get_all_flows_in_profileid(*args, **kwargs)

    def get_all_flows(self, *args, **kwargs):
        return self.sqlite.get_all_flows(*args, **kwargs)

    def get_all_contacted_ips_in_profileid_twid(self, *args, **kwargs):
        """
        Get all the contacted IPs in a given profile and TW
        """
        return self.sqlite.get_all_contacted_ips_in_profileid_twid(
            *args, **kwargs
        )

    def mark_profile_and_timewindow_as_blocked(self, *args, **kwargs):
        return self.rdb.mark_profile_and_timewindow_as_blocked(*args, **kwargs)

    def get_blocked_timewindows_of_profile(self, *args, **kwargs):
        return self.rdb.get_blocked_timewindows_of_profile(*args, **kwargs)

    def get_blocked_profiles_and_timewindows(self, *args, **kwargs):
        return self.rdb.get_blocked_profiles_and_timewindows(*args, **kwargs)

    def get_used_redis_port(self):
        return self.rdb.get_used_port()

    def is_blocked_profile_and_tw(self, *args, **kwargs):
        return self.rdb.is_blocked_profile_and_tw(*args, **kwargs)

    def was_profile_and_tw_modified(self, *args, **kwargs):
        return self.rdb.was_profile_and_tw_modified(*args, **kwargs)

    def add_software_to_profile(self, *args, **kwargs):
        return self.rdb.add_software_to_profile(*args, **kwargs)

    def get_total_flows(self, *args, **kwargs):
        return int(self.rdb.get_total_flows(*args, **kwargs))

    def increment_processed_flows(self, *args, **kwargs):
        return self.rdb.increment_processed_flows(*args, **kwargs)

    def get_processed_flows_so_far(self, *args, **kwargs):
        return self.rdb.get_processed_flows_so_far(*args, **kwargs)

    def add_out_ssh(self, *args, **kwargs):
        return self.rdb.add_out_ssh(*args, **kwargs)

    def add_out_notice(self, *args, **kwargs):
        return self.rdb.add_out_notice(*args, **kwargs)

    def add_out_ssl(self, *args, **kwargs):
        return self.rdb.add_out_ssl(*args, **kwargs)

    def get_profileid_from_ip(self, *args, **kwargs):
        return self.rdb.get_profileid_from_ip(*args, **kwargs)

    def get_first_flow_time(self, *args, **kwargs):
        return self.rdb.get_first_flow_time(*args, **kwargs)

    def get_profiles(self, *args, **kwargs):
        return self.rdb.get_profiles(*args, **kwargs)
<<<<<<< HEAD

    def get_number_of_alerts_so_far(self, *args, **kwargs):
        return self.rdb.get_number_of_alerts_so_far(*args, **kwargs)

=======

    def get_number_of_alerts_so_far(self, *args, **kwargs):
        return self.rdb.get_number_of_alerts_so_far(*args, **kwargs)

>>>>>>> 1feaa365
    def get_tws_from_profile(self, *args, **kwargs):
        return self.rdb.get_tws_from_profile(*args, **kwargs)

    def get_number_of_tws_in_profile(self, *args, **kwargs):
        return self.rdb.get_number_of_tws_in_profile(*args, **kwargs)

    def get_srcips_from_profile_tw(self, *args, **kwargs):
        return self.rdb.get_srcips_from_profile_tw(*args, **kwargs)

    def get_dstips_from_profile_tw(self, *args, **kwargs):
        return self.rdb.get_dstips_from_profile_tw(*args, **kwargs)

    def get_t2_for_profile_tw(self, *args, **kwargs):
        return self.rdb.get_t2_for_profile_tw(*args, **kwargs)

    def has_profile(self, *args, **kwargs):
        return self.rdb.has_profile(*args, **kwargs)

    def get_profiles_len(self, *args, **kwargs):
        return self.rdb.get_profiles_len(*args, **kwargs)

    def get_last_twid_of_profile(self, *args, **kwargs):
        return self.rdb.get_last_twid_of_profile(*args, **kwargs)

    def get_first_twid_for_profile(self, *args, **kwargs):
        return self.rdb.get_first_twid_for_profile(*args, **kwargs)

    def get_tw_of_ts(self, *args, **kwargs):
        return self.rdb.get_tw_of_ts(*args, **kwargs)

    def add_new_tw(self, *args, **kwargs):
        return self.rdb.add_new_tw(*args, **kwargs)

    def get_tw_start_time(self, *args, **kwargs):
        return self.rdb.get_tw_start_time(*args, **kwargs)

    def get_number_of_tws(self, *args, **kwargs):
        return self.rdb.get_number_of_tws(*args, **kwargs)

    def get_modified_tw_since_time(self, *args, **kwargs):
        return self.rdb.get_modified_tw_since_time(*args, **kwargs)

    def get_modified_profiles_since(self, *args, **kwargs):
        return self.rdb.get_modified_profiles_since(*args, **kwargs)

    def add_mac_addr_to_profile(self, *args, **kwargs):
        return self.rdb.add_mac_addr_to_profile(*args, **kwargs)

    def get_mac_addr_from_profile(self, *args, **kwargs):
        return self.rdb.get_mac_addr_from_profile(*args, **kwargs)

    def add_user_agent_to_profile(self, *args, **kwargs):
        return self.rdb.add_user_agent_to_profile(*args, **kwargs)

    def get_first_user_agent(self, *args, **kwargs):
        return self.rdb.get_first_user_agent(*args, **kwargs)

    def add_all_user_agent_to_profile(self, *args, **kwargs):
        return self.rdb.add_all_user_agent_to_profile(*args, **kwargs)

    def get_software_from_profile(self, *args, **kwargs):
        return self.rdb.get_software_from_profile(*args, **kwargs)

    def get_user_agent_from_profile(self, *args, **kwargs):
        return self.rdb.get_user_agent_from_profile(*args, **kwargs)

    def mark_profile_as_dhcp(self, *args, **kwargs):
        return self.rdb.mark_profile_as_dhcp(*args, **kwargs)

    def add_profile(self, *args, **kwargs):
        return self.rdb.add_profile(*args, **kwargs)

    def set_profile_module_label(self, *args, **kwargs):
        return self.rdb.set_profile_module_label(*args, **kwargs)

    def check_tw_to_close(self, *args, **kwargs):
        return self.rdb.check_tw_to_close(*args, **kwargs)

    def check_health(self):
        self.rdb.pubsub.check_health()

    def mark_profile_tw_as_closed(self, *args, **kwargs):
        return self.rdb.mark_profile_tw_as_closed(*args, **kwargs)

    def mark_profile_tw_as_modified(self, *args, **kwargs):
        return self.rdb.mark_profile_tw_as_modified(*args, **kwargs)

    def add_tuple(self, *args, **kwargs):
        return self.rdb.add_tuple(*args, **kwargs)

    def search_tws_for_flow(self, twid, uid, go_back=False):
        """
        Search for the given uid in the given twid, or the tws before
        :param go_back: how many hours back to search?
        """

        # TODO test this
        tws_to_search = self.rdb.get_tws_to_search(go_back)

        twid_number: int = int(twid.split("timewindow")[-1])
        while twid_number > -1 and tws_to_search > 0:
            flow = self.sqlite.get_flow(uid, twid=f"timewindow{twid_number}")

            uid = next(iter(flow))
            if flow[uid]:
                return flow

            twid_number -= 1
            # this reaches 0 when go_back is set to a number
            tws_to_search -= 1

        # uid isn't in this twid or any of the previous ones
        return {uid: None}

    def get_profile_modules_labels(self, *args, **kwargs):
        return self.rdb.get_profile_modules_labels(*args, **kwargs)

    def add_timeline_line(self, *args, **kwargs):
        return self.rdb.add_timeline_line(*args, **kwargs)

    def get_timeline_last_lines(self, *args, **kwargs):
        return self.rdb.get_timeline_last_lines(*args, **kwargs)

    def get_profiled_tw_timeline(self, *args, **kwargs):
        return self.rdb.get_profiled_tw_timeline(*args, **kwargs)

    def mark_profile_as_gateway(self, *args, **kwargs):
        return self.rdb.mark_profile_as_gateway(*args, **kwargs)

    def set_ipv6_of_profile(self, *args, **kwargs):
        return self.rdb.set_ipv6_of_profile(*args, **kwargs)

    def set_ipv4_of_profile(self, *args, **kwargs):
        return self.rdb.set_ipv4_of_profile(*args, **kwargs)

    def get_mac_vendor_from_profile(self, *args, **kwargs):
        return self.rdb.get_mac_vendor_from_profile(*args, **kwargs)

    def label_flows_causing_alert(self, evidence_ids: List[str]):
        """
        Uses sqlite and rdb
        :param evidence_ids: list of ids of evidence causing an alert
        """

    def set_mac_vendor_to_profile(self, *args, **kwargs):
        return self.rdb.set_mac_vendor_to_profile(*args, **kwargs)

    def get_hostname_from_profile(self, *args, **kwargs):
        return self.rdb.get_hostname_from_profile(*args, **kwargs)

    def add_host_name_to_profile(self, *args, **kwargs):
        return self.rdb.add_host_name_to_profile(*args, **kwargs)

    def get_ipv4_from_profile(self, *args, **kwargs):
        return self.rdb.get_ipv4_from_profile(*args, **kwargs)

    def get_ipv6_from_profile(self, *args, **kwargs):
        return self.rdb.get_ipv6_from_profile(*args, **kwargs)

    def get_the_other_ip_version(self, *args, **kwargs):
        return self.rdb.get_the_other_ip_version(*args, **kwargs)

    def get_separator(self):
        return self.rdb.separator

    def get_normal_label(self):
        return self.rdb.normal_label

    def get_malicious_label(self):
        return self.rdb.malicious_label

    def init_tables(self, *args, **kwargs):
        return self.sqlite.init_tables(*args, **kwargs)

    def create_table(self, *args, **kwargs):
        return self.sqlite.create_table(*args, **kwargs)

    def set_flow_label(self, *args, **kwargs):
        return self.sqlite.set_flow_label(*args, **kwargs)

    def get_flow(self, *args, **kwargs):
        """returns the raw flow as read from the log file"""
        return self.sqlite.get_flow(*args, **kwargs)

    def add_flow(self, flow, profileid: str, twid: str, label="benign"):
        # stores it in the db
        self.sqlite.add_flow(flow, profileid, twid, label=label)
        # handles the channels and labels etc.
        return self.rdb.add_flow(
            flow, profileid=profileid, twid=twid, label=label
        )

    def get_slips_start_time(self):
        return self.rdb.get_slips_start_time()

    def set_slips_internal_time(self, ts):
        return self.rdb.set_slips_internal_time(ts)

    def add_altflow(self, *args, **kwargs):
        return self.sqlite.add_altflow(*args, **kwargs)

    def insert(self, *args, **kwargs):
        return self.sqlite.insert(*args, **kwargs)

    def update(self, *args, **kwargs):
        return self.sqlite.update(*args, **kwargs)

    def delete(self, *args, **kwargs):
        return self.sqlite.delete(*args, **kwargs)

    def select(self, *args, **kwargs):
        return self.sqlite.select(*args, **kwargs)

    def get_pid_of(self, *args, **kwargs):
        return self.rdb.get_pid_of(*args, **kwargs)

    def set_max_threat_level(self, *args, **kwargs):
        return self.rdb.set_max_threat_level(*args, **kwargs)

    def update_max_threat_level(self, *args, **kwargs):
        return self.rdb.update_max_threat_level(*args, **kwargs)

    def get_name_of_module_at(self, *args, **kwargs):
        return self.rdb.get_name_of_module_at(*args, **kwargs)

    def get_evidence_detection_threshold(self, *args, **kwargs):
        return self.rdb.get_evidence_detection_threshold(*args, **kwargs)

    def get_flows_count(self, *args, **kwargs):
        return self.sqlite.get_flows_count(*args, **kwargs)

    def get_redis_pid(self, *args, **kwargs):
        return self.rdb.get_redis_pid(*args, **kwargs)

    def increment_attack_counter(self, *args, **kwargs):
        return self.rdb.increment_attack_counter(*args, **kwargs)

    def export_labeled_flows(self, *args, **kwargs):
        """
        exports the labeled flows and altflows stored in sqlite
        db to json or csv based on the config file
        """
        self.sqlite.export_labeled_flows(
            self.get_output_dir(), *args, **kwargs
        )

    def get_commit(self, *args, **kwargs):
        return self.rdb.get_commit(*args, **kwargs)

    def get_branch(self, *args, **kwargs):
        return self.rdb.get_branch(*args, **kwargs)

    def get_tw_limits(self, *args, **kwargs):
        return self.rdb.get_tw_limits(*args, **kwargs)

    def close(self, *args, **kwargs):
        self.rdb.r.close()
        self.rdb.rcache.close()
        # when stopping the daemon using -S, slips doesn't start the sqlite db
        if self.sqlite:
            self.sqlite.close(*args, **kwargs)

    def get_fides_ti(self, target: str):
        return self.rdb.get_fides_ti(target)

    def save_fides_ti(self, target: str, STI: str):
        self.rdb.save_fides_ti(target, STI)

    def store_connected_peers(self, peers: List[str]):
        self.rdb.store_connected_peers(peers)

    def get_connected_peers(self):
        return self.rdb.get_connected_peers()  # no data -> []

    def store_peer_trust_data(self, id: str, td: str):
        self.rdb.update_peer_td(id, td)

    def get_peer_trust_data(self, id: str):
        self.rdb.get_peer_td(id)

    def get_all_peers_trust_data(self):
        return self.rdb.get_all_peers_td()

    def cache_network_opinion(self, target: str, opinion: dict, time: float):
        self.rdb.cache_network_opinion(target, opinion, time)

    def get_cached_network_opinion(
        self, target: str, cache_valid_seconds: int, current_time: float
    ):
        self.rdb.get_cached_network_opinion(
            target, cache_valid_seconds, current_time
        )<|MERGE_RESOLUTION|>--- conflicted
+++ resolved
@@ -672,17 +672,10 @@
 
     def get_profiles(self, *args, **kwargs):
         return self.rdb.get_profiles(*args, **kwargs)
-<<<<<<< HEAD
 
     def get_number_of_alerts_so_far(self, *args, **kwargs):
         return self.rdb.get_number_of_alerts_so_far(*args, **kwargs)
 
-=======
-
-    def get_number_of_alerts_so_far(self, *args, **kwargs):
-        return self.rdb.get_number_of_alerts_so_far(*args, **kwargs)
-
->>>>>>> 1feaa365
     def get_tws_from_profile(self, *args, **kwargs):
         return self.rdb.get_tws_from_profile(*args, **kwargs)
 
