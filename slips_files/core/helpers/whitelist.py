--- conflicted
+++ resolved
@@ -767,21 +767,13 @@
             whitelisted_macs = json.loads(whitelist["mac"])
         except (IndexError, KeyError):
             whitelisted_macs = {}
-<<<<<<< HEAD
+
         try:
             whitelisted_ip_ports = json.loads(whitelist['ip_ports'])
         except (IndexError, KeyError):
             whitelisted_ip_ports = {}
         return whitelisted_IPs, whitelisted_domains, whitelisted_orgs, \
             whitelisted_macs, whitelisted_ip_ports
-=======
-        return (
-            whitelisted_IPs,
-            whitelisted_domains,
-            whitelisted_orgs,
-            whitelisted_macs,
-        )
->>>>>>> 168bcdce
 
     def get_all_whitelist(self) -> Optional[Dict[str, dict]]:
         whitelist = self.db.get_all_whitelist()
@@ -1015,15 +1007,10 @@
                 ip, whitelisted_macs, direction
             ):
                 return True
-<<<<<<< HEAD
-            
-    def ignore_alert(self, direction, ignore_alerts, whitelist_direction) -> bool:
-=======
 
     def ignore_alert(
         self, direction, ignore_alerts, whitelist_direction
     ) -> bool:
->>>>>>> 168bcdce
         """
         determines whether or not we should ignore the given alert based
          on the ip's direction and the whitelist direction
