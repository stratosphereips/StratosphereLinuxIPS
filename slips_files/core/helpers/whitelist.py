--- conflicted
+++ resolved
@@ -497,7 +497,7 @@
                     # "from","what_to_ignore"]
                     line = line.replace("\n", "").replace(" ", "").split(",")
                     try:
-                        type_, data, from_, what_to_ignore,port = (
+                        type_, data, from_, what_to_ignore, port = (
                             (line[0]).lower(),
                             line[1],
                             line[2],
@@ -551,30 +551,33 @@
                                 ] = what_to_ignore
                             except KeyError:
                                 # first time seeing this org
-<<<<<<< HEAD
-                                whitelisted_orgs[data] = {
-                                    "from": from_,
-                                    "what_to_ignore": what_to_ignore,
-                                }
-                        elif 'whitelist' in type_:
+                                whitelisted_orgs[data] = whitelist_line_info
+
+                        elif "whitelist" in type_:
                             # Whitelist IP and Port together
                             try:
-                                ip,port = data.split(":")
+                                ip, port = data.split(":")
                                 if ip == "*":
                                     ip = None
                                 if port == "*":
                                     port = None
 
                                 if validators.ipv4(ip) or validators.ipv6(ip):
-                                    if port is None or (port.isdigit() and 0 <= int(port) <= 65535):
+                                    if port is None or (
+                                        port.isdigit()
+                                        and 0 <= int(port) <= 65535
+                                    ):
                                         # Ensures Valid IP and Port Combination
-                                        whitelisted_IPs[(ip,port)] = {'from':from_,'what_to_ignore':what_to_ignore}
+                                        whitelisted_ips[(ip, port)] = (
+                                            whitelist_line_info
+                                        )
                             except ValueError:
-                                self.print(f'{data} is not a valid ip:port combination.', 1, 0)
-=======
-                                whitelisted_orgs[data] = whitelist_line_info
-
->>>>>>> f1e8599c
+                                self.print(
+                                    f"{data} is not a valid ip:port combination.",
+                                    1,
+                                    0,
+                                )
+
                         else:
                             self.print(f"{data} is not a valid {type_}.", 1, 0)
                     except Exception:
@@ -746,9 +749,9 @@
         """
         try:
             # Convert each list from str to dict
-            whitelisted_IPs = json.loads(whitelist["IPs"])
+            whitelisted_ips = json.loads(whitelist["IPs"])
         except (IndexError, KeyError):
-            whitelisted_IPs = {}
+            whitelisted_ips = {}
         try:
             whitelisted_domains = json.loads(whitelist["domains"])
         except (IndexError, KeyError):
@@ -761,13 +764,18 @@
             whitelisted_macs = json.loads(whitelist["mac"])
         except (IndexError, KeyError):
             whitelisted_macs = {}
-
-        try:
-            whitelisted_ip_ports = json.loads(whitelist['ip_ports'])
+        try:
+            whitelisted_ip_ports = json.loads(whitelist["ip_ports"])
         except (IndexError, KeyError):
             whitelisted_ip_ports = {}
-        return whitelisted_IPs, whitelisted_domains, whitelisted_orgs, \
-            whitelisted_macs, whitelisted_ip_ports
+
+        return (
+            whitelisted_ips,
+            whitelisted_domains,
+            whitelisted_orgs,
+            whitelisted_macs,
+            whitelisted_ip_ports,
+        )
 
     def get_all_whitelist(self) -> Optional[Dict[str, dict]]:
         whitelist = self.db.get_all_whitelist()
@@ -972,23 +980,21 @@
             return False
 
         whitelist = self.db.get_all_whitelist()
-<<<<<<< HEAD
-        whitelisted_ips, _, _, whitelisted_macs, whitelisted_ip_ports = self.parse_whitelist(
-=======
         if not whitelist:
             return False
 
-        whitelisted_ips, _, _, whitelisted_macs = self.parse_whitelist(
->>>>>>> f1e8599c
-            whitelist
+        whitelisted_ips, _, _, whitelisted_macs, whitelisted_ip_ports = (
+            self.parse_whitelist(whitelist)
         )
 
         if ip in whitelisted_ip_ports:
-            whitelist_direction = whitelisted_ip_ports[ip]['from']
-            what_to_ignore = whitelisted_ip_ports[ip]['what_to_ignore']
+            whitelist_direction = whitelisted_ip_ports[ip]["from"]
+            what_to_ignore = whitelisted_ip_ports[ip]["what_to_ignore"]
             ignore_alerts = self.should_ignore_alerts(what_to_ignore)
 
-            if self.ignore_alert(direction,ignore_alerts,whitelist_direction):
+            if self.ignore_alert(
+                direction, ignore_alerts, whitelist_direction
+            ):
                 return True
 
         if ip in whitelisted_ips:
@@ -1013,8 +1019,9 @@
                 ip, whitelisted_macs, direction
             ):
                 return True
-            
+
         return False
+
     def ignore_alert(
         self, direction, ignore_alerts, whitelist_direction
     ) -> bool:
