--- conflicted
+++ resolved
@@ -665,8 +665,6 @@
         return False
 
     def shutdown_gracefully(self):
-<<<<<<< HEAD
-=======
         self.stop_profiler_threads.set()
         # wait for all flows to be processed by the profiler threads.
         self.join_profiler_threads()
@@ -675,7 +673,6 @@
         self.flows_to_process_q.close()
         self.profiler_queue.close()
 
->>>>>>> d21cc6a0
         self.db.set_new_incoming_flows(False)
         self.print(
             f"Stopping. Total lines read: {self.rec_lines}",
