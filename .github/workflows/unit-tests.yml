name: unit-tests

on:
  pull_request:
    branches:
      - 'master'
      - 'develop'

jobs:
  tests:
    runs-on: ubuntu-22.04
    timeout-minutes: 1800

    strategy:
      matrix:
        test_file:
          - tests/test_inputProc.py
          - tests/test_main.py
          - tests/test_conn.py
          - tests/test_downloaded_file.py
          - tests/test_ssl.py
          - tests/test_tunnel.py
          - tests/test_ssh.py
          - tests/test_dns.py
          - tests/test_notice.py
          - tests/test_software.py
          - tests/test_smtp.py
          - tests/test_whitelist.py
          - tests/test_arp.py
          - tests/test_blocking.py
          - tests/test_flow_handler.py
          - tests/test_horizontal_portscans.py
          - tests/test_http_analyzer.py
          - tests/test_vertical_portscans.py
          - tests/test_network_discovery.py
          - tests/test_virustotal.py
          - tests/test_update_file_manager.py
          - tests/test_threat_intelligence.py
          - tests/test_slips_utils.py
          - tests/test_slips.py
          - tests/test_profiler.py
          - tests/test_leak_detector.py
          - tests/test_ip_info.py
          - tests/test_evidence.py
          - tests/test_asn_info.py
          - tests/test_urlhaus.py
          - tests/test_markov_chain.py
          - tests/test_daemon.py
          - tests/test_go_director.py
          - tests/test_notify.py
          - tests/test_checker.py
          - tests/test_base_model.py
          - tests/test_set_evidence.py
          - tests/test_trustdb.py
          - tests/test_cesnet.py
          - tests/test_output.py
          - tests/test_riskiq.py
<<<<<<< HEAD
          - tests/test_evidence_handler.py
=======
          - tests/test_spamhaus.py
>>>>>>> 5abea6c2

    steps:
    - uses: actions/checkout@v4
      with:
        ref: ${{ github.ref }}
        fetch-depth: ''

    - name: Enable memory overcommit (for redis)
      run: sysctl vm.overcommit_memory=1

    - name: Install slips dependencies
      run: sudo apt-get update --fix-missing && sudo apt-get -y --no-install-recommends install python3 redis-server python3-pip python3-certifi python3-dev build-essential file lsof net-tools iproute2 iptables python3-tzlocal nfdump tshark git whois golang nodejs notify-osd yara libnotify-bin

    - name: Install Zeek
      run: |
        sudo echo 'deb http://download.opensuse.org/repositories/security:/zeek/xUbuntu_22.04/ /' | sudo tee /etc/apt/sources.list.d/security:zeek.list
        curl -fsSL https://download.opensuse.org/repositories/security:zeek/xUbuntu_22.04/Release.key | gpg --dearmor | sudo tee /etc/apt/trusted.gpg.d/security_zeek.gpg > /dev/null
        sudo apt update && sudo apt install -y --no-install-recommends --fix-missing zeek
        sudo ln -s /opt/zeek/bin/zeek /usr/local/bin/bro

    - name: Set up Python 3.10.12
      uses: actions/setup-python@v5
      with:
        python-version: "3.10.12"

    - name: Install Python dependencies
      run: |
        python -m pip install --upgrade pip
        python3 -m pip install --no-cache-dir -r install/requirements.txt

    - name: Start redis server
      run: redis-server --daemonize yes

    - name: Run Database Unit Tests
      run: |
        python3 -m pytest tests/test_database.py -p no:warnings -vv

    - name: Run Unit Tests for ${{ matrix.test_file }}
      run: |
        python3 -m pytest ${{ matrix.test_file }} -p no:warnings -vv -s -n 5

    - name: Upload Artifacts
      if: success() || failure()
      uses: actions/upload-artifact@v3
      with:
        name: test_slips_locally-integration-tests-output
        path: |
          output/integration_tests<|MERGE_RESOLUTION|>--- conflicted
+++ resolved
@@ -55,11 +55,8 @@
           - tests/test_cesnet.py
           - tests/test_output.py
           - tests/test_riskiq.py
-<<<<<<< HEAD
+          - tests/test_spamhaus.py
           - tests/test_evidence_handler.py
-=======
-          - tests/test_spamhaus.py
->>>>>>> 5abea6c2
 
     steps:
     - uses: actions/checkout@v4
