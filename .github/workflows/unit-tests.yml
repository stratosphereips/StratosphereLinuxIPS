name: unit-tests

on:
  pull_request:
    branches:
      - 'master'
      - 'develop'


jobs:
  # uses the common workflow that builds slips
  install-dependencies-using-reusable-workflow:
    uses: ./.github/workflows/install-slips-dependencies.yml

  unit-tests:
    runs-on: ubuntu-22.04
    timeout-minutes: 1800
    # make this job depend on the first job
    needs: install-dependencies-using-reusable-workflow

    strategy:
      matrix:
        test_file:
          - test_inputProc.py
          - test_main.py
          - test_conn.py
          - test_downloaded_file.py
          - test_ssl.py
          - test_tunnel.py
          - test_ssh.py
          - test_dns.py
          - test_notice.py
          - test_software.py
          - test_smtp.py
          - test_whitelist.py
          - test_arp.py
          - test_blocking.py
          - test_flow_handler.py
          - test_horizontal_portscans.py
          - test_http_analyzer.py
          - test_vertical_portscans.py
          - test_network_discovery.py
          - test_virustotal.py
          - test_update_file_manager.py
          - test_threat_intelligence.py
          - test_slips_utils.py
          - test_slips.py
          - test_profiler.py
          - test_leak_detector.py
          - test_ip_info.py
          - test_evidence.py
          - test_asn_info.py
          - test_urlhaus.py
          - test_markov_chain.py
          - test_daemon.py
          - test_go_director.py
          - test_notify.py
          - test_checker.py
          - test_base_model.py
          - test_set_evidence.py
          - test_trustdb.py
          - test_cesnet.py
          - test_output.py
          - test_riskiq.py
          - test_spamhaus.py
          - test_circllu.py
          - test_evidence_handler.py
          - test_alert_handler.py
          - test_redis_manager.py
          - test_ioc_handler.py
          - test_timeline.py
          - test_database.py
          - test_symbols_handler.py
<<<<<<< HEAD
          - test_fides_sqlite_db.py
          - test_fides_module.py
=======
          - test_profile_handler.py
          - test_process_manager.py
          - test_metadata_manager.py
          - test_host_ip_manager.py
          - test_host_ip_manager.py
          - test_rnn_cc_detection.py
          - test_idea_format.py
>>>>>>> 4967a3a0

    steps:
    - uses: actions/checkout@v4
      with:
        ref: ${{ github.ref }}
        fetch-depth: ''


    - name: Restore APT cache
      id: apt-cache
      uses: actions/cache@v4
      with:
        path: |
          /var/cache/apt/archives
          /var/lib/apt/lists
        key: apt-cache

    - if: ${{ steps.apt-cache.outputs.cache-hit == 'true' }}
      name: Echo restored from cache
      continue-on-error: true
      run: echo "Restored APT dependencies from cache successfully"

    - name: Install Python dependencies (from cache if possible)
      run: |
        python3 -m pip install --upgrade pip
        python3 -m pip install -r install/requirements.txt

    - name: Install apt dependencies (from cache if possible)
      run: |
        sudo apt-get update
        sudo apt-get install -y $(cat install/apt_dependencies.txt)


    - name: Start redis server
      run: redis-server --daemonize yes

    - name: Run Unit Tests for ${{ matrix.test_file }}
      run: |
        python3 -m pytest tests/${{ matrix.test_file }} -p no:warnings -vv -s -n 5

    - name: Upload Artifacts
      if: success() || failure()
      uses: actions/upload-artifact@v3
      with:
        name: test_slips_locally-integration-tests-output
        path: |
          output/integration_tests<|MERGE_RESOLUTION|>--- conflicted
+++ resolved
@@ -71,10 +71,6 @@
           - test_timeline.py
           - test_database.py
           - test_symbols_handler.py
-<<<<<<< HEAD
-          - test_fides_sqlite_db.py
-          - test_fides_module.py
-=======
           - test_profile_handler.py
           - test_process_manager.py
           - test_metadata_manager.py
@@ -82,7 +78,8 @@
           - test_host_ip_manager.py
           - test_rnn_cc_detection.py
           - test_idea_format.py
->>>>>>> 4967a3a0
+          - test_fides_sqlite_db.py
+          - test_fides_module.py
 
     steps:
     - uses: actions/checkout@v4
