# This workflow will install Slips dependencies and run slips tests
name: CI-staging

on:
    push:
        branches:
            # features will be added to this branch using PRs, not need to re-run the tests on push
            - '!develop'
            - '!master'
    pull_request:
        branches:
            - 'develop'
            - '!master'

jobs:
  unit_tests:
      # specify the host OS
      runs-on: ubuntu-latest
      # 2 hours timeout
      timeout-minutes: 7200
      # start a container using slips dependencies image
      container:
          image: stratosphereips/slips_dependencies:latest

      steps:
          - uses: actions/checkout@v4

          - name: Start redis server
            run: redis-server --daemonize yes

          - name: Run database unit tests
            run: |
              coverage run --source=./ -m pytest tests/test_database.py -p no:warnings -vv
              coverage report --include="slips_files/core/database/*"
              coverage html --include="slips_files/core/database/*" -d coverage_reports/database

          - name: Clear redis cache
            run: ./slips.py -cc

          - name: Flowalerts  Unit Tests
            run: |
              coverage run --source=./ -m pytest tests/test_flowalerts.py -p no:warnings -vv
              coverage report  --include="modules/flowalerts/*"
              coverage html  --include="modules/flowalerts/*" -d coverage_reports/flowalerts

          - name: conn  Unit Tests
            run: |
              coverage run --source=./ -m pytest tests/test_conn.py -p no:warnings -vv
              coverage report  --include="modules/flowalerts/conn.py*"
              coverage html  --include="modules/flowalerts/conn.py*" -d coverage_reports/flowalerts

          - name: Tunnel  Unit Tests
            run: |
              coverage run --source=./ -m pytest tests/test_tunnel.py -p no:warnings -vv
              coverage report  --include="modules/flowalerts/tunnel.py*"
              coverage html  --include="modules/flowalerts/tunnel.py*" -d coverage_reports/flowalerts


          - name: Downloaded_file  Unit Tests
            run: |
              coverage run --source=./ -m pytest tests/test_downloaded_file.py -p no:warnings -vv
              coverage report  --include="modules/flowalerts/downloaded_file.py*"
              coverage html  --include="modules/flowalerts/downloaded_file.py*" -d coverage_reports/flowalerts

          - name: ssl  Unit Tests
            run: |
              coverage run --source=./ -m pytest tests/test_ssl.py -p no:warnings -vv
              coverage report  --include="modules/flowalerts/ssl.py*"
              coverage html  --include="modules/flowalerts/ssl.py*" -d coverage_reports/flowalerts

          - name: SSH  Unit Tests
            run: |
              coverage run --source=./ -m pytest tests/test_ssh.py -p no:warnings -vv
              coverage report  --include="modules/flowalerts/ssh.py*"
              coverage html  --include="modules/flowalerts/ssh.py*" -d coverage_reports/flowalerts



          - name: dns  Unit Tests
            run: |
              coverage run --source=./ -m pytest tests/test_dns.py -p no:warnings -vv
              coverage report  --include="modules/flowalerts/dns.py*"
              coverage html  --include="modules/flowalerts/dns.py*" -d coverage_reports/flowalerts

          - name: notice  Unit Tests
            run: |
              coverage run --source=./ -m pytest tests/test_notice.py -p no:warnings -vv
              coverage report  --include="modules/flowalerts/notice.py*"
              coverage html  --include="modules/flowalerts/notice.py*" -d coverage_reports/flowalerts

          - name: Software  Unit Tests
            run: |
              coverage run --source=./ -m pytest tests/test_software.py -p no:warnings -vv
              coverage report  --include="modules/flowalerts/software.py*"
              coverage html  --include="modules/flowalerts/software.py*" -d coverage_reports/flowalerts


          - name: Smtp  Unit Tests
            run: |
              coverage run --source=./ -m pytest tests/test_smtp.py -p no:warnings -vv
              coverage report  --include="modules/flowalerts/smtp.py*"
              coverage html  --include="modules/flowalerts/smtp.py*" -d coverage_reports/flowalerts
          - name: main  Unit Tests
            run: |
              coverage run --source=./ -m pytest tests/test_main.py -p no:warnings -vv
              coverage report  --include="slips/main.py*"
              coverage html  --include="slips/main.py*" -d coverage_reports/main

          - name: Whitelist  Unit Tests
            run: |
              coverage run --source=./ -m pytest tests/test_whitelist.py -p no:warnings -vv
              coverage report  --include="slips_files/core/helpers/whitelist/*"
              coverage html  --include="slips_files/core/helpers/whitelist/*" -d coverage_reports/whitelist

          - name: ARP Unit Tests
            run: |
              coverage run --source=./ -m pytest tests/test_arp.py -p no:warnings -vv
              coverage report  --include="modules/arp/*"
              coverage html  --include="modules/arp/*" -d coverage_reports/arp

          - name: Blocking Unit Tests
            run: |
              coverage run --source=./ -m pytest tests/test_blocking.py -p no:warnings -vv
              coverage report  --include="modules/blocking/*"
              coverage html  --include="modules/blocking/*" -d coverage_reports/blocking

          - name: Flowhandler Unit Test
            run: |
              coverage run --source=./ -m pytest tests/test_flow_handler.py -p no:warnings -vv
              coverage report  --include="slips_files/core/helpers/flow_handler.py*"
              coverage html  --include="slips_files/core/helpers/flow_handler.py*" -d coverage_reports/flowhandler

          - name: Horizontal Portscans Unit Tests
            run: |
              coverage run --source=./ -m pytest tests/test_horizontal_portscans.py -p no:warnings -vv
              coverage report  --include="modules/network_discovery/horizontal_portscan.py*"
              coverage html  --include="modules/network_discovery/horizontal_portscan.py*" -d coverage_reports/horizontal_portscan

          - name: HTTP Analyzer Unit Tests
            run: |
              coverage run --source=./ -m pytest tests/test_http_analyzer.py -p no:warnings -vv
              coverage report  --include="modules/http_analyzer/http_analyzer.py*"
              coverage html  --include="modules/http_analyzer/http_analyzer.py*" -d coverage_reports/http_analyzer

          - name: Vertical Portscans Unit Tests
            run: |
              coverage run --source=./ -m pytest tests/test_vertical_portscans.py -p no:warnings -vv
              coverage report  --include="modules/network_discovery/vertical_portscan.py*"
              coverage html  --include="modules/network_discovery/vertical_portscan.py*" -d coverage_reports/vertical_portscan

          - name: Network discovery Unit Tests
            run: |
              coverage run --source=./ -m pytest tests/test_network_discovery.py -p no:warnings -vv
              coverage report  --include="modules/network_discovery/network_discovery.py*"
              coverage html  --include="modules/network_discovery/network_discovery.py*" -d coverage_reports/network_discovery

          - name: evidence Unit Tests
            run: |
              coverage run --source=./ -m pytest tests/test_evidence.py -p no:warnings -vv
              coverage report  --include="slips_files/core/evidence_structure/evidence.py*"
              coverage html  --include="slips_files/core/evidence_structure/evidence.py*" -d coverage_reports/evidence_structure

          - name: Virustotal Unit Tests
            run: |
              coverage run --source=./ -m pytest tests/test_virustotal.py -p no:warnings -vv
              coverage report  --include="modules/virustotal/virustotal.py*"
              coverage html  --include="modules/virustotal/virustotal.py*" -d coverage_reports/virustotal

          - name: Update Manager Unit tests
            run: |
              coverage run --source=./ -m pytest tests/test_update_file_manager.py -p no:warnings -vv
              coverage report  --include="modules/update_manager/update_manager.py*"
              coverage html  --include="modules/update_manager/update_manager.py*" -d coverage_reports/updatemanager

          - name: Threat Intelligence Unit tests
            run: |
              coverage run --source=./ -m pytest tests/test_threat_intelligence.py -p no:warnings -vv
              coverage report  --include="modules/threat_intelligence/threat_intelligence.py*"
              coverage html  --include="modules/threat_intelligence/threat_intelligence.py*" -d coverage_reports/threat_intelligence

          - name: Slips Utils Unit tests
            run: |
              coverage run --source=./ -m pytest tests/test_slips_utils.py -p no:warnings -vv
              coverage report  --include="slips_files/common/slips_utils.py*"
              coverage html  --include="slips_files/common/slips_utils.py*" -d coverage_reports/slips_utils

          - name: Slips.py Unit Tests
            run: |
              coverage run --source=./ -m pytest tests/test_slips.py -p no:warnings -vv
              coverage report  --include="slips.py*"
              coverage html  --include="slips.py*" -d coverage_reports/slips

          - name: Profiler Unit Tests
            run: |
              coverage run --source=./ -m pytest tests/test_profiler.py -p no:warnings -vv
              coverage report  --include="slips_files/core/profiler.py*"
              coverage html  --include="slips_files/core/profiler.py*" -d coverage_reports/profiler

          - name: Leak Detector Unit Tests
            run: |
              coverage run --source=./ -m pytest tests/test_leak_detector.py -p no:warnings -vv
              coverage report  --include="modules/leak_detector/leak_detector.py*"
              coverage html  --include="modules/leak_detector/leak_detector.py*" -d coverage_reports/leak_detector

          - name: Ipinfo Unit Tests
            run: |
              coverage run --source=./ -m pytest tests/test_ip_info.py -p no:warnings -vv
              coverage report  --include="modules/ip_info/ip_info.py*"
              coverage html  --include="modules/ip_info/ip_info.py*" -d coverage_reports/ip_info

          - name: ASN Info Unit Tests
            run: |
              coverage run --source=./ -m pytest tests/test_asn_info.py -p no:warnings -vv
              coverage report  --include="modules/ip_info/asn_info.py*"
              coverage html  --include="modules/ip_info/asn_info.py*" -d coverage_reports/ip_info

          - name: Input Unit Tests
            run: |
              coverage run --source=./ -m pytest tests/test_inputProc.py -p no:warnings -vv
              coverage report  --include="slips_files/core/input.py*"
              coverage html  --include="slips_files/core/input.py*" -d coverage_reports/input

          - name: Output Unit Tests
            run: |
              coverage run --source=./ -m pytest tests/test_output.py -p no:warnings -vv
              coverage report  --include="slips_files/core/output.py*"
              coverage html  --include="slips_files/core/output.py*" -d coverage_reports/output

          - name: urlhaus Unit Tests
            run: |
              coverage run --source=./ -m pytest tests/test_urlhaus.py -p no:warnings -vv
              coverage report  --include="modules/threat_intelligence/urlhaus.py*"
              coverage html  --include="modules/threat_intelligence/urlhaus.py*" -d coverage_reports/urlhaus

          - name: set evidence Unit Test
            run: |
               coverage run --source=./ -m pytest tests/test_set_evidence.py -p no:warnings -vv
               coverage report --include="modules/flowalerts/set_evidence.py*"
               coverage html --include="modules/flowalerts/set_evidence.py*" -d coverage_reports/set_evidence

<<<<<<< HEAD
          - name: markov_chain test
            run: |
               coverage run --source=./ -m pytest tests/test_markov_chain.py -p no:warnings -vv
               coverage report --include="slips_files/common/markov_chains.py*"
               coverage html --include="slips_files/common/markov_chains.py*" -d coverage_reports/markov_chains    
=======
          - name: Go Director Unit Tests
            run: |
               coverage run --source=./ -m pytest tests/test_go_director.py -p no:warnings -vv
               coverage report --include="modules/p2ptrust/utils/go_director.py*"
               coverage html --include="modules/p2ptrust/utils/go_director.py*" -d coverage_reports/go_director

          - name: Progress Bar Unit Tests
            run: |
               coverage run --source=./ -m pytest tests/test_progress_bar.py -p no:warnings -vv
               coverage report --include="modules/progress_bar/progress_bar.py*"
               coverage html --include="modules/progress_bar/progress_bar.py*" -d coverage_reports/progress_bar

          - name: CESNET Unit Tests
            run: |
               coverage run --source=./ -m pytest tests/test_cesnet.py -p no:warnings -vv
               coverage report --include="modules/cesnet/cesnet.py*"
               coverage html --include="modules/cesnet/cesnet.py*" -d coverage_reports/cesnet

>>>>>>> f1a47a8d


          - name: Checker Unit Tests
            run: |
               coverage run --source=./ -m pytest tests/test_checker.py -p no:warnings -vv
               coverage report --include="slips_files/core/helpers/checker.py*"
               coverage html --include="slips_files/core/helpers/checker.py*" -d coverage_reports/checker

          - name: Daemon Unit Tests
            run: |
               coverage run --source=./ -m pytest tests/test_daemon.py -p no:warnings -vv
               coverage report --include="slips/daemon.py*"
               coverage html --include="slips/daemon.py*" -d coverage_reports/daemon

          - name: Base Model Unit Tests
            run: |
               coverage run --source=./ -m pytest tests/test_base_model.py -p no:warnings -vv
               coverage report --include="modules/p2ptrust/trust/base_model.py*"
               coverage html --include="modules/p2ptrust/trust/base_model.py*" -d coverage_reports/set_evidence

          - name: notify Unit Tests
            run: |
               coverage run --source=./ -m pytest tests/test_notice.py -p no:warnings -vv
               coverage report --include="slips_files/core/helpers/notify.py*"
               coverage html --include="slips_files/core/helpers/notify.py*" -d coverage_reports/notify

          - name: TrustDB Unit tests
            run: |
               coverage run --source=./ -m pytest tests/test_trustdb.py -p no:warnings -vv
               coverage report --include="modules/p2ptrust/trust/trustdb.py*"
               coverage html --include="modules/p2ptrust/trust/trustdb.py*" -d coverage_reports/trustdb

  dataset_integration_tests:
      # specify the host OS
      runs-on: ubuntu-latest
      # 1h timeout
      timeout-minutes: 3600
      # start a container using slips dependencies image
      container:
          image: stratosphereips/slips_dependencies:latest
      steps:
          - uses: actions/checkout@v4

          - name: Start redis server
            run: redis-server --daemonize yes

          - name: Dataset Integration Tests
            run: |
              python3 -m pytest -s tests/integration_tests/test_dataset.py -p no:warnings -vv

          - name: Upload Artifacts
            if: failure()
            uses: actions/upload-artifact@v3
            with:
              name: dataset_integration_tests_output
              path: |
                output/integration_tests

  zeek_integration_tests:
      # specify the host OS
      runs-on: ubuntu-latest
      # 1h timeout
      timeout-minutes: 3600
      # start a container using slips dependencies image
      container:
          image: stratosphereips/slips_dependencies:latest
      steps:
          - uses: actions/checkout@v4

          - name: Start redis server
            run: redis-server --daemonize yes

          - name: Dataset Integration Tests
            run: |
              python3 -m pytest -s tests/integration_tests/test_pcap_dataset.py -p no:warnings -vv
          - name: Upload Artifacts
            # run this job whether the above jobs failed or passed
            if: success() || failure()
            uses: actions/upload-artifact@v3
            with:
              name: zeek_integration_tests_output
              path: |
                output/integration_tests

  pcap_integration_tests:
      # specify the host OS
      runs-on: ubuntu-latest
      # 1h timeout
      timeout-minutes: 3600
      # start a container using slips dependencies image
      container:
          image: stratosphereips/slips_dependencies:latest
      steps:
          - uses: actions/checkout@v4

          - name: Start redis server
            run: redis-server --daemonize yes

          - name: Dataset Integration Tests
            run: |
              python3 -m pytest -s tests/integration_tests/test_zeek_dataset.py -p no:warnings -vv
          - name: Upload Artifact
            # run this job whether the above jobs failed or passed
            if: success() || failure()
            uses: actions/upload-artifact@v3
            with:
              name: pcap_integration_tests_output
              path: |
                output/integration_tests
                coverage_reports/


  port_scans_integration_tests:
      # specify the host OS
      runs-on: ubuntu-latest
      # 1h timeout
      timeout-minutes: 3600
      # start a container using slips dependencies image
      container:
          image: stratosphereips/slips_dependencies:latest
      steps:
          - uses: actions/checkout@v4

          - name: Start redis server
            run: redis-server --daemonize yes

          - name: Dataset Integration Tests
            # python3 -m pytest -s tests/integration_tests/test_portscans.py -p no:warnings -vv
            run: |
              coverage run --source=./ -m pytest -s tests/integration_tests/test_portscans.py -p no:warnings -vv
              coverage report --include="modules/network_discovery/*"
              coverage html --include="modules/network_discovery/*" -d coverage_reports/network_discovery

          - name: Upload Artifacts
            # run this job whether the above jobs failed or passed
            if: success() || failure()
            uses: actions/upload-artifact@v3
            with:
              name: port_scans_integration_tests_output
              path: |
                output/integration_tests

  config_files_integration_tests:
      # specify the host OS
      runs-on: ubuntu-latest
      # 1h timeout
      timeout-minutes: 3600
      # start a container using slips dependencies image
      container:
          image: stratosphereips/slips_dependencies:latest
      steps:
          - uses: actions/checkout@v4

          - name: Start redis server
            run: redis-server --daemonize yes

          - name: Config File Integration Tests
            run: |
              python3 -m pytest -s tests/integration_tests/test_config_files.py  -p no:warnings -vv

          - name: Upload Artifacts
            # run this job whether the above jobs failed or passed
            if: success() || failure()
            uses: actions/upload-artifact@v3
            with:
              name: config_files_integration_tests_output
              path: |
                output/integration_tests<|MERGE_RESOLUTION|>--- conflicted
+++ resolved
@@ -238,13 +238,6 @@
                coverage report --include="modules/flowalerts/set_evidence.py*"
                coverage html --include="modules/flowalerts/set_evidence.py*" -d coverage_reports/set_evidence
 
-<<<<<<< HEAD
-          - name: markov_chain test
-            run: |
-               coverage run --source=./ -m pytest tests/test_markov_chain.py -p no:warnings -vv
-               coverage report --include="slips_files/common/markov_chains.py*"
-               coverage html --include="slips_files/common/markov_chains.py*" -d coverage_reports/markov_chains    
-=======
           - name: Go Director Unit Tests
             run: |
                coverage run --source=./ -m pytest tests/test_go_director.py -p no:warnings -vv
@@ -263,7 +256,6 @@
                coverage report --include="modules/cesnet/cesnet.py*"
                coverage html --include="modules/cesnet/cesnet.py*" -d coverage_reports/cesnet
 
->>>>>>> f1a47a8d
 
 
           - name: Checker Unit Tests
@@ -283,6 +275,13 @@
                coverage run --source=./ -m pytest tests/test_base_model.py -p no:warnings -vv
                coverage report --include="modules/p2ptrust/trust/base_model.py*"
                coverage html --include="modules/p2ptrust/trust/base_model.py*" -d coverage_reports/set_evidence
+
+          - name: Markov Chain Unit Tests
+            run: |
+               coverage run --source=./ -m pytest tests/test_markov_chain.py -p no:warnings -vv
+               coverage report --include="slips_files/common/markov_chains.py*"
+               coverage html --include="slips_files/common/markov_chains.py*" -d coverage_reports/markov_chains
+
 
           - name: notify Unit Tests
             run: |
