# This workflow will install Slips dependencies and run slips tests
name: CI-staging

on:
    push:
        branches:
            # features will be added to this branch using PRs, not need to re-run the tests on push
            - '!develop'
            - '!master'
    pull_request:
        branches:
            - 'develop'
            - '!master'

jobs:
  unit_tests:
      # specify the host OS
      runs-on: ubuntu-latest
      # 2 hours timeout
      timeout-minutes: 7200
      # start a container using slips dependencies image
      container:
          image: stratosphereips/slips_dependencies:latest

      steps:
          - uses: actions/checkout@v2

          - name: Start redis server
            run: redis-server --daemonize yes

          - name: Run database unit tests
            run: |
              coverage run --source=./ -m pytest tests/test_database.py -p no:warnings -vv
              coverage report --include="slips_files/core/database/*"
              coverage html --include="slips_files/core/database/*" -d coverage_reports/database

          - name: Clear redis cache
            run: ./slips.py -cc

          - name: Flowalerts  Unit Tests
            run: |
              coverage run --source=./ -m pytest tests/test_flowalerts.py -p no:warnings -vv
              coverage report  --include="modules/flowalerts/*"
              coverage html  --include="modules/flowalerts/*" -d coverage_reports/flowalerts

          - name: conn  Unit Tests
            run: |
              coverage run --source=./ -m pytest tests/test_conn.py -p no:warnings -vv
              coverage report  --include="modules/flowalerts/conn.py*"
              coverage html  --include="modules/flowalerts/conn.py*" -d coverage_reports/flowalerts

          - name: Tunnel  Unit Tests
            run: |
              coverage run --source=./ -m pytest tests/test_tunnel.py -p no:warnings -vv
              coverage report  --include="modules/flowalerts/tunnel.py*"
              coverage html  --include="modules/flowalerts/tunnel.py*" -d coverage_reports/flowalerts


          - name: Downloaded_file  Unit Tests
            run: |
              coverage run --source=./ -m pytest tests/test_downloaded_file.py -p no:warnings -vv
              coverage report  --include="modules/flowalerts/downloaded_file.py*"
              coverage html  --include="modules/flowalerts/downloaded_file.py*" -d coverage_reports/flowalerts

          - name: ssl  Unit Tests
            run: |
              coverage run --source=./ -m pytest tests/test_ssl.py -p no:warnings -vv
              coverage report  --include="modules/flowalerts/ssl.py*"
              coverage html  --include="modules/flowalerts/ssl.py*" -d coverage_reports/flowalerts

          - name: SSH  Unit Tests
            run: |
              coverage run --source=./ -m pytest tests/test_ssh.py -p no:warnings -vv
              coverage report  --include="modules/flowalerts/ssh.py*"
              coverage html  --include="modules/flowalerts/ssh.py*" -d coverage_reports/flowalerts



          - name: dns  Unit Tests
            run: |
              coverage run --source=./ -m pytest tests/test_dns.py -p no:warnings -vv
              coverage report  --include="modules/flowalerts/dns.py*"
              coverage html  --include="modules/flowalerts/dns.py*" -d coverage_reports/flowalerts

          - name: notice  Unit Tests
            run: |
              coverage run --source=./ -m pytest tests/test_notice.py -p no:warnings -vv
              coverage report  --include="modules/flowalerts/notice.py*"
              coverage html  --include="modules/flowalerts/notice.py*" -d coverage_reports/flowalerts

          - name: Software  Unit Tests
            run: |
              coverage run --source=./ -m pytest tests/test_software.py -p no:warnings -vv
              coverage report  --include="modules/flowalerts/software.py*"
              coverage html  --include="modules/flowalerts/software.py*" -d coverage_reports/flowalerts


          - name: Smtp  Unit Tests
            run: |
              coverage run --source=./ -m pytest tests/test_smtp.py -p no:warnings -vv
              coverage report  --include="modules/flowalerts/smtp.py*"
              coverage html  --include="modules/flowalerts/smtp.py*" -d coverage_reports/flowalerts
          - name: main  Unit Tests
            run: |
              coverage run --source=./ -m pytest tests/test_main.py -p no:warnings -vv
              coverage report  --include="slips/main.py*"
              coverage html  --include="slips/main.py*" -d coverage_reports/main    

          - name: Whitelist  Unit Tests
            run: |
              coverage run --source=./ -m pytest tests/test_whitelist.py -p no:warnings -vv
              coverage report  --include="slips_files/core/helpers/whitelist/*"
              coverage html  --include="slips_files/core/helpers/whitelist/*" -d coverage_reports/whitelist

          - name: ARP Unit Tests
            run: |
              coverage run --source=./ -m pytest tests/test_arp.py -p no:warnings -vv
              coverage report  --include="modules/arp/*"
              coverage html  --include="modules/arp/*" -d coverage_reports/arp

          - name: Blocking Unit Tests
            run: |
              coverage run --source=./ -m pytest tests/test_blocking.py -p no:warnings -vv
              coverage report  --include="modules/blocking/*"
              coverage html  --include="modules/blocking/*" -d coverage_reports/blocking

          - name: Flowhandler Unit Test
            run: |
              coverage run --source=./ -m pytest tests/test_flow_handler.py -p no:warnings -vv
              coverage report  --include="slips_files/core/helpers/flow_handler.py*"
              coverage html  --include="slips_files/core/helpers/flow_handler.py*" -d coverage_reports/flowhandler

          - name: Horizontal Portscans Unit Tests
            run: |
              coverage run --source=./ -m pytest tests/test_horizontal_portscans.py -p no:warnings -vv
              coverage report  --include="modules/network_discovery/horizontal_portscan.py*"
              coverage html  --include="modules/network_discovery/horizontal_portscan.py*" -d coverage_reports/horizontal_portscan

          - name: HTTP Analyzer Unit Tests
            run: |
              coverage run --source=./ -m pytest tests/test_http_analyzer.py -p no:warnings -vv
              coverage report  --include="modules/http_analyzer/http_analyzer.py*"
              coverage html  --include="modules/http_analyzer/http_analyzer.py*" -d coverage_reports/http_analyzer

          - name: Vertical Portscans Unit Tests
            run: |
              coverage run --source=./ -m pytest tests/test_vertical_portscans.py -p no:warnings -vv
              coverage report  --include="modules/network_discovery/vertical_portscan.py*"
              coverage html  --include="modules/network_discovery/vertical_portscan.py*" -d coverage_reports/vertical_portscan

          - name: Network discovery Unit Tests
            run: |
              coverage run --source=./ -m pytest tests/test_network_discovery.py -p no:warnings -vv
              coverage report  --include="modules/network_discovery/network_discovery.py*"
              coverage html  --include="modules/network_discovery/network_discovery.py*" -d coverage_reports/network_discovery

          - name: evidence Unit Tests
            run: |
              coverage run --source=./ -m pytest tests/test_evidence.py -p no:warnings -vv
              coverage report  --include="slips_files/core/evidence_structure/evidence.py*"
              coverage html  --include="slips_files/core/evidence_structure/evidence.py*" -d coverage_reports/evidence_structure

          - name: Virustotal Unit Tests
            run: |
              coverage run --source=./ -m pytest tests/test_virustotal.py -p no:warnings -vv
              coverage report  --include="modules/virustotal/virustotal.py*"
              coverage html  --include="modules/virustotal/virustotal.py*" -d coverage_reports/virustotal

          - name: Update Manager Unit tests
            run: |
              coverage run --source=./ -m pytest tests/test_update_file_manager.py -p no:warnings -vv
              coverage report  --include="modules/update_manager/update_manager.py*"
              coverage html  --include="modules/update_manager/update_manager.py*" -d coverage_reports/updatemanager

          - name: Threat Intelligence Unit tests
            run: |
              coverage run --source=./ -m pytest tests/test_threat_intelligence.py -p no:warnings -vv
              coverage report  --include="modules/threat_intelligence/threat_intelligence.py*"
              coverage html  --include="modules/threat_intelligence/threat_intelligence.py*" -d coverage_reports/threat_intelligence

          - name: Slips Utils Unit tests
            run: |
              coverage run --source=./ -m pytest tests/test_slips_utils.py -p no:warnings -vv
              coverage report  --include="slips_files/common/slips_utils.py*"
              coverage html  --include="slips_files/common/slips_utils.py*" -d coverage_reports/slips_utils

          - name: Slips.py Unit Tests
            run: |
              coverage run --source=./ -m pytest tests/test_slips.py -p no:warnings -vv
              coverage report  --include="slips.py*"
              coverage html  --include="slips.py*" -d coverage_reports/slips

          - name: Profiler Unit Tests
            run: |
              coverage run --source=./ -m pytest tests/test_profiler.py -p no:warnings -vv
              coverage report  --include="slips_files/core/profiler.py*"
              coverage html  --include="slips_files/core/profiler.py*" -d coverage_reports/profiler

          - name: Leak Detector Unit Tests
            run: |
              coverage run --source=./ -m pytest tests/test_leak_detector.py -p no:warnings -vv
              coverage report  --include="modules/leak_detector/leak_detector.py*"
              coverage html  --include="modules/leak_detector/leak_detector.py*" -d coverage_reports/leak_detector

          - name: Ipinfo Unit Tests
            run: |
              coverage run --source=./ -m pytest tests/test_ip_info.py -p no:warnings -vv
              coverage report  --include="modules/ip_info/ip_info.py*"
              coverage html  --include="modules/ip_info/ip_info.py*" -d coverage_reports/ip_info

          - name: asn_info Unit Tests
            run: |
              coverage run --source=./ -m pytest tests/test_asn_info.py -p no:warnings -vv
              coverage report  --include="modules/ip_info/asn_info.py*"
              coverage html  --include="modules/ip_info/asn_info.py*" -d coverage_reports/ip_info

          - name: Input Unit Tests
            run: |
              coverage run --source=./ -m pytest tests/test_inputProc.py -p no:warnings -vv
              coverage report  --include="slips_files/core/input.py*"
              coverage html  --include="slips_files/core/input.py*" -d coverage_reports/input

          - name: Output Unit Tests
            run: |
              coverage run --source=./ -m pytest tests/test_output.py -p no:warnings -vv
              coverage report  --include="slips_files/core/output.py*"
              coverage html  --include="slips_files/core/output.py*" -d coverage_reports/output   

          - name: urlhaus Unit Tests
            run: |
              coverage run --source=./ -m pytest tests/test_urlhaus.py -p no:warnings -vv
              coverage report  --include="modules/threat_intelligence/urlhaus.py*"
              coverage html  --include="modules/threat_intelligence/urlhaus.py*" -d coverage_reports/urlhaus

          - name: set evidence test
            run: |
               coverage run --source=./ -m pytest tests/test_set_evidence.py -p no:warnings -vv
               coverage report --include="modules/flowalerts/set_evidence.py*"
               coverage html --include="modules/flowalerts/set_evidence.py*" -d coverage_reports/set_evidence

<<<<<<< HEAD
          - name: trustdb test
            run: |
               coverage run --source=./ -m pytest tests/test_trustdb.py -p no:warnings -vv
               coverage report --include="modules/p2ptrust/trust/trustdb.py*"
               coverage html --include="modules/p2ptrust/trust/trustdb.py*" -d coverage_reports/trustdb    
=======
          - name: notify test
            run: |
               coverage run --source=./ -m pytest tests/test_notice.py -p no:warnings -vv
               coverage report --include="slips_files/core/helpers/notify.py*"
               coverage html --include="slips_files/core/helpers/notify.py*" -d coverage_reports/notify    
>>>>>>> 21b57f9b



  dataset_integration_tests:
      # specify the host OS
      runs-on: ubuntu-latest
      # 1h timeout
      timeout-minutes: 3600
      # start a container using slips dependencies image
      container:
          image: stratosphereips/slips_dependencies:latest
      steps:
          - uses: actions/checkout@v2

          - name: Start redis server
            run: redis-server --daemonize yes

          - name: Dataset Integration Tests
            run: |
              python3 -m pytest -s tests/integration_tests/test_dataset.py -p no:warnings -vv

          - name: Upload Artifacts
            if: failure()
            uses: actions/upload-artifact@v3
            with:
              name: dataset_integration_tests_output
              path: |
                output/integration_tests

  zeek_integration_tests:
      # specify the host OS
      runs-on: ubuntu-latest
      # 1h timeout
      timeout-minutes: 3600
      # start a container using slips dependencies image
      container:
          image: stratosphereips/slips_dependencies:latest
      steps:
          - uses: actions/checkout@v2

          - name: Start redis server
            run: redis-server --daemonize yes

          - name: Dataset Integration Tests
            run: |
              python3 -m pytest -s tests/integration_tests/test_pcap_dataset.py -p no:warnings -vv
          - name: Upload Artifacts
            # run this job whether the above jobs failed or passed
            if: success() || failure()
            uses: actions/upload-artifact@v3
            with:
              name: zeek_integration_tests_output
              path: |
                output/integration_tests

  pcap_integration_tests:
      # specify the host OS
      runs-on: ubuntu-latest
      # 1h timeout
      timeout-minutes: 3600
      # start a container using slips dependencies image
      container:
          image: stratosphereips/slips_dependencies:latest
      steps:
          - uses: actions/checkout@v2

          - name: Start redis server
            run: redis-server --daemonize yes

          - name: Dataset Integration Tests
            run: |
              python3 -m pytest -s tests/integration_tests/test_zeek_dataset.py -p no:warnings -vv
          - name: Upload Artifact
            # run this job whether the above jobs failed or passed
            if: success() || failure()
            uses: actions/upload-artifact@v3
            with:
              name: pcap_integration_tests_output
              path: |
                output/integration_tests
                coverage_reports/


  port_scans_integration_tests:
      # specify the host OS
      runs-on: ubuntu-latest
      # 1h timeout
      timeout-minutes: 3600
      # start a container using slips dependencies image
      container:
          image: stratosphereips/slips_dependencies:latest
      steps:
          - uses: actions/checkout@v2

          - name: Start redis server
            run: redis-server --daemonize yes

          - name: Dataset Integration Tests
            # python3 -m pytest -s tests/integration_tests/test_portscans.py -p no:warnings -vv
            run: |
              coverage run --source=./ -m pytest -s tests/integration_tests/test_portscans.py -p no:warnings -vv
              coverage report --include="modules/network_discovery/*"
              coverage html --include="modules/network_discovery/*" -d coverage_reports/network_discovery

          - name: Upload Artifacts
            # run this job whether the above jobs failed or passed
            if: success() || failure()
            uses: actions/upload-artifact@v3
            with:
              name: port_scans_integration_tests_output
              path: |
                output/integration_tests

  config_files_integration_tests:
      # specify the host OS
      runs-on: ubuntu-latest
      # 1h timeout
      timeout-minutes: 3600
      # start a container using slips dependencies image
      container:
          image: stratosphereips/slips_dependencies:latest
      steps:
          - uses: actions/checkout@v2

          - name: Start redis server
            run: redis-server --daemonize yes

          - name: Config File Integration Tests
            run: |
              python3 -m pytest -s tests/integration_tests/test_config_files.py  -p no:warnings -vv

          - name: Upload Artifacts
            # run this job whether the above jobs failed or passed
            if: success() || failure()
            uses: actions/upload-artifact@v3
            with:
              name: config_files_integration_tests_output
              path: |
                output/integration_tests<|MERGE_RESOLUTION|>--- conflicted
+++ resolved
@@ -104,7 +104,7 @@
             run: |
               coverage run --source=./ -m pytest tests/test_main.py -p no:warnings -vv
               coverage report  --include="slips/main.py*"
-              coverage html  --include="slips/main.py*" -d coverage_reports/main    
+              coverage html  --include="slips/main.py*" -d coverage_reports/main
 
           - name: Whitelist  Unit Tests
             run: |
@@ -208,7 +208,7 @@
               coverage report  --include="modules/ip_info/ip_info.py*"
               coverage html  --include="modules/ip_info/ip_info.py*" -d coverage_reports/ip_info
 
-          - name: asn_info Unit Tests
+          - name: ASN Info Unit Tests
             run: |
               coverage run --source=./ -m pytest tests/test_asn_info.py -p no:warnings -vv
               coverage report  --include="modules/ip_info/asn_info.py*"
@@ -224,7 +224,7 @@
             run: |
               coverage run --source=./ -m pytest tests/test_output.py -p no:warnings -vv
               coverage report  --include="slips_files/core/output.py*"
-              coverage html  --include="slips_files/core/output.py*" -d coverage_reports/output   
+              coverage html  --include="slips_files/core/output.py*" -d coverage_reports/output
 
           - name: urlhaus Unit Tests
             run: |
@@ -238,19 +238,17 @@
                coverage report --include="modules/flowalerts/set_evidence.py*"
                coverage html --include="modules/flowalerts/set_evidence.py*" -d coverage_reports/set_evidence
 
-<<<<<<< HEAD
-          - name: trustdb test
+          - name: Notify Unit tests
+            run: |
+               coverage run --source=./ -m pytest tests/test_notice.py -p no:warnings -vv
+               coverage report --include="slips_files/core/helpers/notify.py*"
+               coverage html --include="slips_files/core/helpers/notify.py*" -d coverage_reports/notify
+
+          - name: TrustDB Unit tests
             run: |
                coverage run --source=./ -m pytest tests/test_trustdb.py -p no:warnings -vv
                coverage report --include="modules/p2ptrust/trust/trustdb.py*"
-               coverage html --include="modules/p2ptrust/trust/trustdb.py*" -d coverage_reports/trustdb    
-=======
-          - name: notify test
-            run: |
-               coverage run --source=./ -m pytest tests/test_notice.py -p no:warnings -vv
-               coverage report --include="slips_files/core/helpers/notify.py*"
-               coverage html --include="slips_files/core/helpers/notify.py*" -d coverage_reports/notify    
->>>>>>> 21b57f9b
+               coverage html --include="modules/p2ptrust/trust/trustdb.py*" -d coverage_reports/trustdb
 
 
 
