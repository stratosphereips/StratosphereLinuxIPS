# This workflow will install Slips dependencies and run slips tests
name: CI-staging

on:
    push:
        branches:
            # features will be added to this branch using PRs, not need to re-run the tests on push
            - '!develop'
            - '!master'
    pull_request:
        branches:
            - 'develop'
            - '!master'

jobs:
  unit_tests:
      # specify the host OS
      runs-on: ubuntu-latest
      # 2 hours timeout
      timeout-minutes: 7200
      # start a container using slips dependencies image
      container:
          image: stratosphereips/slips_dependencies:latest

      steps:
          - uses: actions/checkout@v2

          - name: Start redis server
            run: redis-server --daemonize yes

          - name: Run database unit tests
            run: |
              coverage run --source=./ -m pytest tests/test_database.py -p no:warnings -vv
              coverage report --include="slips_files/core/database/*"
              coverage html --include="slips_files/core/database/*" -d coverage_reports/database

          - name: Clear redis cache
            run: ./slips.py -cc


          - name: Flowalerts  Unit Tests
            run: |
              coverage run --source=./ -m pytest tests/test_flowalerts.py -p no:warnings -vv
              coverage report  --include="modules/flowalerts/*"
              coverage html  --include="modules/flowalerts/*" -d coverage_reports/flowalerts
              
          - name: ssl  Unit Tests
            run: |
              coverage run --source=./ -m pytest tests/test_ssl.py -p no:warnings -vv
              coverage report  --include="modules/flowalerts/ssl.py*"
              coverage html  --include="modules/flowalerts/ssl.py*" -d coverage_reports/flowalerts
<<<<<<< HEAD

          - name: dns  Unit Tests
            run: |
              coverage run --source=./ -m pytest tests/test_dns.py -p no:warnings -vv
              coverage report  --include="modules/flowalerts/dns.py*"
              coverage html  --include="modules/flowalerts/dns.py*" -d coverage_reports/flowalerts   
=======
>>>>>>> 1ec366c2

          - name: Whitelist  Unit Tests
            run: |
              coverage run --source=./ -m pytest tests/test_whitelist.py -p no:warnings -vv
              coverage report  --include="slips_files/core/helpers/whitelist/*"
              coverage html  --include="slips_files/core/helpers/whitelist/*" -d coverage_reports/whitelist

          - name: ARP Unit Tests
            run: |
              coverage run --source=./ -m pytest tests/test_arp.py -p no:warnings -vv
              coverage report  --include="modules/arp/*"
              coverage html  --include="modules/arp/*" -d coverage_reports/arp

          - name: Blocking Unit Tests
            run: |
              coverage run --source=./ -m pytest tests/test_blocking.py -p no:warnings -vv
              coverage report  --include="modules/blocking/*"
              coverage html  --include="modules/blocking/*" -d coverage_reports/blocking

          - name: Flowhandler Unit Test
            run: |
              coverage run --source=./ -m pytest tests/test_flow_handler.py -p no:warnings -vv
              coverage report  --include="slips_files/core/helpers/flow_handler.py*"
              coverage html  --include="slips_files/core/helpers/flow_handler.py*" -d coverage_reports/flowhandler

          - name: Horizontal Portscans Unit Tests
            run: |
              coverage run --source=./ -m pytest tests/test_horizontal_portscans.py -p no:warnings -vv
              coverage report  --include="modules/network_discovery/horizontal_portscan.py*"
              coverage html  --include="modules/network_discovery/horizontal_portscan.py*" -d coverage_reports/horizontal_portscan

          - name: HTTP Analyzer Unit Tests
            run: |
              coverage run --source=./ -m pytest tests/test_http_analyzer.py -p no:warnings -vv
              coverage report  --include="modules/http_analyzer/http_analyzer.py*"
              coverage html  --include="modules/http_analyzer/http_analyzer.py*" -d coverage_reports/http_analyzer

          - name: Vertical Portscans Unit Tests
            run: |
              coverage run --source=./ -m pytest tests/test_vertical_portscans.py -p no:warnings -vv
              coverage report  --include="modules/network_discovery/vertical_portscan.py*"
              coverage html  --include="modules/network_discovery/vertical_portscan.py*" -d coverage_reports/vertical_portscan

          - name: Virustotal Unit Tests
            run: |
              coverage run --source=./ -m pytest tests/test_virustotal.py -p no:warnings -vv
              coverage report  --include="modules/virustotal/virustotal.py*"
              coverage html  --include="modules/virustotal/virustotal.py*" -d coverage_reports/virustotal

          - name: Update Manager Unit tests
            run: |
              coverage run --source=./ -m pytest tests/test_update_file_manager.py -p no:warnings -vv
              coverage report  --include="modules/update_manager/update_manager.py*"
              coverage html  --include="modules/update_manager/update_manager.py*" -d coverage_reports/updatemanager

          - name: Threat Intelligence Unit tests
            run: |
              coverage run --source=./ -m pytest tests/test_threat_intelligence.py -p no:warnings -vv
              coverage report  --include="modules/threat_intelligence/threat_intelligence.py*"
              coverage html  --include="modules/threat_intelligence/threat_intelligence.py*" -d coverage_reports/threat_intelligence

          - name: Slips Utils Unit tests
            run: |
              coverage run --source=./ -m pytest tests/test_slips_utils.py -p no:warnings -vv
              coverage report  --include="slips_files/common/slips_utils.py*"
              coverage html  --include="slips_files/common/slips_utils.py*" -d coverage_reports/slips_utils

          - name: Slips.py Unit Tests
            run: |
              coverage run --source=./ -m pytest tests/test_slips.py -p no:warnings -vv
              coverage report  --include="slips.py*"
              coverage html  --include="slips.py*" -d coverage_reports/slips

          - name: Profiler Unit Tests
            run: |
              coverage run --source=./ -m pytest tests/test_profiler.py -p no:warnings -vv
              coverage report  --include="slips_files/core/profiler.py*"
              coverage html  --include="slips_files/core/profiler.py*" -d coverage_reports/profiler

          - name: Leak Detector Unit Tests
            run: |
              coverage run --source=./ -m pytest tests/test_leak_detector.py -p no:warnings -vv
              coverage report  --include="modules/leak_detector/leak_detector.py*"
              coverage html  --include="modules/leak_detector/leak_detector.py*" -d coverage_reports/leak_detector

          - name: Ipinfo Unit Tests
            run: |
              coverage run --source=./ -m pytest tests/test_ip_info.py -p no:warnings -vv
              coverage report  --include="modules/ip_info/ip_info.py*"
              coverage html  --include="modules/ip_info/ip_info.py*" -d coverage_reports/ip_info

          - name: Input Unit Tests
            run: |
              coverage run --source=./ -m pytest tests/test_inputProc.py -p no:warnings -vv
              coverage report  --include="slips_files/core/input.py*"
              coverage html  --include="slips_files/core/input.py*" -d coverage_reports/input

          - name: urlhaus Unit Tests
            run: |
              coverage run --source=./ -m pytest tests/test_urlhaus.py -p no:warnings -vv
              coverage report  --include="modules/threat_intelligence/urlhaus.py*"
              coverage html  --include="modules/threat_intelligence/urlhaus.py*" -d coverage_reports/urlhaus

          - name: set evidence test
            run: |
               coverage run --source=./ -m pytest tests/test_set_evidence.py -p no:warnings -vv
               coverage report --include="modules/flowalerts/set_evidence.py*"
               coverage html --include="modules/flowalerts/set_evidence.py*" -d coverage_reports/set_evidence


  dataset_integration_tests:
      # specify the host OS
      runs-on: ubuntu-latest
      # 1h timeout
      timeout-minutes: 3600
      # start a container using slips dependencies image
      container:
          image: stratosphereips/slips_dependencies:latest
      steps:
          - uses: actions/checkout@v2

          - name: Start redis server
            run: redis-server --daemonize yes

          - name: Dataset Integration Tests
            run: |
              python3 -m pytest -s tests/integration_tests/test_dataset.py -p no:warnings -vv

  zeek_integration_tests:
      # specify the host OS
      runs-on: ubuntu-latest
      # 1h timeout
      timeout-minutes: 3600
      # start a container using slips dependencies image
      container:
          image: stratosphereips/slips_dependencies:latest
      steps:
          - uses: actions/checkout@v2

          - name: Start redis server
            run: redis-server --daemonize yes

          - name: Dataset Integration Tests
            run: |
              python3 -m pytest -s tests/integration_tests/test_pcap_dataset.py -p no:warnings -vv

  pcap_integration_tests:
      # specify the host OS
      runs-on: ubuntu-latest
      # 1h timeout
      timeout-minutes: 3600
      # start a container using slips dependencies image
      container:
          image: stratosphereips/slips_dependencies:latest
      steps:
          - uses: actions/checkout@v2

          - name: Start redis server
            run: redis-server --daemonize yes

          - name: Dataset Integration Tests
            run: |
              python3 -m pytest -s tests/integration_tests/test_zeek_dataset.py -p no:warnings -vv



  port_scans_integration_tests:
      # specify the host OS
      runs-on: ubuntu-latest
      # 1h timeout
      timeout-minutes: 3600
      # start a container using slips dependencies image
      container:
          image: stratosphereips/slips_dependencies:latest
      steps:
          - uses: actions/checkout@v2

          - name: Start redis server
            run: redis-server --daemonize yes

          - name: Dataset Integration Tests
            # python3 -m pytest -s tests/integration_tests/test_portscans.py -p no:warnings -vv
            run: |
              coverage run --source=./ -m pytest -s tests/integration_tests/test_portscans.py -p no:warnings -vv
              coverage report --include="modules/network_discovery/*"
              coverage html --include="modules/network_discovery/*" -d coverage_reports/network_discovery


  config_files_integration_tests:
      # specify the host OS
      runs-on: ubuntu-latest
      # 1h timeout
      timeout-minutes: 3600
      # start a container using slips dependencies image
      container:
          image: stratosphereips/slips_dependencies:latest
      steps:
          - uses: actions/checkout@v2

          - name: Start redis server
            run: redis-server --daemonize yes

          - name: Config File Integration Tests
            run: |
              python3 -m pytest -s tests/integration_tests/test_config_files.py  -p no:warnings -vv

          - name: Upload Artifact
            # run this job whether the above jobs failed or passed
            if: success() || failure()
            uses: actions/upload-artifact@v3
            with:
              name: test_slips_locally-integration-tests-output
              path: |
                output/integration_tests
                coverage_reports/<|MERGE_RESOLUTION|>--- conflicted
+++ resolved
@@ -43,21 +43,18 @@
               coverage run --source=./ -m pytest tests/test_flowalerts.py -p no:warnings -vv
               coverage report  --include="modules/flowalerts/*"
               coverage html  --include="modules/flowalerts/*" -d coverage_reports/flowalerts
-              
+
           - name: ssl  Unit Tests
             run: |
               coverage run --source=./ -m pytest tests/test_ssl.py -p no:warnings -vv
               coverage report  --include="modules/flowalerts/ssl.py*"
               coverage html  --include="modules/flowalerts/ssl.py*" -d coverage_reports/flowalerts
-<<<<<<< HEAD
 
           - name: dns  Unit Tests
             run: |
               coverage run --source=./ -m pytest tests/test_dns.py -p no:warnings -vv
               coverage report  --include="modules/flowalerts/dns.py*"
-              coverage html  --include="modules/flowalerts/dns.py*" -d coverage_reports/flowalerts   
-=======
->>>>>>> 1ec366c2
+              coverage html  --include="modules/flowalerts/dns.py*" -d coverage_reports/flowalerts
 
           - name: Whitelist  Unit Tests
             run: |
