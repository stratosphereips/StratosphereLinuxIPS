--- conflicted
+++ resolved
@@ -238,13 +238,12 @@
                coverage report --include="modules/flowalerts/set_evidence.py*"
                coverage html --include="modules/flowalerts/set_evidence.py*" -d coverage_reports/set_evidence
 
-<<<<<<< HEAD
           - name: go_director test
             run: |
                coverage run --source=./ -m pytest tests/test_go_director.py -p no:warnings -vv
                coverage report --include="modules/p2ptrust/utils/go_director.py*"
                coverage html --include="modules/p2ptrust/utils/go_director.py*" -d coverage_reports/go_director     
-=======
+
           - name: progress bar test
             run: |
                coverage run --source=./ -m pytest tests/test_progress_bar.py -p no:warnings -vv
@@ -256,7 +255,6 @@
                coverage run --source=./ -m pytest tests/test_daemon.py -p no:warnings -vv
                coverage report --include="slips/daemon.py*"
                coverage html --include="slips/daemon.py*" -d coverage_reports/daemon     
->>>>>>> 8cc1c1d5
 
           - name: notify test
             run: |
@@ -264,10 +262,6 @@
                coverage report --include="slips_files/core/helpers/notify.py*"
                coverage html --include="slips_files/core/helpers/notify.py*" -d coverage_reports/notify    
 
-<<<<<<< HEAD
-
-=======
->>>>>>> 8cc1c1d5
   dataset_integration_tests:
       # specify the host OS
       runs-on: ubuntu-latest
