--- conflicted
+++ resolved
@@ -171,17 +171,14 @@
       run: |
         python3 -m pytest tests/test_inputProc.py -p no:warnings -vv
 
-<<<<<<< HEAD
+    - name: Set Evidence Unit Tests
+      run: |
+        python3 -m pytest tests/test_set_evidence.py -p no:warnings -vv
+
     - name: Output Unit Tests
       run: |
         python3 -m pytest tests/test_output.py -p no:warnings -vv
-    
-=======
-    - name: set Evidence Unit Tests
-      run: |
-        python3 -m pytest tests/test_set_evidence.py -p no:warnings -vv
-
->>>>>>> 9b709dea
+
     - name: Clear redis cache
       run: ./slips.py -cc
 
