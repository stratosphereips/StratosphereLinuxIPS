--- conflicted
+++ resolved
@@ -159,23 +159,15 @@
       run: |
         python3 -m pytest tests/test_ip_info.py -p no:warnings -vv
 
-<<<<<<< HEAD
     - name: Evidence tests
       run: |
         python3 -m pytest -s tests/test_evidence.py -p no:warnings -vv
 
     - name: ASN info Unit Tests
       run: |
-        python3 -m pytest tests/test_asn_info.py -p no:warnings -vv    
+        python3 -m pytest tests/test_asn_info.py -p no:warnings -vv
 
     - name: Urlhaus Unit Tests
-=======
-    - name: asn_info Unit Tests
-      run: |
-        python3 -m pytest tests/test_asn_info.py -p no:warnings -vv    
-
-    - name: urlhaus Unit Tests
->>>>>>> c06a6ba5
       run: |
         python3 -m pytest tests/test_urlhaus.py -p no:warnings -vv
 
