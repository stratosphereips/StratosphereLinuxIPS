name: CI-production-testing

on:
  pull_request:
    branches:
    - 'master'
    - '!develop'

jobs:

  unit_and_integration_tests:
    # runs the tests on a GH VM
    runs-on: ubuntu-22.04
    # 2 hours timeout
    timeout-minutes: 7200


    steps:
    - uses: actions/checkout@v4
      with:
        ref: 'develop'
        # Fetch all history for all tags and branches
        fetch-depth: ''

    - name: Install slips dependencies
      run: sudo apt-get update --fix-missing && sudo apt-get -y --no-install-recommends install python3 redis-server python3-pip python3-certifi python3-dev build-essential file lsof net-tools iproute2 iptables python3-tzlocal nfdump tshark git whois golang nodejs notify-osd yara libnotify-bin

    - name: Install Zeek
      run: |
        sudo echo 'deb http://download.opensuse.org/repositories/security:/zeek/xUbuntu_22.04/ /' | sudo tee /etc/apt/sources.list.d/security:zeek.list
        curl -fsSL https://download.opensuse.org/repositories/security:zeek/xUbuntu_22.04/Release.key | gpg --dearmor | sudo tee /etc/apt/trusted.gpg.d/security_zeek.gpg > /dev/null
        sudo apt update && sudo apt install -y --no-install-recommends --fix-missing zeek
        sudo ln -s /opt/zeek/bin/zeek /usr/local/bin/bro
    - name: Set up Python 3.10.12
      uses: actions/setup-python@v5
      with:
        python-version: "3.10.12"

    - name: Install Python dependencies
      run: |
        python -m pip install --upgrade pip
        python3 -m pip install --no-cache-dir -r install/requirements.txt

    - name: Start redis server
      run: redis-server --daemonize yes


    - name: Run database unit tests
      run: |
        python3 -m pytest tests/test_database.py -p no:warnings -vv

    - name: main unit tests
      run: |
        python3 -m pytest tests/test_main.py -p no:warnings -vv

    - name: Flowalerts Unit Tests
      run: |
        python3 -m pytest tests/test_flowalerts.py -p no:warnings -vv

    - name: conn Unit Tests
      run: |
        python3 -m pytest tests/test_conn.py -p no:warnings -vv

    - name: downloaded file Unit Tests
      run: |
        python3 -m pytest tests/test_downloaded_file.py -p no:warnings -vv

    - name: SSL Unit Tests
      run: |
        python3 -m pytest tests/test_ssl.py -p no:warnings -vv

    - name: Tunnel Unit Tests
      run: |
        python3 -m pytest tests/test_tunnel.py -p no:warnings -vv

    - name: SSH Unit Tests
      run: |
        python3 -m pytest tests/test_ssh.py -p no:warnings -vv


    - name: dns Unit Tests
      run: |
        python3 -m pytest tests/test_dns.py -p no:warnings -vv

    - name: Notice Unit Tests
      run: |
        python3 -m pytest tests/test_notice.py -p no:warnings -vv

    - name: Software Unit Tests
      run: |
        python3 -m pytest tests/test_software.py -p no:warnings -vv

    - name: SMTP Unit Tests
      run: |
        python3 -m pytest tests/test_smtp.py -p no:warnings -vv

    - name: Whitelist Unit Tests
      run: |
        python3 -m pytest tests/test_whitelist.py -p no:warnings -vv

    - name: ARP Unit Tests
      run: |
        python3 -m pytest tests/test_arp.py -p no:warnings -vv

    - name: Blocking Unit Tests
      run: |
        python3 -m pytest tests/test_blocking.py -p no:warnings -vv

    - name: Flow handler Unit Tests
      run: |
        python3 -m pytest tests/test_flow_handler.py -p no:warnings -vv

    - name: Horizontal Portscans Unit Tests
      run: |
        python3 -m pytest tests/test_horizontal_portscans.py -p no:warnings -vv

    - name: HTTP Analyzer Unit Tests
      run: |
        python3 -m pytest tests/test_http_analyzer.py -p no:warnings -vv

    - name: Vertical Portscans Unit Tests
      run: |
        python3 -m pytest tests/test_vertical_portscans.py -p no:warnings -vv

    - name: Network Discovery Unit Tests
      run: |
        python3 -m pytest tests/test_network_discovery.py -p no:warnings -vv

    - name: Virustotal Unit Tests
      run: |
        python3 -m pytest tests/test_virustotal.py -p no:warnings -vv

    - name: Update Manager Unit tests
      run: |
        python3 -m pytest tests/test_update_file_manager.py -p no:warnings -vv

    - name: Threat Intelligence Unit tests
      run: |
        python3 -m pytest tests/test_threat_intelligence.py -p no:warnings -vv

    - name: Slips Utils Unit tests
      run: |
        python3 -m pytest tests/test_slips_utils.py -p no:warnings -vv

    - name: Slips.py Unit Tests
      run: |
        python3 -m pytest tests/test_slips.py -p no:warnings -vv

    - name: Profiler Unit Tests
      run: |
        python3 -m pytest tests/test_profiler.py -p no:warnings -vv

    - name: Leak Detector Unit Tests
      run: |
        python3 -m pytest tests/test_leak_detector.py -p no:warnings -vv

    - name: Ipinfo Unit Tests
      run: |
        python3 -m pytest tests/test_ip_info.py -p no:warnings -vv

    - name: Evidence tests
      run: |
        python3 -m pytest -s tests/test_evidence.py -p no:warnings -vv

    - name: ASN info Unit Tests
      run: |
        python3 -m pytest tests/test_asn_info.py -p no:warnings -vv

    - name: Urlhaus Unit Tests
      run: |
        python3 -m pytest tests/test_urlhaus.py -p no:warnings -vv

    - name: Input Unit Tests
      run: |
        python3 -m pytest tests/test_inputProc.py -p no:warnings -vv

<<<<<<< HEAD
    - name: riskiq Unit Tests
      run: |
        python3 -m pytest tests/test_riskiq.py -p no:warnings -vv    

    - name: Clear redis cache
      run: ./slips.py -cc

    - name: Set Evidence Unit Tests
=======
    - name: progress_bar Unit Tests
>>>>>>> c680d44a
      run: |
        python3 -m pytest tests/test_progress_bar.py -p no:warnings -vv

    - name: daemon Tests
      run: |
        python3 -m pytest tests/test_daemon.py -p no:warnings -vv

    - name: go_director Unit Tests
      run: |
        python3 -m pytest tests/test_go_director.py -p no:warnings -vv

    - name: Notify Tests
      run: |
        python3 -m pytest tests/test_notify.py -p no:warnings -vv

    - name: Checker Unit Tests
      run: |
        python3 -m pytest tests/test_checker.py -p no:warnings -vv

    - name: Clear redis cache
      run: ./slips.py -cc

    - name: base model Unit Tests
      run: |
        python3 -m pytest tests/test_base_model.py -p no:warnings -vv

    - name: set Evidence Unit Tests
      run: |
        python3 -m pytest tests/test_set_evidence.py -p no:warnings -vv

    - name: Notify Tests
      run: |
        python3 -m pytest tests/test_notify.py -p no:warnings -vv

    - name: TrustDB Tests
      run: |
        python3 -m pytest tests/test_trustdb.py -p no:warnings -vv

    - name: set Evidence Unit Tests
      run: |
        python3 -m pytest tests/test_set_evidence.py -p no:warnings -vv

    - name: Output Unit Tests
      run: |
        python3 -m pytest tests/test_output.py -p no:warnings -vv

    - name: Config file tests
      run: |
        python3 -m pytest -s tests/integration_tests/test_config_files.py  -p no:warnings -vv

    - name: Portscan tests
      run: |
        python3 -m pytest -s tests/integration_tests/test_portscans.py -p no:warnings -vv

    - name: Dataset Integration tests
      run: |
        python3 -m pytest -s tests/integration_tests/test_dataset.py -p no:warnings -vv


    - name: Upload Artifacts
      # run this job whether the above jobs failed or passed
      if: success() || failure()
      uses: actions/upload-artifact@v3
      with:
        name: test_slips_locally-integration-tests-output
        path: |
          output/integration_tests<|MERGE_RESOLUTION|>--- conflicted
+++ resolved
@@ -31,6 +31,7 @@
         curl -fsSL https://download.opensuse.org/repositories/security:zeek/xUbuntu_22.04/Release.key | gpg --dearmor | sudo tee /etc/apt/trusted.gpg.d/security_zeek.gpg > /dev/null
         sudo apt update && sudo apt install -y --no-install-recommends --fix-missing zeek
         sudo ln -s /opt/zeek/bin/zeek /usr/local/bin/bro
+
     - name: Set up Python 3.10.12
       uses: actions/setup-python@v5
       with:
@@ -174,63 +175,57 @@
       run: |
         python3 -m pytest tests/test_inputProc.py -p no:warnings -vv
 
-<<<<<<< HEAD
-    - name: riskiq Unit Tests
-      run: |
-        python3 -m pytest tests/test_riskiq.py -p no:warnings -vv    
+    - name: progress_bar Unit Tests
+      run: |
+        python3 -m pytest tests/test_progress_bar.py -p no:warnings -vv
+
+    - name: daemon Tests
+      run: |
+        python3 -m pytest tests/test_daemon.py -p no:warnings -vv
+
+    - name: go_director Unit Tests
+      run: |
+        python3 -m pytest tests/test_go_director.py -p no:warnings -vv
+
+    - name: Notify Tests
+      run: |
+        python3 -m pytest tests/test_notify.py -p no:warnings -vv
+
+    - name: Checker Unit Tests
+      run: |
+        python3 -m pytest tests/test_checker.py -p no:warnings -vv
+
+    - name: Base Model Unit Tests
+      run: |
+        python3 -m pytest tests/test_base_model.py -p no:warnings -vv
+
+    - name: set Evidence Unit Tests
+      run: |
+        python3 -m pytest tests/test_set_evidence.py -p no:warnings -vv
+
+    - name: Notify Tests
+      run: |
+        python3 -m pytest tests/test_notify.py -p no:warnings -vv
+
+    - name: TrustDB Tests
+      run: |
+        python3 -m pytest tests/test_trustdb.py -p no:warnings -vv
+
+    - name: RiskIQ Unit Tests
+      run: |
+        python3 -m pytest tests/test_riskiq.py -p no:warnings -vv
+
+
+    - name: Set Evidence Unit Tests
+      run: |
+        python3 -m pytest tests/test_set_evidence.py -p no:warnings -vv
+
+    - name: Output Unit Tests
+      run: |
+        python3 -m pytest tests/test_output.py -p no:warnings -vv
 
     - name: Clear redis cache
       run: ./slips.py -cc
-
-    - name: Set Evidence Unit Tests
-=======
-    - name: progress_bar Unit Tests
->>>>>>> c680d44a
-      run: |
-        python3 -m pytest tests/test_progress_bar.py -p no:warnings -vv
-
-    - name: daemon Tests
-      run: |
-        python3 -m pytest tests/test_daemon.py -p no:warnings -vv
-
-    - name: go_director Unit Tests
-      run: |
-        python3 -m pytest tests/test_go_director.py -p no:warnings -vv
-
-    - name: Notify Tests
-      run: |
-        python3 -m pytest tests/test_notify.py -p no:warnings -vv
-
-    - name: Checker Unit Tests
-      run: |
-        python3 -m pytest tests/test_checker.py -p no:warnings -vv
-
-    - name: Clear redis cache
-      run: ./slips.py -cc
-
-    - name: base model Unit Tests
-      run: |
-        python3 -m pytest tests/test_base_model.py -p no:warnings -vv
-
-    - name: set Evidence Unit Tests
-      run: |
-        python3 -m pytest tests/test_set_evidence.py -p no:warnings -vv
-
-    - name: Notify Tests
-      run: |
-        python3 -m pytest tests/test_notify.py -p no:warnings -vv
-
-    - name: TrustDB Tests
-      run: |
-        python3 -m pytest tests/test_trustdb.py -p no:warnings -vv
-
-    - name: set Evidence Unit Tests
-      run: |
-        python3 -m pytest tests/test_set_evidence.py -p no:warnings -vv
-
-    - name: Output Unit Tests
-      run: |
-        python3 -m pytest tests/test_output.py -p no:warnings -vv
 
     - name: Config file tests
       run: |
