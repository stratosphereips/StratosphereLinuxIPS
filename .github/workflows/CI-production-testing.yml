--- conflicted
+++ resolved
@@ -59,13 +59,10 @@
       run: |
         python3 -m pytest tests/test_flowalerts.py -p no:warnings -vv
 
-<<<<<<< HEAD
     - name: dns Unit Tests
       run: |
-        python3 -m pytest tests/test_dns.py -p no:warnings -vv    
+        python3 -m pytest tests/test_dns.py -p no:warnings -vv
 
-=======
->>>>>>> ba4a7964
     - name: Notice Unit Tests
       run: |
         python3 -m pytest tests/test_notice.py -p no:warnings -vv
@@ -134,10 +131,6 @@
       run: |
         python3 -m pytest tests/test_ip_info.py -p no:warnings -vv
 
-<<<<<<< HEAD
-=======
-
->>>>>>> ba4a7964
     - name: urlhaus Unit Tests
       run: |
         python3 -m pytest tests/test_urlhaus.py -p no:warnings -vv
