name: CI-production

on:
  pull_request:
    branches:
    - 'master'
    - '!develop'

jobs:

  unit_and_integration_tests:
    # runs the tests on a GH VM
    runs-on: ubuntu-20.04
    # 2 hours timeout
    timeout-minutes: 7200


    steps:
    - uses: actions/checkout@v3
      with:
        ref: 'develop'
        # Fetch all history for all tags and branches
        fetch-depth: ''

    - name: Install slips dependencies
      run: sudo apt-get update --fix-missing && sudo apt-get -y --no-install-recommends install python3 redis-server python3-pip python3-certifi python3-dev build-essential file lsof net-tools iproute2 iptables python3-tzlocal nfdump tshark git whois golang nodejs notify-osd yara libnotify-bin

    - name: Install Zeek
      run: |
        sudo echo 'deb http://download.opensuse.org/repositories/security:/zeek/xUbuntu_20.04/ /' | sudo tee /etc/apt/sources.list.d/security:zeek.list
        curl -fsSL https://download.opensuse.org/repositories/security:zeek/xUbuntu_20.04/Release.key | gpg --dearmor | sudo tee /etc/apt/trusted.gpg.d/security_zeek.gpg > /dev/null
        sudo apt update
        sudo apt install -y --no-install-recommends zeek
        sudo ln -s /opt/zeek/bin/zeek /usr/local/bin/bro

    - name: Set up Python 3.8
      uses: actions/setup-python@v2
      with:
        python-version: "3.8"

    - name: Install Python dependencies
      run: |
        python -m pip install --upgrade pip
        grep -v 'black' install/requirements.txt | xargs pip3 install  --no-cache-dir
        pip install coverage

    - name: Start redis server
      run: redis-server --daemonize yes

    - name: Run unit tests
      run: python3 -m pytest tests/ --ignore="tests/test_database.py" --ignore="tests/integration_tests" -n 7 -p no:warnings -vv -s


    - name: Run database unit tests
      run: |
        python3 -m pytest tests/test_database.py -p no:warnings -vv

    - name: Flowalerts Unit Tests
      run: |
        python3 -m pytest tests/test_flowalerts.py -p no:warnings -vv
    
    - name: downloaded_file Unit Tests
      run: |
        python3 -m pytest tests/test_downloaded_file.py -p no:warnings -vv    

    - name: Tunnel Unit Tests
      run: |
        python3 -m pytest tests/test_tunnel.py -p no:warnings -vv    

    - name: SSH Unit Tests
      run: |
        python3 -m pytest tests/test_ssh.py -p no:warnings -vv

    - name: dns Unit Tests
      run: |
        python3 -m pytest tests/test_dns.py -p no:warnings -vv

<<<<<<< HEAD
    - name: SSH Unit Tests
      run: |
        python3 -m pytest tests/test_ssh.py -p no:warnings -vv
=======
    - name: Notice Unit Tests
      run: |
        python3 -m pytest tests/test_notice.py -p no:warnings -vv

    - name: software Unit Tests
      run: |
        python3 -m pytest tests/test_software.py -p no:warnings -vv

    - name: smtp Unit Tests
      run: |
        python3 -m pytest tests/test_smtp.py -p no:warnings -vv    
>>>>>>> dadf8688

    - name: Whitelist Unit Tests
      run: |
        python3 -m pytest tests/test_whitelist.py -p no:warnings -vv

    - name: ARP Unit Tests
      run: |
        python3 -m pytest tests/test_arp.py -p no:warnings -vv

    - name: Blocking Unit Tests
      run: |
        python3 -m pytest tests/test_blocking.py -p no:warnings -vv

    - name: Flowhandler Unit Test
      run: |
        python3 -m pytest tests/test_flow_handler.py -p no:warnings -vv

    - name: Horizontal Portscans Unit Tests
      run: |
        python3 -m pytest tests/test_horizontal_portscans.py -p no:warnings -vv

    - name: HTTP Analyzer Unit Tests
      run: |
        python3 -m pytest tests/test_http_analyzer.py -p no:warnings -vv

    - name: Vertical Portscans Unit Tests
      run: |
        python3 -m pytest tests/test_vertical_portscans.py -p no:warnings -vv

    - name: Virustotal Unit Tests
      run: |
        python3 -m pytest tests/test_virustotal.py -p no:warnings -vv

    - name: Update Manager Unit tests
      run: |
        python3 -m pytest tests/test_update_file_manager.py -p no:warnings -vv

    - name: Threat Intelligence Unit tests
      run: |
        python3 -m pytest tests/test_threat_intelligence.py -p no:warnings -vv

    - name: Slips Utils Unit tests
      run: |
        python3 -m pytest tests/test_slips_utils.py -p no:warnings -vv

    - name: Slips.py Unit Tests
      run: |
        python3 -m pytest tests/test_slips.py -p no:warnings -vv

    - name: Profiler Unit Tests
      run: |
        python3 -m pytest tests/test_profiler.py -p no:warnings -vv

    - name: Leak Detector Unit Tests
      run: |
        python3 -m pytest tests/test_leak_detector.py -p no:warnings -vv

    - name: Ipinfo Unit Tests
      run: |
        python3 -m pytest tests/test_ip_info.py -p no:warnings -vv

    - name: urlhaus Unit Tests
      run: |
        python3 -m pytest tests/test_urlhaus.py -p no:warnings -vv

    - name: Input Unit Tests
      run: |
        python3 -m pytest tests/test_inputProc.py -p no:warnings -vv

    - name: Clear redis cache
      run: ./slips.py -cc

    - name: Portscan tests
      run: |
        coverage run --source=./ -m pytest -s tests/integration_tests/test_portscans.py -p no:warnings -vv
        coverage report --include="modules/network_discovery/*"
        coverage html --include="modules/network_discovery/*" -d coverage_reports/network_discovery

    - name: set evidence test
      run: |
        coverage run --source=./ -m pytest tests/test_set_evidence.py -p no:warnings -vv
        coverage report --include="modules/flowalerts/set_evidence.py*"
        coverage html --include="modules/flowalerts/set_evidence.py*" -d coverage_reports/flowalerts


        python3 -m pytest -s tests/integration_tests/test_portscans.py -p no:warnings -vv


    - name: Integration tests
      run: |
        python3 -m pytest -s tests/integration_tests/test_dataset.py -p no:warnings -vv


    - name: Config file tests
      run: |
        python3 -m pytest -s tests/integration_tests/test_config_files.py  -p no:warnings -vv

    - name: Upload Artifact
      # run this job whether the above jobs failed or passed
      if: success() || failure()
      uses: actions/upload-artifact@v3
      with:
        name: test_slips_locally-integration-tests-output
        path: |
          output/integration_tests<|MERGE_RESOLUTION|>--- conflicted
+++ resolved
@@ -58,14 +58,14 @@
     - name: Flowalerts Unit Tests
       run: |
         python3 -m pytest tests/test_flowalerts.py -p no:warnings -vv
-    
+
     - name: downloaded_file Unit Tests
       run: |
-        python3 -m pytest tests/test_downloaded_file.py -p no:warnings -vv    
+        python3 -m pytest tests/test_downloaded_file.py -p no:warnings -vv
 
     - name: Tunnel Unit Tests
       run: |
-        python3 -m pytest tests/test_tunnel.py -p no:warnings -vv    
+        python3 -m pytest tests/test_tunnel.py -p no:warnings -vv
 
     - name: SSH Unit Tests
       run: |
@@ -75,11 +75,6 @@
       run: |
         python3 -m pytest tests/test_dns.py -p no:warnings -vv
 
-<<<<<<< HEAD
-    - name: SSH Unit Tests
-      run: |
-        python3 -m pytest tests/test_ssh.py -p no:warnings -vv
-=======
     - name: Notice Unit Tests
       run: |
         python3 -m pytest tests/test_notice.py -p no:warnings -vv
@@ -90,8 +85,7 @@
 
     - name: smtp Unit Tests
       run: |
-        python3 -m pytest tests/test_smtp.py -p no:warnings -vv    
->>>>>>> dadf8688
+        python3 -m pytest tests/test_smtp.py -p no:warnings -vv
 
     - name: Whitelist Unit Tests
       run: |
