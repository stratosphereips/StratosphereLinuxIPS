--- conflicted
+++ resolved
@@ -174,21 +174,11 @@
     - name: Input Unit Tests
       run: |
         python3 -m pytest tests/test_inputProc.py -p no:warnings -vv
-
-<<<<<<< HEAD
-
-
+        
     - name: progress_bar Unit Tests
       run: |
         python3 -m pytest tests/test_progress_bar.py -p no:warnings -vv    
 
-    - name: set Evidence Unit Tests
-      run: |
-        python3 -m pytest tests/test_set_evidence.py -p no:warnings -vv
-
-
-    - name: Set Evidence Unit Tests
-=======
     - name: daemon Tests
       run: |
         python3 -m pytest tests/test_daemon.py -p no:warnings -vv    
@@ -201,7 +191,6 @@
         python3 -m pytest tests/test_notify.py -p no:warnings -vv
     
     - name: set Evidence Unit Tests
->>>>>>> 7a2443a4
       run: |
         python3 -m pytest tests/test_set_evidence.py -p no:warnings -vv
 
