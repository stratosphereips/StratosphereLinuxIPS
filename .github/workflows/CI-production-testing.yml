name: CI-production

on:
  pull_request:
    branches:
    - 'master'
    - '!develop'

jobs:

  unit_and_integration_tests:
    # runs the tests on a GH VM
    runs-on: ubuntu-20.04
    # 2 hours timeout
    timeout-minutes: 7200


    steps:
    - uses: actions/checkout@v3
      with:
        ref: 'develop'
        # Fetch all history for all tags and branches
        fetch-depth: ''

    - name: Install slips dependencies
      run: sudo apt-get update --fix-missing && sudo apt-get -y --no-install-recommends install python3 redis-server python3-pip python3-certifi python3-dev build-essential file lsof net-tools iproute2 iptables python3-tzlocal nfdump tshark git whois golang nodejs notify-osd yara libnotify-bin

    - name: Install Zeek
      run: |
        sudo echo 'deb http://download.opensuse.org/repositories/security:/zeek/xUbuntu_20.04/ /' | sudo tee /etc/apt/sources.list.d/security:zeek.list
        curl -fsSL https://download.opensuse.org/repositories/security:zeek/xUbuntu_20.04/Release.key | gpg --dearmor | sudo tee /etc/apt/trusted.gpg.d/security_zeek.gpg > /dev/null
        sudo apt update
        sudo apt install -y --no-install-recommends zeek
        sudo ln -s /opt/zeek/bin/zeek /usr/local/bin/bro

    - name: Set up Python 3.8
      uses: actions/setup-python@v2
      with:
        python-version: "3.8"

    - name: Install Python dependencies
      run: |
        python -m pip install --upgrade pip
        grep -v 'black' install/requirements.txt | xargs pip3 install  --no-cache-dir
        pip install coverage

    - name: Start redis server
      run: redis-server --daemonize yes

    - name: Run unit tests
      run: python3 -m pytest tests/ --ignore="tests/test_database.py" --ignore="tests/integration_tests" -n 7 -p no:warnings -vv -s


    - name: Run database unit tests
      run: |
        python3 -m pytest tests/test_database.py -p no:warnings -vv

    - name: Flowalerts Unit Tests
      run: |
        python3 -m pytest tests/test_flowalerts.py -p no:warnings -vv

<<<<<<< HEAD
    - name: conn Unit Tests
      run: |
        python3 -m pytest tests/test_conn.py -p no:warnings -vv    
=======
    - name: Tunnel Unit Tests
      run: |
        python3 -m pytest tests/test_tunnel.py -p no:warnings -vv    
>>>>>>> 975eb4a0

    - name: dns Unit Tests
      run: |
        python3 -m pytest tests/test_dns.py -p no:warnings -vv

    - name: Notice Unit Tests
      run: |
        python3 -m pytest tests/test_notice.py -p no:warnings -vv

    - name: software Unit Tests
      run: |
        python3 -m pytest tests/test_software.py -p no:warnings -vv

    - name: Whitelist Unit Tests
      run: |
        python3 -m pytest tests/test_whitelist.py -p no:warnings -vv

    - name: ARP Unit Tests
      run: |
        python3 -m pytest tests/test_arp.py -p no:warnings -vv

    - name: Blocking Unit Tests
      run: |
        python3 -m pytest tests/test_blocking.py -p no:warnings -vv

    - name: Flowhandler Unit Test
      run: |
        python3 -m pytest tests/test_flow_handler.py -p no:warnings -vv

    - name: Horizontal Portscans Unit Tests
      run: |
        python3 -m pytest tests/test_horizontal_portscans.py -p no:warnings -vv

    - name: HTTP Analyzer Unit Tests
      run: |
        python3 -m pytest tests/test_http_analyzer.py -p no:warnings -vv

    - name: Vertical Portscans Unit Tests
      run: |
        python3 -m pytest tests/test_vertical_portscans.py -p no:warnings -vv

    - name: Virustotal Unit Tests
      run: |
        python3 -m pytest tests/test_virustotal.py -p no:warnings -vv

    - name: Update Manager Unit tests
      run: |
        python3 -m pytest tests/test_update_file_manager.py -p no:warnings -vv

    - name: Threat Intelligence Unit tests
      run: |
        python3 -m pytest tests/test_threat_intelligence.py -p no:warnings -vv

    - name: Slips Utils Unit tests
      run: |
        python3 -m pytest tests/test_slips_utils.py -p no:warnings -vv

    - name: Slips.py Unit Tests
      run: |
        python3 -m pytest tests/test_slips.py -p no:warnings -vv

    - name: Profiler Unit Tests
      run: |
        python3 -m pytest tests/test_profiler.py -p no:warnings -vv

    - name: Leak Detector Unit Tests
      run: |
        python3 -m pytest tests/test_leak_detector.py -p no:warnings -vv

    - name: Ipinfo Unit Tests
      run: |
        python3 -m pytest tests/test_ip_info.py -p no:warnings -vv

    - name: urlhaus Unit Tests
      run: |
        python3 -m pytest tests/test_urlhaus.py -p no:warnings -vv

    - name: Input Unit Tests
      run: |
        python3 -m pytest tests/test_inputProc.py -p no:warnings -vv

    - name: Clear redis cache
      run: ./slips.py -cc

    - name: Portscan tests
      run: |
        coverage run --source=./ -m pytest -s tests/integration_tests/test_portscans.py -p no:warnings -vv
        coverage report --include="modules/network_discovery/*"
        coverage html --include="modules/network_discovery/*" -d coverage_reports/network_discovery

    - name: set evidence test
      run: |
        coverage run --source=./ -m pytest tests/test_set_evidence.py -p no:warnings -vv
        coverage report --include="modules/flowalerts/set_evidence.py*"
        coverage html --include="modules/flowalerts/set_evidence.py*" -d coverage_reports/flowalerts


        python3 -m pytest -s tests/integration_tests/test_portscans.py -p no:warnings -vv


    - name: Integration tests
      run: |
        python3 -m pytest -s tests/integration_tests/test_dataset.py -p no:warnings -vv


    - name: Config file tests
      run: |
        python3 -m pytest -s tests/integration_tests/test_config_files.py  -p no:warnings -vv

    - name: Upload Artifact
      # run this job whether the above jobs failed or passed
      if: success() || failure()
      uses: actions/upload-artifact@v3
      with:
        name: test_slips_locally-integration-tests-output
        path: |
          output/integration_tests<|MERGE_RESOLUTION|>--- conflicted
+++ resolved
@@ -59,15 +59,14 @@
       run: |
         python3 -m pytest tests/test_flowalerts.py -p no:warnings -vv
 
-<<<<<<< HEAD
     - name: conn Unit Tests
       run: |
         python3 -m pytest tests/test_conn.py -p no:warnings -vv    
-=======
+
     - name: Tunnel Unit Tests
       run: |
         python3 -m pytest tests/test_tunnel.py -p no:warnings -vv    
->>>>>>> 975eb4a0
+
 
     - name: dns Unit Tests
       run: |
