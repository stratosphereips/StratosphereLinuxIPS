name: CI-production

on:
  pull_request:
    branches:
    - 'master'
    - '!develop'

jobs:

  unit_and_integration_tests:
    # runs the tests on a GH VM
    runs-on: ubuntu-20.04
    # 2 hours timeout
    timeout-minutes: 7200


    steps:
    - uses: actions/checkout@v3
      with:
        ref: 'develop'
        # Fetch all history for all tags and branches
        fetch-depth: ''

    - name: Install slips dependencies
      run: sudo apt-get update --fix-missing && sudo apt-get -y --no-install-recommends install python3 redis-server python3-pip python3-certifi python3-dev build-essential file lsof net-tools iproute2 iptables python3-tzlocal nfdump tshark git whois golang nodejs notify-osd yara libnotify-bin

    - name: Install Zeek
      run: |
        sudo echo 'deb http://download.opensuse.org/repositories/security:/zeek/xUbuntu_20.04/ /' | sudo tee /etc/apt/sources.list.d/security:zeek.list
        curl -fsSL https://download.opensuse.org/repositories/security:zeek/xUbuntu_20.04/Release.key | gpg --dearmor | sudo tee /etc/apt/trusted.gpg.d/security_zeek.gpg > /dev/null
        sudo apt update
        sudo apt install -y --no-install-recommends zeek
        sudo ln -s /opt/zeek/bin/zeek /usr/local/bin/bro

    - name: Set up Python 3.8
      uses: actions/setup-python@v2
      with:
        python-version: "3.8"

    - name: Install Python dependencies
      run: |
        python -m pip install --upgrade pip
        grep -v 'black' install/requirements.txt | xargs pip3 install  --no-cache-dir
        pip install coverage

    - name: Start redis server
      run: redis-server --daemonize yes

    - name: Run unit tests
      run: python3 -m pytest tests/ --ignore="tests/test_database.py" --ignore="tests/integration_tests" -n 7 -p no:warnings -vv -s


    - name: Run database unit tests
      run: |
        python3 -m pytest tests/test_database.py -p no:warnings -vv

    - name: Flowalerts Unit Tests
      run: |
        python3 -m pytest tests/test_flowalerts.py -p no:warnings -vv

    - name: Whitelist Unit Tests
      run: |
        python3 -m pytest tests/test_whitelist.py -p no:warnings -vv

    - name: ARP Unit Tests
      run: |
        python3 -m pytest tests/test_arp.py -p no:warnings -vv

    - name: Blocking Unit Tests
      run: |
        python3 -m pytest tests/test_blocking.py -p no:warnings -vv

    - name: Flowhandler Unit Test
      run: |
        python3 -m pytest tests/test_flow_handler.py -p no:warnings -vv

    - name: Horizontal Portscans Unit Tests
      run: |
        python3 -m pytest tests/test_horizontal_portscans.py -p no:warnings -vv

    - name: HTTP Analyzer Unit Tests
      run: |
        python3 -m pytest tests/test_http_analyzer.py -p no:warnings -vv

    - name: Vertical Portscans Unit Tests
      run: |
        python3 -m pytest tests/test_vertical_portscans.py -p no:warnings -vv

    - name: Virustotal Unit Tests
      run: |
        python3 -m pytest tests/test_virustotal.py -p no:warnings -vv

    - name: Update Manager Unit tests
      run: |
        python3 -m pytest tests/test_update_file_manager.py -p no:warnings -vv

    - name: Threat Intelligence Unit tests
      run: |
        python3 -m pytest tests/test_threat_intelligence.py -p no:warnings -vv

    - name: Slips Utils Unit tests
      run: |
        python3 -m pytest tests/test_slips_utils.py -p no:warnings -vv

    - name: Slips.py Unit Tests
      run: |
        python3 -m pytest tests/test_slips.py -p no:warnings -vv

    - name: Profiler Unit Tests
      run: |
        python3 -m pytest tests/test_profiler.py -p no:warnings -vv

    - name: Leak Detector Unit Tests
      run: |
        python3 -m pytest tests/test_leak_detector.py -p no:warnings -vv

    - name: Ipinfo Unit Tests
      run: |
        python3 -m pytest tests/test_ip_info.py -p no:warnings -vv

    - name: Input Unit Tests
      run: |
        python3 -m pytest tests/test_inputProc.py -p no:warnings -vv

    - name: Clear redis cache
      run: ./slips.py -cc

    - name: Portscan tests
      run: |
<<<<<<< HEAD
        coverage run --source=./ -m pytest -s tests/integration_tests/test_portscans.py -p no:warnings -vv
        coverage report --include="modules/network_discovery/*"
        coverage html --include="modules/network_discovery/*" -d coverage_reports/network_discovery
    
    - name: set evidence test
      run: |
        coverage run --source=./ -m pytest tests/test_set_evidence.py -p no:warnings -vv
        coverage report --include="modules/flowalerts/set_evidence.py*"
        coverage html --include="modules/flowalerts/set_evidence.py*" -d coverage_reports/flowalerts
         
=======
        python3 -m pytest -s tests/integration_tests/test_portscans.py -p no:warnings -vv

>>>>>>> 6a6f6464
    - name: Integration tests
      run: |
        python3 -m pytest -s tests/integration_tests/test_dataset.py -p no:warnings -vv


    - name: Config file tests
      run: |
        python3 -m pytest -s tests/integration_tests/test_config_files.py  -p no:warnings -vv

    - name: Upload Artifact
      # run this job whether the above jobs failed or passed
      if: success() || failure()
      uses: actions/upload-artifact@v3
      with:
        name: test_slips_locally-integration-tests-output
        path: |
          output/integration_tests<|MERGE_RESOLUTION|>--- conflicted
+++ resolved
@@ -128,7 +128,6 @@
 
     - name: Portscan tests
       run: |
-<<<<<<< HEAD
         coverage run --source=./ -m pytest -s tests/integration_tests/test_portscans.py -p no:warnings -vv
         coverage report --include="modules/network_discovery/*"
         coverage html --include="modules/network_discovery/*" -d coverage_reports/network_discovery
@@ -139,10 +138,10 @@
         coverage report --include="modules/flowalerts/set_evidence.py*"
         coverage html --include="modules/flowalerts/set_evidence.py*" -d coverage_reports/flowalerts
          
-=======
+
         python3 -m pytest -s tests/integration_tests/test_portscans.py -p no:warnings -vv
 
->>>>>>> 6a6f6464
+
     - name: Integration tests
       run: |
         python3 -m pytest -s tests/integration_tests/test_dataset.py -p no:warnings -vv
