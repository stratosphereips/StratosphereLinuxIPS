--- conflicted
+++ resolved
@@ -127,17 +127,7 @@
       run: |
         coverage run --source=./ -m pytest tests/test_urlhaus.py -p no:warnings -vv
         coverage report  --include="modules/threat_intelligence/urlhaus.py*"
-<<<<<<< HEAD
         coverage html  --include="modules/threat_intelligence/urlhaus.py*" -d coverage_reports/urlhaus       
-=======
-        coverage html  --include="modules/threat_intelligence/urlhaus.py*" -d coverage_reports/ip_info
-
-    - name: urlhaus Unit Tests
-      run: |
-        coverage run --source=./ -m pytest tests/test_urlhaus.py -p no:warnings -vv
-        coverage report  --include="modules/threat_intelligence/urlhaus.py*"
-        coverage html  --include="modules/threat_intelligence/urlhaus.py*" -d coverage_reports/ip_info
->>>>>>> 42a48f0c
 
     - name: Input Unit Tests
       run: |
