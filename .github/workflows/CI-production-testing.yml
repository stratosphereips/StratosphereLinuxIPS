name: CI-production-testing

on:
  pull_request:
    branches:
    - 'master'
    - '!develop'

jobs:

  unit_and_integration_tests:
    # runs the tests on a GH VM
    runs-on: ubuntu-22.04
    # 2 hours timeout
    timeout-minutes: 7200


    steps:
    - uses: actions/checkout@v4
      with:
        ref: 'develop'
        # Fetch all history for all tags and branches
        fetch-depth: ''

    - name: Install slips dependencies
      run: sudo apt-get update --fix-missing && sudo apt-get -y --no-install-recommends install python3 redis-server python3-pip python3-certifi python3-dev build-essential file lsof net-tools iproute2 iptables python3-tzlocal nfdump tshark git whois golang nodejs notify-osd yara libnotify-bin

    - name: Install Zeek
      run: |
        sudo echo 'deb http://download.opensuse.org/repositories/security:/zeek/xUbuntu_22.04/ /' | sudo tee /etc/apt/sources.list.d/security:zeek.list
        curl -fsSL https://download.opensuse.org/repositories/security:zeek/xUbuntu_22.04/Release.key | gpg --dearmor | sudo tee /etc/apt/trusted.gpg.d/security_zeek.gpg > /dev/null
        sudo apt update && sudo apt install -y --no-install-recommends --fix-missing zeek
        sudo ln -s /opt/zeek/bin/zeek /usr/local/bin/bro

    - name: Set up Python 3.10.12
      uses: actions/setup-python@v5
      with:
        python-version: "3.10.12"

    - name: Install Python dependencies
      run: |
        python -m pip install --upgrade pip
        python3 -m pip install --no-cache-dir -r install/requirements.txt

    - name: Start redis server
      run: redis-server --daemonize yes


    - name: Run database unit tests
      run: |
        python3 -m pytest tests/test_database.py -p no:warnings -vv

    - name: main unit tests
      run: |
        python3 -m pytest tests/test_main.py -p no:warnings -vv

    - name: Flowalerts Unit Tests
      run: |
        python3 -m pytest tests/test_flowalerts.py -p no:warnings -vv

    - name: conn Unit Tests
      run: |
        python3 -m pytest tests/test_conn.py -p no:warnings -vv

    - name: downloaded file Unit Tests
      run: |
        python3 -m pytest tests/test_downloaded_file.py -p no:warnings -vv

    - name: SSL Unit Tests
      run: |
        python3 -m pytest tests/test_ssl.py -p no:warnings -vv

    - name: Tunnel Unit Tests
      run: |
        python3 -m pytest tests/test_tunnel.py -p no:warnings -vv

    - name: SSH Unit Tests
      run: |
        python3 -m pytest tests/test_ssh.py -p no:warnings -vv


    - name: dns Unit Tests
      run: |
        python3 -m pytest tests/test_dns.py -p no:warnings -vv

    - name: Notice Unit Tests
      run: |
        python3 -m pytest tests/test_notice.py -p no:warnings -vv

    - name: Software Unit Tests
      run: |
        python3 -m pytest tests/test_software.py -p no:warnings -vv

    - name: SMTP Unit Tests
      run: |
        python3 -m pytest tests/test_smtp.py -p no:warnings -vv

    - name: Whitelist Unit Tests
      run: |
        python3 -m pytest tests/test_whitelist.py -p no:warnings -vv

    - name: ARP Unit Tests
      run: |
        python3 -m pytest tests/test_arp.py -p no:warnings -vv

    - name: Blocking Unit Tests
      run: |
        python3 -m pytest tests/test_blocking.py -p no:warnings -vv

    - name: Flow handler Unit Tests
      run: |
        python3 -m pytest tests/test_flow_handler.py -p no:warnings -vv

    - name: Horizontal Portscans Unit Tests
      run: |
        python3 -m pytest tests/test_horizontal_portscans.py -p no:warnings -vv

    - name: HTTP Analyzer Unit Tests
      run: |
        python3 -m pytest tests/test_http_analyzer.py -p no:warnings -vv

    - name: Vertical Portscans Unit Tests
      run: |
        python3 -m pytest tests/test_vertical_portscans.py -p no:warnings -vv

    - name: Network Discovery Unit Tests
      run: |
        python3 -m pytest tests/test_network_discovery.py -p no:warnings -vv

    - name: Virustotal Unit Tests
      run: |
        python3 -m pytest tests/test_virustotal.py -p no:warnings -vv

    - name: Update Manager Unit tests
      run: |
        python3 -m pytest tests/test_update_file_manager.py -p no:warnings -vv

    - name: Threat Intelligence Unit tests
      run: |
        python3 -m pytest tests/test_threat_intelligence.py -p no:warnings -vv

    - name: Slips Utils Unit tests
      run: |
        python3 -m pytest tests/test_slips_utils.py -p no:warnings -vv

    - name: Slips.py Unit Tests
      run: |
        python3 -m pytest tests/test_slips.py -p no:warnings -vv

    - name: Profiler Unit Tests
      run: |
        python3 -m pytest tests/test_profiler.py -p no:warnings -vv

    - name: Leak Detector Unit Tests
      run: |
        python3 -m pytest tests/test_leak_detector.py -p no:warnings -vv

    - name: Ipinfo Unit Tests
      run: |
        python3 -m pytest tests/test_ip_info.py -p no:warnings -vv

    - name: Evidence tests
      run: |
        python3 -m pytest -s tests/test_evidence.py -p no:warnings -vv

    - name: ASN info Unit Tests
      run: |
        python3 -m pytest tests/test_asn_info.py -p no:warnings -vv

    - name: Urlhaus Unit Tests
      run: |
        python3 -m pytest tests/test_urlhaus.py -p no:warnings -vv

    - name: Input Unit Tests
      run: |
        python3 -m pytest tests/test_inputProc.py -p no:warnings -vv
        
    - name: progress_bar Unit Tests
      run: |
        python3 -m pytest tests/test_progress_bar.py -p no:warnings -vv    

    - name: daemon Tests
      run: |
        python3 -m pytest tests/test_daemon.py -p no:warnings -vv    

    - name: Clear redis cache
      run: ./slips.py -cc

    - name: go_director Unit Tests
      run: |
        python3 -m pytest tests/test_go_director.py -p no:warnings -vv
    
    - name: Clear redis cache
      run: ./slips.py -cc

    - name: Notify Tests
      run: |
        python3 -m pytest tests/test_notify.py -p no:warnings -vv
<<<<<<< HEAD

    - name: TrustDB Tests
      run: |
        python3 -m pytest tests/test_trustdb.py -p no:warnings -vv


    - name: Set Evidence Unit Tests
=======
    
    - name: set Evidence Unit Tests
>>>>>>> 31cbc362
      run: |
        python3 -m pytest tests/test_set_evidence.py -p no:warnings -vv

    - name: Output Unit Tests
      run: |
        python3 -m pytest tests/test_output.py -p no:warnings -vv


    - name: Clear redis cache
      run: ./slips.py -cc



    - name: Config file tests
      run: |
        python3 -m pytest -s tests/integration_tests/test_config_files.py  -p no:warnings -vv

    - name: Portscan tests
      run: |
        python3 -m pytest -s tests/integration_tests/test_portscans.py -p no:warnings -vv

    - name: Dataset Integration tests
      run: |
        python3 -m pytest -s tests/integration_tests/test_dataset.py -p no:warnings -vv


    - name: Upload Artifacts
      # run this job whether the above jobs failed or passed
      if: success() || failure()
      uses: actions/upload-artifact@v3
      with:
        name: test_slips_locally-integration-tests-output
        path: |
          output/integration_tests<|MERGE_RESOLUTION|>--- conflicted
+++ resolved
@@ -196,18 +196,12 @@
     - name: Notify Tests
       run: |
         python3 -m pytest tests/test_notify.py -p no:warnings -vv
-<<<<<<< HEAD
 
     - name: TrustDB Tests
       run: |
         python3 -m pytest tests/test_trustdb.py -p no:warnings -vv
 
-
-    - name: Set Evidence Unit Tests
-=======
-    
     - name: set Evidence Unit Tests
->>>>>>> 31cbc362
       run: |
         python3 -m pytest tests/test_set_evidence.py -p no:warnings -vv
 
