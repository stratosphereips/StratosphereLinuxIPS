--- conflicted
+++ resolved
@@ -171,7 +171,6 @@
       run: |
         python3 -m pytest tests/test_inputProc.py -p no:warnings -vv
 
-<<<<<<< HEAD
     - name: riskiq Unit Tests
       run: |
         python3 -m pytest tests/test_riskiq.py -p no:warnings -vv    
@@ -179,10 +178,7 @@
     - name: Clear redis cache
       run: ./slips.py -cc
 
-    - name: Portscan tests
-=======
     - name: Set Evidence Unit Tests
->>>>>>> 25168f44
       run: |
         python3 -m pytest tests/test_set_evidence.py -p no:warnings -vv
 
