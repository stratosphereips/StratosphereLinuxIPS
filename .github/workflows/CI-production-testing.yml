name: CI-production-testing

on:
  pull_request:
    branches:
    - 'master'
    - '!develop'

jobs:

  unit_and_integration_tests:
    # runs the tests on a GH VM
    runs-on: ubuntu-22.04
    # 2 hours timeout
    timeout-minutes: 7200


    steps:
    - uses: actions/checkout@v3
      with:
        ref: 'develop'
        # Fetch all history for all tags and branches
        fetch-depth: ''

    - name: Install slips dependencies
      run: sudo apt-get update --fix-missing && sudo apt-get -y --no-install-recommends install python3 redis-server python3-pip python3-certifi python3-dev build-essential file lsof net-tools iproute2 iptables python3-tzlocal nfdump tshark git whois golang nodejs notify-osd yara libnotify-bin

    - name: Install Zeek
      run: |
        sudo echo 'deb http://download.opensuse.org/repositories/security:/zeek/xUbuntu_22.04/ /' | sudo tee /etc/apt/sources.list.d/security:zeek.list
        curl -fsSL https://download.opensuse.org/repositories/security:zeek/xUbuntu_22.04/Release.key | gpg --dearmor | sudo tee /etc/apt/trusted.gpg.d/security_zeek.gpg > /dev/null
        apt update && apt install -y --no-install-recommends --fix-missing zeek
        sudo ln -s /opt/zeek/bin/zeek /usr/local/bin/bro

    - name: Set up Python 3.10.12
      uses: actions/setup-python@v2
      with:
        python-version: "3.10.12"

    - name: Install Python dependencies
      run: |
        python -m pip install --upgrade pip
        python3 -m pip install --no-cache-dir -r install/requirements.txt

    - name: Start redis server
      run: redis-server --daemonize yes


    - name: Run database unit tests
      run: |
        python3 -m pytest tests/test_database.py -p no:warnings -vv

    - name: main unit tests
      run: |
        python3 -m pytest tests/test_main.py -p no:warnings -vv

    - name: Flowalerts Unit Tests
      run: |
        python3 -m pytest tests/test_flowalerts.py -p no:warnings -vv

    - name: conn Unit Tests
      run: |
        python3 -m pytest tests/test_conn.py -p no:warnings -vv

    - name: downloaded file Unit Tests
      run: |
        python3 -m pytest tests/test_downloaded_file.py -p no:warnings -vv

    - name: SSL Unit Tests
      run: |
        python3 -m pytest tests/test_ssl.py -p no:warnings -vv

    - name: Tunnel Unit Tests
      run: |
        python3 -m pytest tests/test_tunnel.py -p no:warnings -vv

    - name: SSH Unit Tests
      run: |
        python3 -m pytest tests/test_ssh.py -p no:warnings -vv


    - name: dns Unit Tests
      run: |
        python3 -m pytest tests/test_dns.py -p no:warnings -vv

    - name: Notice Unit Tests
      run: |
        python3 -m pytest tests/test_notice.py -p no:warnings -vv

    - name: Software Unit Tests
      run: |
        python3 -m pytest tests/test_software.py -p no:warnings -vv

    - name: SMTP Unit Tests
      run: |
        python3 -m pytest tests/test_smtp.py -p no:warnings -vv

    - name: Whitelist Unit Tests
      run: |
        python3 -m pytest tests/test_whitelist.py -p no:warnings -vv

    - name: ARP Unit Tests
      run: |
        python3 -m pytest tests/test_arp.py -p no:warnings -vv

    - name: Blocking Unit Tests
      run: |
        python3 -m pytest tests/test_blocking.py -p no:warnings -vv

    - name: Flow handler Unit Tests
      run: |
        python3 -m pytest tests/test_flow_handler.py -p no:warnings -vv

    - name: Horizontal Portscans Unit Tests
      run: |
        python3 -m pytest tests/test_horizontal_portscans.py -p no:warnings -vv

    - name: HTTP Analyzer Unit Tests
      run: |
        python3 -m pytest tests/test_http_analyzer.py -p no:warnings -vv

    - name: Vertical Portscans Unit Tests
      run: |
        python3 -m pytest tests/test_vertical_portscans.py -p no:warnings -vv

    - name: Network Discovery Unit Tests
      run: |
        python3 -m pytest tests/test_network_discovery.py -p no:warnings -vv

    - name: Virustotal Unit Tests
      run: |
        python3 -m pytest tests/test_virustotal.py -p no:warnings -vv

    - name: Update Manager Unit tests
      run: |
        python3 -m pytest tests/test_update_file_manager.py -p no:warnings -vv

    - name: Threat Intelligence Unit tests
      run: |
        python3 -m pytest tests/test_threat_intelligence.py -p no:warnings -vv

    - name: Slips Utils Unit tests
      run: |
        python3 -m pytest tests/test_slips_utils.py -p no:warnings -vv

    - name: Slips.py Unit Tests
      run: |
        python3 -m pytest tests/test_slips.py -p no:warnings -vv

    - name: Profiler Unit Tests
      run: |
        python3 -m pytest tests/test_profiler.py -p no:warnings -vv

    - name: Leak Detector Unit Tests
      run: |
        python3 -m pytest tests/test_leak_detector.py -p no:warnings -vv

    - name: Ipinfo Unit Tests
      run: |
        python3 -m pytest tests/test_ip_info.py -p no:warnings -vv

    - name: evidence tests
      run: |
        python3 -m pytest -s tests/test_evidence.py -p no:warnings -vv

    - name: Urlhaus Unit Tests
      run: |
        python3 -m pytest tests/test_urlhaus.py -p no:warnings -vv

    - name: Input Unit Tests
      run: |
        python3 -m pytest tests/test_inputProc.py -p no:warnings -vv

<<<<<<< HEAD
    - name: progress_bar Unit Tests
      run: |
        python3 -m pytest tests/test_progress_bar.py -p no:warnings -vv    
=======
    - name: set Evidence Unit Tests
      run: |
        python3 -m pytest tests/test_set_evidence.py -p no:warnings -vv
>>>>>>> ce34f79f

    - name: Clear redis cache
      run: ./slips.py -cc

    - name: Portscan tests
      run: |
        python3 -m pytest -s tests/integration_tests/test_portscans.py -p no:warnings -vv


    - name: Dataset Integration tests
      run: |
        python3 -m pytest -s tests/integration_tests/test_dataset.py -p no:warnings -vv

    - name: Config file tests
      run: |
        python3 -m pytest -s tests/integration_tests/test_config_files.py  -p no:warnings -vv

    - name: Upload Artifacts
      # run this job whether the above jobs failed or passed
      if: success() || failure()
      uses: actions/upload-artifact@v3
      with:
        name: test_slips_locally-integration-tests-output
        path: |
          output/integration_tests<|MERGE_RESOLUTION|>--- conflicted
+++ resolved
@@ -171,15 +171,15 @@
       run: |
         python3 -m pytest tests/test_inputProc.py -p no:warnings -vv
 
-<<<<<<< HEAD
+
     - name: progress_bar Unit Tests
       run: |
         python3 -m pytest tests/test_progress_bar.py -p no:warnings -vv    
-=======
+
     - name: set Evidence Unit Tests
       run: |
         python3 -m pytest tests/test_set_evidence.py -p no:warnings -vv
->>>>>>> ce34f79f
+
 
     - name: Clear redis cache
       run: ./slips.py -cc
