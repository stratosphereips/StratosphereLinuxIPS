# This configuration file controls several aspects of the working of Slips.

---
modes:
  # Define the file names for the default output.
  stdout: slips.log
  stderr: errors.log
  logsfile: slips.log

#############################
# Parameters that can be also specified with modifiers in the command line

parameters:
  # The verbosity is related to how much data you want to see about the
  # detections.
  verbose: 1

<<<<<<< HEAD
  # The debugging is related to errors, warnings and cases that may cause
  # errors.
  debug: 0

  # The width of the time window (TW) used by Slips. All traffic is separated in
=======
  # The debugging is related to errors, warnings and cases that may cause 
  # errors.
  debug: 0

  # The width of the time window (TW) used by Slips. All traffic is separated in 
>>>>>>> ebcc7f69
  # TW to be analyzed. This is so old detections can be forgoten.
  # For 1 minute
  # time_window_width : 60
  # For 5 min
  # time_window_width : 300
  # For 1 hour
  # time_window_width : 3600
  time_window_width: 3600
  # For 1 day
  # time_window_width = 86400
  # Make Slips use only one time window (also like if no TW is used)
  # (If you use this, the names of files will use a -100 years for the TW)
  # time_window_width : 'only_one_tw'

  # Export the strato letters used for detecting C&C by the RNN model
  # to the file strato_letters.tsv in the current output directory.
  # These letters are used for re-training the model.
  export_strato_letters: false

<<<<<<< HEAD
  # The 'analysis_direction' has two options: out or all. The 'out' option
  # determines whether to analyze only the traffic that goes 'out' from the
  # local network to other networks. 'Out' is mean to analyze if your
  # computers are infected.
  # In the 'out' configuration, Slips creates profiles for local IPs and
=======
  # The 'analysis_direction' has two options: out or all. The 'out' option 
  # determines whether to analyze only the traffic that goes 'out' from the 
  # local network to other networks. 'Out' is mean to analyze if your 
  # computers are infected.
  # In the 'out' configuration, Slips creates profiles for local IPs and 
>>>>>>> ebcc7f69
  # public IPs, but only analyzes the outgoing traffic from the private IPs
  # to public destinations.
  # Any inbound traffic or attacks from external IPs are not processed.
  #
<<<<<<< HEAD
  # The 'all' option makes Slips also analyze what is coming IN to the
=======
  # The 'all' option makes Slips also analyze what is coming IN to the 
>>>>>>> ebcc7f69
  # local network.
  # In the 'all' configuration, Slips creates profiles for both private and
  # public IPs, and analyzes traffic in both directions, inbound and outbound.
  # It processes traffic originating from private IP addresses, as well as
  # external public IP addresses.
  # 'All' is mean to also analze attacks to your network.
  # This mode provides comprehensive network monitoring, allowing you to detect
  # outgoing as well as incoming attacks and connections.
  # analysis_direction : all
  analysis_direction: out

  # Delete zeek log files after stopping slips.
  # this parameter deletes arp.log every 1h. useful for saving disk space
  delete_zeek_files: false

  # Store a copy of zeek files in the output dir after the analysis is done.
  # shouldn't be set to yes if delete_zeek_files is set to yes, because if the
  # zeek files
  # are deleted after slips is done, there's no way to store a copy of them
  # anywhere
  store_a_copy_of_zeek_files: false

  # store the generated zeek files in the output dir while the slips is running.
  store_zeek_files_in_the_output_dir: true

  # Create a metadata dir in output/metadata/ that has a copy of slips.yaml,
  # whitelist file, current commit and date
  metadata_dir: true

  # Default pcap packet filter. Used with zeek pcapfilter : 'ip or not ip'
  # If you want more important traffic and forget the multicast and broadcast
<<<<<<< HEAD
  # traffic, you can use
=======
  # traffic, you can use 
>>>>>>> ebcc7f69
  # pcapfilter: 'not icmp and not multicast and not broadcast and not arp and
  # not port 5353 and not port 67'
  pcapfilter: false

  # Defines for Zeek how much is the TCP inactivity timeout.
<<<<<<< HEAD
  # This means when will Zeek consider a TCP connection timeout after no
  # packets are seen?
  # Defined in minutes.
  # Zeek default timeout is 5m, but because sometimes the delay between
  # packets is more than 5 mins, zeek usually breaks the connection into
  # smaller connections, which is not good.
  # Zeek does this to have more data sooner and not to wait 1hs for
  # detections, but the TCP standard defines 1hs.
  tcp_inactivity_timeout: 60

  # Should Slips delete the previously stored data in the Redis DB when
  # it starts?
  # If Slips does not delete the DB, it can remember all the past
  # detections and TI information.
=======
  # This means when will Zeek consider a TCP connection timeout after no 
  # packets are seen? 
  # Defined in minutes.
  # Zeek default timeout is 5m, but because sometimes the delay between 
  # packets is more than 5 mins, zeek usually breaks the connection into 
  # smaller connections, which is not good.
  # Zeek does this to have more data sooner and not to wait 1hs for 
  # detections, but the TCP standard defines 1hs.
  tcp_inactivity_timeout: 60
    
  # Should Slips delete the previously stored data in the Redis DB when 
  # it starts?
  # If Slips does not delete the DB, it can remember all the past 
  # detections and TI information. 
>>>>>>> ebcc7f69
  # Redis will keep the data as long as it is not stopped.
  # The persistence is in memory, not disk.
  # deletePrevdb : False
  deletePrevdb: true
<<<<<<< HEAD

=======
  
>>>>>>> ebcc7f69
  # Set the label for all the flows that are being read.
  # For now only normal and malware directly. No option for setting labels
  # with a filter
  # The purpose is to be used in the training of ML models and to output
  # flows with labels for other tools.
  # label: malicious
  # label: unknown
  label: normal

<<<<<<< HEAD
  # The default path of whitelist.conf,
=======
  # The default path of whitelist.conf, 
>>>>>>> ebcc7f69
  # This file is where the user defines what to whitelist or not.
  # It works with
  # IPs, domains, MAC
  # It also works with Organizations such as Microsoft, Twitter, etc.
<<<<<<< HEAD
  # It works by searching the official list of ASN, domains and IPs
=======
  # It works by searching the official list of ASN, domains and IPs 
>>>>>>> ebcc7f69
  # of those organizations.
  whitelist_path: config/whitelist.conf

  # If Zeek files are rotated or not to avoid running out of disk.
  # Zeek rotation is enabled by default when using an interface,
<<<<<<< HEAD
  # which means Slips will delete all Zeek log files after 1 day
=======
  # which means Slips will delete all Zeek log files after 1 day 
>>>>>>> ebcc7f69
  # of running
  # rotation :false
  rotation: true

  # How often to rotate and delete Zeek files if rotation is enabled.
  # Can be written as a numeric constant followed by a time unit where
  # the time unit is one of usec, msec, sec, min, hr, or day which respectively
  # represent microseconds, milliseconds, seconds, minutes, hours, and days.
  # Whitespace between the numeric constant and time unit is optional.
  # Appending the letter s to the time unit in order to
  # pluralize it is also optional
  # rotation_period = 30min
  # rotation_period = 2hr
  # rotation_period = 30sec
  rotation_period: 1day

  # How many days Slips keeps the rotated Zeek files before deleting them.
  # Value should be in days
  # set it to 0 day if you want to delete them immediately
  # keep_rotated_files_for : 1 day
  # keep_rotated_files_for : 2 day
  # keep_rotated_files_for : 3 day
  keep_rotated_files_for: 1 day

  # How many minutes to wait for all modules to finish before killing them
  # wait_for_modules_to_finish : 15 mins
  # By default 1 week
  wait_for_modules_to_finish: 10080 mins

  # Flows are labeled to normal/malicious by Slips and added to the sqlite
  # db in the output dir.
  export_labeled_flows: true

<<<<<<< HEAD
  # Which format to use for the exported flows
=======
  # Which format to use for the exported flows 
>>>>>>> ebcc7f69
  # Export_format can be tsv or json. this parameter is ignored if
  # export_labeled_flows is set to false
  export_format: json

  # Client IPs are the IPs that Slips will consider to be part of the local
  # network.
  # For example, this can be your own local IP or some computer you’re monitoring
  # When Slips analyses a network interface, the client IP is automatically set as
  # the IP of the interface.
  # It is useful to specify it when analyzing pcaps or Zeek logs.
  # All private client ips should belong to the same local network
  # client_ips : [10.0.0.1, 11.0.0.0/24]
  client_ips: []

#############################
detection:

  # Evidence detection threshold is the minimum accumulated threat level per
  # time window needed to generate an alert for that IP.
  # It controls how sensitive Slips is.
  # The default 0.25 value gives you balanced detections with
  # the optimal false positive rate and TPR.
  # Here are more options
  #
  # - 0.08: Use this threshold If you want Slips to be super sensitive with
<<<<<<< HEAD
  # higher FPR. Using this means you are less likely to miss a detection but
=======
  # higher FPR. Using this means you are less likely to miss a detection but 
>>>>>>> ebcc7f69
  # more likely to get false positives
  #
  # - 0.25: Optimal threshold, has the most optimal and balanced FPR and TPR.
  # - 0.43: Use this threshold If you want Slips to be insensitive.
  #        Using this means Slips will need so many evidence to trigger an alert
  #        May lead to false negatives
  evidence_detection_threshold: 0.25

  # Make Slips pop up alerts? Both Linux and Macos
  popup_alerts: False

#############################
modules:
  # List of modules to ignore. By default we always ignore the template,
  # do not remove it from the list
  # Add the names of other modules that you want to disable
<<<<<<< HEAD
  # (they all should be lowercase with no special characters). Example,
=======
  # (they all should be lowercase with no special characters). Example, 
>>>>>>> ebcc7f69
  # threatintelligence, blocking, networkdiscovery, timeline, virustotal,
  # rnnccdetection, flowmldetection, updatemanager
  disable: [template]

  # For each line in timeline file there is a timestamp.
  # By default the timestamp is seconds in unix time. However
  # by setting this variable to "True" value the time will be human readable.
  timeline_human_timestamp: True

#############################
flowmldetection:
  # This is a module that uses machine learning for detection.
  # It can be used in train mode or test mode.
  # The mode 'train' should be used to tell the flowmldetection module
  # that the flows received are all for training.
  # A label should be provided in the [Parameters] section
  # mode : train
<<<<<<< HEAD
  # The mode 'test' should be used for normal Slips usage and  after
=======
  # The mode 'test' should be used for normal Slips usage and  after 
>>>>>>> ebcc7f69
  # training the models, to test in unknown data.
  # You should have trained at least once with 'Normal' data and once with
  # 'Malicious' data in order for the test to work.
  mode: test

#############################
virustotal:
  # This is the path to the API key. The file should contain the key at the
  # start of the first line, and nothing more.
  # If no key is found, VT module will not be started.
  api_key_file: config/vt_api_key

  # Update period of virustotal for each IP in the cache
  # The expected value in seconds.
  # 3 day = 259200 seconds
  virustotal_update_period: 259200

#############################
threatintelligence:

  # By default, slips starts without the TI files, and runs the Update Manager
<<<<<<< HEAD
  # in the background. If this option is set to true, slips will not start
  # analyzing the flows until the update manager finished and all TI files are
  # loaded successfully.
  # Putting wait in true is usefull to ensure that slips # doesn't miss the
  # detection of any blacklisted IPs.
  # However, it can take up to 10minutes, so bare that in mind.
  # If you put it in false, Slips will start right away analyzing, and
  # when the update manager finishs it will continue using the TI in case
  # new detections are done.
  # So no detection will be missied, just it will take longer to start if
=======
  # in the background. If this option is set to true, slips will not start 
  # analyzing the flows until the update manager finished and all TI files are
  # loaded successfully. 
  # Putting wait in true is usefull to ensure that slips # doesn't miss the 
  # detection of any blacklisted IPs.
  # However, it can take up to 10minutes, so bare that in mind.
  # If you put it in false, Slips will start right away analyzing, and 
  # when the update manager finishs it will continue using the TI in case
  # new detections are done. 
  # So no detection will be missied, just it will take longer to start if 
>>>>>>> ebcc7f69
  # you use true.
  wait_for_TI_to_finish: False

  # Default path to the folder with files holding malcious IPs as defined
  # locally by the user. So the user can define its own malicious TI.
  # All the files in this folder are read and the IPs are considered malicious
<<<<<<< HEAD
  # The format of the files must be, per line:
=======
  # The format of the files must be, per line: 
>>>>>>> ebcc7f69
  # "Number","IP address","Rating","Description"
  # For example:  "1","191.101.31.25","100","NSO IP by Amnesty"
  local_threat_intelligence_files: config/local_ti_files/

  # yamllint disable-line rule:line-length
  # The remote TI files will be temporaly stored in this directory
  download_path_for_remote_threat_intelligence: modules/threat_intelligence/remote_data_files/

  # Update period of Threat Intelligence files. How often should Slips update
  # the IoCs.
  # The expected value is in seconds.
  # 1 day = 86400 seconds
  TI_files_update_period: 86400

<<<<<<< HEAD
  # Update period of tranco online whitelist. How often should Slips re-download
=======
  # Update period of tranco online whitelist. How often should Slips re-download 
>>>>>>> ebcc7f69
  # and update the list?
  # The expected value is in seconds.
  # 1 day = 86400 seconds
  # 1 week = 604800 seconds
  # 2 weeks = 1209600 seconds
  online_whitelist_update_period: 86400
  online_whitelist: https://tranco-list.eu/download/X5QNN/10000

  # Update period of MAC addreses db. How often should we update the db?
  # The expected value is in seconds.
  # 1 week = 604800 seconds
  # 2 weeks = 1209600 seconds
  mac_db_update: 1209600
  mac_db: https://maclookup.app/downloads/json-database/get-db

  # File that contains all the preconfigured TI feeds URLs and their
  # threat level.
  # Here is you can find the URLs of the more than 45 TI feeds used by Slips
  ti_files: config/TI_feeds.csv

  # File that contains all the JA3 feeds URLs and their threat level
  # These feeds contain JA3 fingerprints that are identified as malicious.
  ja3_feeds: config/JA3_feeds.csv

  # File that contains all our SHA1 SSL fingerprints feeds and
  # their threat level
  # These feeds contain SHA1 SSL fingerprints that are identified as malicious.
  ssl_feeds: config/SSL_feeds.csv

  # Slips supports an optional RiskIQ feeds as an additional sources of TI data
  # This file should contain your email and your 64 char API key,
  # Each one in it's own line.
  # However, since RiskIQ was bought this is not possible anymore.
  RiskIQ_credentials_path: config/RiskIQ_credentials

  # Update period for RisqIQ is set to 1 week by default, if you're not a premium riskIQ
  # user check your quota limit before changing this value
  # 1 week = 604800 second
  update_period: 604800

#############################
flowalerts:
  # For the flowalerts module
<<<<<<< HEAD
  # We need a thrshold to determine a long connection in seconds.
=======
  # We need a thrshold to determine a long connection in seconds. 
>>>>>>> ebcc7f69
  # In Slips by default is 25 minutes
  long_connection_threshold: 1500

  # Detection of successful SSH connections (correct password)
  # Number of bytes sent from 1 IP to another in SSH to trigger an
  # SSH successful alert.
  # This detection belongs to a research of Slips
  ssh_succesful_detection_threshold: 4290

  # For data exfiltration, the threshold in MBs
  data_exfiltration_threshold: 500

<<<<<<< HEAD
  # For DNS over TXT, which is the entropy threshold above which Slips
=======
  # For DNS over TXT, which is the entropy threshold above which Slips 
>>>>>>> ebcc7f69
  # considers any answer as malicious.
  entropy_threshold: 5

  # how many bytes downloaded from pastebin should trigger an alert?
  pastebin_download_threshold: 700

#############################
exporting_alerts:

  # Configuer all the methods Slips will export data with
  # Available options are slack or stix
  # export_to : [stix]
  # export_to : [slack]
  export_to: []

  # Slack
  # In case of Slack export, use this channel to send alerts
  slack_channel_name: proj_slips_alerting_module

  # This name will be used to identify which alert belongs to which device
  # in your slack channel
  sensor_name: sensor1

  # Filepath where the slack token should be
  slack_api_path: config/slack_bot_token_secret

  # Stix
  # Server to use if you enable exporting STIX
  TAXII_server: localhost

  # Ff your TAXII server is a remote server,
  # you can set the port to 443 or 80.
  port: 1234

  # For Stix, if Slips should use TLS
  use_https: False

  # TAXII
  discovery_path: /services/discovery-a
  inbox_path: /services/inbox-a

  # Collection on the server you want to push stix data to
  collection_name: collection-a

  # This value is only used when Slips is running non-stop (e.g with -i )
  # push_delay is the time to wait before pushing STIX data to server
  # (in seconds)
  # If running on a file not an interface
  # Slips will export to server after analysis is done.
  # 3600 = 1h
  push_delay: 3600

  # TAXII server credentials
  taxii_username: admin
  taxii_password: admin

  # URL used to obtain JWT token. set this to '' if you don't want to use it
  # is required for JWT based authentication.
  # (JWT based authentication is Optional)
  # It's usually /management/auth
  jwt_auth_path: /management/auth

#############################
CESNET:
  # Slips also supports exporting and importing evidence in the IDEA format to/from
  # warden servers of CESNET organization in Czech Republic.
  send_alerts: False
  receive_alerts: False

  # Warden configuration file. For format instructions check
  # yamllint disable-line rule:line-length
  # https://stratospherelinuxips.readthedocs.io/en/develop/exporting.html?highlight=exporting# cesnet-sharing
  configuration_file: config/warden.conf

  # Time to wait before receiving alerts from warden server (in seconds)
  # By default receive alerts every 1 day
  receive_delay: 86400

#############################
DisabledAlerts:

  # All the following detections are turned on by default
  # Turn them off by adding any of the following detections to the
  # disabled_detections list
  # ARP_SCAN, ARP_OUTSIDE_LOCALNET, UNSOLICITED_ARP, MITM_ARP_ATTACK,
  # YOUNG_DOMAIN, MULTIPLE_SSH_VERSIONS, DIFFERENT_LOCALNET,
  # DEVICE_CHANGING_IP, NON_HTTP_PORT_80_CONNECTION, NON_SSL_PORT_443_CONNECTION
  # WEIRD_HTTP_METHOD, INCOMPATIBLE_CN, DGA_NXDOMAINS, DNS_WITHOUT_CONNECTION,
  # PASTEBIN_DOWNLOAD, CONNECTION_WITHOUT_DNS, DNS_ARPA_SCAN, UNKNOWN_PORT,
  # PASSWORD_GUESSING, HORIZONTAL_PORT_SCAN, CONNECTION_TO_PRIVATE_IP,
  # GRE_TUNNEL, VERTICAL_PORT_SCAN, SSH_SUCCESSFUL, LONG_CONNECTION,
  # SELF_SIGNED_CERTIFICATE, MULTIPLE_RECONNECTION_ATTEMPTS,
  # CONNECTION_TO_MULTIPLE_PORTS, HIGH_ENTROPY_DNS_ANSWER,
  # INVALID_DNS_RESOLUTION, PORT_0_CONNECTION, MALICIOUS_JA3, MALICIOUS_JA3S,
  # DATA_UPLOAD, BAD_SMTP_LOGIN, SMTP_LOGIN_BRUTEFORCE, MALICIOUS_SSL_CERT,
  # MALICIOUS_FLOW, SUSPICIOUS_USER_AGENT, EMPTY_CONNECTIONS,
  # INCOMPATIBLE_USER_AGENT, EXECUTABLE_MIME_TYPE, MULTIPLE_USER_AGENT,
  # HTTP_TRAFFIC, MALICIOUS_JARM, NETWORK_GPS_LOCATION_LEAKED,
  # ICMP_TIMESTAMP_SCAN, ICMP_ADDRESS_SCAN, ICMP_ADDRESS_MASK_SCAN,
  #  DHCP_SCAN, MALICIOUS_IP_FROM_P2P_NETWORK, P2P_REPORT,
  # COMMAND_AND_CONTROL_CHANNEL, THREAT_INTELLIGENCE_BLACKLISTED_ASN,
  # THREAT_INTELLIGENCE_BLACKLISTED_IP, THREAT_INTELLIGENCE_BLACKLISTED_DOMAIN,
  # MALICIOUS_DOWNLOADED_FILE, MALICIOUS_URL
  # disabled_detections = [THREAT_INTELLIGENCE_BLACKLISTED_IP]
  disabled_detections: []

#############################
Docker:
  # ID and group id of the user who started to docker container
  # the purpose of using them is to change the ownership of the docker created
  # files to be able to rwx the files from
  # outside docker too, for example the files in the output/ dir
  UID: 0
  GID: 0

#############################
Profiling:
  # CPU profiling
  # enable cpu profiling [yes,no]
  cpu_profiler_enable: False

  # Available options are [dev,live]
  # dev for deterministic profiling. this will give precise information
  # about the CPU usage
  # throughout the program runtime. This module cannot give live updates
  # live mode is for sampling data stream. To track the function stack in real
  # time. it is accessible from web interface
  cpu_profiler_mode: dev

  # profile all subprocesses in dev mode [yes,no].
  cpu_profiler_multiprocess: True

  # set number of tracer entries (dev mode only)
  cpu_profiler_dev_mode_entries: 1000000

  # set maximum output lines (live mode only)
  cpu_profiler_output_limit: 20

  # set the wait time between sampling sequences in seconds (live mode only)
  cpu_profiler_sampling_interval: 20

  # enable memory profiling [yes,no]
  memory_profiler_enable: False

  # set profiling mode [dev,live]
  memory_profiler_mode: live

  # profile all subprocesses [yes,no]
  memory_profiler_multiprocess: True

#############################
web_interface:
  # Slips has a web interface
  # Define the port to use
  port: 55000

#############################
P2P:
  # Slips can use a local network P2P protocol to find other Slips
  # and share alerts.
  # Should slips create a log file for P2P?
  create_p2p_logfile: False
  # Should Slips use P2P?
  use_p2p: False<|MERGE_RESOLUTION|>--- conflicted
+++ resolved
@@ -15,19 +15,11 @@
   # detections.
   verbose: 1
 
-<<<<<<< HEAD
   # The debugging is related to errors, warnings and cases that may cause
   # errors.
   debug: 0
 
   # The width of the time window (TW) used by Slips. All traffic is separated in
-=======
-  # The debugging is related to errors, warnings and cases that may cause 
-  # errors.
-  debug: 0
-
-  # The width of the time window (TW) used by Slips. All traffic is separated in 
->>>>>>> ebcc7f69
   # TW to be analyzed. This is so old detections can be forgoten.
   # For 1 minute
   # time_window_width : 60
@@ -47,28 +39,16 @@
   # These letters are used for re-training the model.
   export_strato_letters: false
 
-<<<<<<< HEAD
   # The 'analysis_direction' has two options: out or all. The 'out' option
   # determines whether to analyze only the traffic that goes 'out' from the
   # local network to other networks. 'Out' is mean to analyze if your
   # computers are infected.
   # In the 'out' configuration, Slips creates profiles for local IPs and
-=======
-  # The 'analysis_direction' has two options: out or all. The 'out' option 
-  # determines whether to analyze only the traffic that goes 'out' from the 
-  # local network to other networks. 'Out' is mean to analyze if your 
-  # computers are infected.
-  # In the 'out' configuration, Slips creates profiles for local IPs and 
->>>>>>> ebcc7f69
   # public IPs, but only analyzes the outgoing traffic from the private IPs
   # to public destinations.
   # Any inbound traffic or attacks from external IPs are not processed.
   #
-<<<<<<< HEAD
   # The 'all' option makes Slips also analyze what is coming IN to the
-=======
-  # The 'all' option makes Slips also analyze what is coming IN to the 
->>>>>>> ebcc7f69
   # local network.
   # In the 'all' configuration, Slips creates profiles for both private and
   # public IPs, and analyzes traffic in both directions, inbound and outbound.
@@ -100,17 +80,12 @@
 
   # Default pcap packet filter. Used with zeek pcapfilter : 'ip or not ip'
   # If you want more important traffic and forget the multicast and broadcast
-<<<<<<< HEAD
   # traffic, you can use
-=======
-  # traffic, you can use 
->>>>>>> ebcc7f69
   # pcapfilter: 'not icmp and not multicast and not broadcast and not arp and
   # not port 5353 and not port 67'
   pcapfilter: false
 
   # Defines for Zeek how much is the TCP inactivity timeout.
-<<<<<<< HEAD
   # This means when will Zeek consider a TCP connection timeout after no
   # packets are seen?
   # Defined in minutes.
@@ -125,31 +100,11 @@
   # it starts?
   # If Slips does not delete the DB, it can remember all the past
   # detections and TI information.
-=======
-  # This means when will Zeek consider a TCP connection timeout after no 
-  # packets are seen? 
-  # Defined in minutes.
-  # Zeek default timeout is 5m, but because sometimes the delay between 
-  # packets is more than 5 mins, zeek usually breaks the connection into 
-  # smaller connections, which is not good.
-  # Zeek does this to have more data sooner and not to wait 1hs for 
-  # detections, but the TCP standard defines 1hs.
-  tcp_inactivity_timeout: 60
-    
-  # Should Slips delete the previously stored data in the Redis DB when 
-  # it starts?
-  # If Slips does not delete the DB, it can remember all the past 
-  # detections and TI information. 
->>>>>>> ebcc7f69
   # Redis will keep the data as long as it is not stopped.
   # The persistence is in memory, not disk.
-  # deletePrevdb : False
+  # deletePrevdb : false
   deletePrevdb: true
-<<<<<<< HEAD
-
-=======
-  
->>>>>>> ebcc7f69
+
   # Set the label for all the flows that are being read.
   # For now only normal and malware directly. No option for setting labels
   # with a filter
@@ -159,30 +114,18 @@
   # label: unknown
   label: normal
 
-<<<<<<< HEAD
   # The default path of whitelist.conf,
-=======
-  # The default path of whitelist.conf, 
->>>>>>> ebcc7f69
   # This file is where the user defines what to whitelist or not.
   # It works with
   # IPs, domains, MAC
   # It also works with Organizations such as Microsoft, Twitter, etc.
-<<<<<<< HEAD
   # It works by searching the official list of ASN, domains and IPs
-=======
-  # It works by searching the official list of ASN, domains and IPs 
->>>>>>> ebcc7f69
   # of those organizations.
   whitelist_path: config/whitelist.conf
 
   # If Zeek files are rotated or not to avoid running out of disk.
   # Zeek rotation is enabled by default when using an interface,
-<<<<<<< HEAD
   # which means Slips will delete all Zeek log files after 1 day
-=======
-  # which means Slips will delete all Zeek log files after 1 day 
->>>>>>> ebcc7f69
   # of running
   # rotation :false
   rotation: true
@@ -216,11 +159,7 @@
   # db in the output dir.
   export_labeled_flows: true
 
-<<<<<<< HEAD
   # Which format to use for the exported flows
-=======
-  # Which format to use for the exported flows 
->>>>>>> ebcc7f69
   # Export_format can be tsv or json. this parameter is ignored if
   # export_labeled_flows is set to false
   export_format: json
@@ -246,11 +185,7 @@
   # Here are more options
   #
   # - 0.08: Use this threshold If you want Slips to be super sensitive with
-<<<<<<< HEAD
   # higher FPR. Using this means you are less likely to miss a detection but
-=======
-  # higher FPR. Using this means you are less likely to miss a detection but 
->>>>>>> ebcc7f69
   # more likely to get false positives
   #
   # - 0.25: Optimal threshold, has the most optimal and balanced FPR and TPR.
@@ -260,26 +195,22 @@
   evidence_detection_threshold: 0.25
 
   # Make Slips pop up alerts? Both Linux and Macos
-  popup_alerts: False
+  popup_alerts: false
 
 #############################
 modules:
   # List of modules to ignore. By default we always ignore the template,
   # do not remove it from the list
   # Add the names of other modules that you want to disable
-<<<<<<< HEAD
   # (they all should be lowercase with no special characters). Example,
-=======
-  # (they all should be lowercase with no special characters). Example, 
->>>>>>> ebcc7f69
   # threatintelligence, blocking, networkdiscovery, timeline, virustotal,
   # rnnccdetection, flowmldetection, updatemanager
   disable: [template]
 
   # For each line in timeline file there is a timestamp.
   # By default the timestamp is seconds in unix time. However
-  # by setting this variable to "True" value the time will be human readable.
-  timeline_human_timestamp: True
+  # by setting this variable to "true" value the time will be human readable.
+  timeline_human_timestamp: true
 
 #############################
 flowmldetection:
@@ -289,11 +220,7 @@
   # that the flows received are all for training.
   # A label should be provided in the [Parameters] section
   # mode : train
-<<<<<<< HEAD
   # The mode 'test' should be used for normal Slips usage and  after
-=======
-  # The mode 'test' should be used for normal Slips usage and  after 
->>>>>>> ebcc7f69
   # training the models, to test in unknown data.
   # You should have trained at least once with 'Normal' data and once with
   # 'Malicious' data in order for the test to work.
@@ -315,7 +242,6 @@
 threatintelligence:
 
   # By default, slips starts without the TI files, and runs the Update Manager
-<<<<<<< HEAD
   # in the background. If this option is set to true, slips will not start
   # analyzing the flows until the update manager finished and all TI files are
   # loaded successfully.
@@ -326,29 +252,13 @@
   # when the update manager finishs it will continue using the TI in case
   # new detections are done.
   # So no detection will be missied, just it will take longer to start if
-=======
-  # in the background. If this option is set to true, slips will not start 
-  # analyzing the flows until the update manager finished and all TI files are
-  # loaded successfully. 
-  # Putting wait in true is usefull to ensure that slips # doesn't miss the 
-  # detection of any blacklisted IPs.
-  # However, it can take up to 10minutes, so bare that in mind.
-  # If you put it in false, Slips will start right away analyzing, and 
-  # when the update manager finishs it will continue using the TI in case
-  # new detections are done. 
-  # So no detection will be missied, just it will take longer to start if 
->>>>>>> ebcc7f69
   # you use true.
-  wait_for_TI_to_finish: False
+  wait_for_TI_to_finish: false
 
   # Default path to the folder with files holding malcious IPs as defined
   # locally by the user. So the user can define its own malicious TI.
   # All the files in this folder are read and the IPs are considered malicious
-<<<<<<< HEAD
   # The format of the files must be, per line:
-=======
-  # The format of the files must be, per line: 
->>>>>>> ebcc7f69
   # "Number","IP address","Rating","Description"
   # For example:  "1","191.101.31.25","100","NSO IP by Amnesty"
   local_threat_intelligence_files: config/local_ti_files/
@@ -363,11 +273,7 @@
   # 1 day = 86400 seconds
   TI_files_update_period: 86400
 
-<<<<<<< HEAD
   # Update period of tranco online whitelist. How often should Slips re-download
-=======
-  # Update period of tranco online whitelist. How often should Slips re-download 
->>>>>>> ebcc7f69
   # and update the list?
   # The expected value is in seconds.
   # 1 day = 86400 seconds
@@ -411,11 +317,7 @@
 #############################
 flowalerts:
   # For the flowalerts module
-<<<<<<< HEAD
   # We need a thrshold to determine a long connection in seconds.
-=======
-  # We need a thrshold to determine a long connection in seconds. 
->>>>>>> ebcc7f69
   # In Slips by default is 25 minutes
   long_connection_threshold: 1500
 
@@ -428,11 +330,7 @@
   # For data exfiltration, the threshold in MBs
   data_exfiltration_threshold: 500
 
-<<<<<<< HEAD
   # For DNS over TXT, which is the entropy threshold above which Slips
-=======
-  # For DNS over TXT, which is the entropy threshold above which Slips 
->>>>>>> ebcc7f69
   # considers any answer as malicious.
   entropy_threshold: 5
 
@@ -468,7 +366,7 @@
   port: 1234
 
   # For Stix, if Slips should use TLS
-  use_https: False
+  use_https: false
 
   # TAXII
   discovery_path: /services/discovery-a
@@ -499,8 +397,8 @@
 CESNET:
   # Slips also supports exporting and importing evidence in the IDEA format to/from
   # warden servers of CESNET organization in Czech Republic.
-  send_alerts: False
-  receive_alerts: False
+  send_alerts: false
+  receive_alerts: false
 
   # Warden configuration file. For format instructions check
   # yamllint disable-line rule:line-length
@@ -552,7 +450,7 @@
 Profiling:
   # CPU profiling
   # enable cpu profiling [yes,no]
-  cpu_profiler_enable: False
+  cpu_profiler_enable: false
 
   # Available options are [dev,live]
   # dev for deterministic profiling. this will give precise information
@@ -563,7 +461,7 @@
   cpu_profiler_mode: dev
 
   # profile all subprocesses in dev mode [yes,no].
-  cpu_profiler_multiprocess: True
+  cpu_profiler_multiprocess: true
 
   # set number of tracer entries (dev mode only)
   cpu_profiler_dev_mode_entries: 1000000
@@ -575,13 +473,13 @@
   cpu_profiler_sampling_interval: 20
 
   # enable memory profiling [yes,no]
-  memory_profiler_enable: False
+  memory_profiler_enable: false
 
   # set profiling mode [dev,live]
   memory_profiler_mode: live
 
   # profile all subprocesses [yes,no]
-  memory_profiler_multiprocess: True
+  memory_profiler_multiprocess: true
 
 #############################
 web_interface:
@@ -594,6 +492,6 @@
   # Slips can use a local network P2P protocol to find other Slips
   # and share alerts.
   # Should slips create a log file for P2P?
-  create_p2p_logfile: False
+  create_p2p_logfile: false
   # Should Slips use P2P?
-  use_p2p: False+  use_p2p: false