--- conflicted
+++ resolved
@@ -87,11 +87,7 @@
 
    # You can remember the data in all the previous runs of the DB if you put False.
    # Redis will remember as long as the redis server is not down. The persistence is
-<<<<<<< HEAD
-   # on the memory, not disk.
-=======
    # in memory, not disk.
->>>>>>> 1feaa365
    # deletePrevdb : False
 
    # Set the label for all the flows that are being read.
@@ -422,13 +418,7 @@
    port : 55000
 
 #############################
-global_p2p:
-   # this is the global p2p's trust model. can only be enabled when
-   # running slips on an interface
-   use_fides: False
-
-#############################
-local_p2p:
+P2P:
    # create p2p.log with additional info about peer communications?
    create_p2p_logfile : False
    use_p2p : False