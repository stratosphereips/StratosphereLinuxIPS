--- conflicted
+++ resolved
@@ -752,11 +752,8 @@
                     f"shutdown gracefully - {reason}\n",
                     log_to_logfiles_only=True,
                 )
-<<<<<<< HEAD
             self.main.ram_usage_tracker.get_ram_usage()
-=======
             self.main.cpu_usage_tracker.get_cpu_percentage()
->>>>>>> 37e3bd77
 
         except KeyboardInterrupt:
             return False