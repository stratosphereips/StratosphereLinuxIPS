# SPDX-FileCopyrightText: 2021 Sebastian Garcia <sebastian.garcia@agents.fel.cvut.cz>
# SPDX-License-Identifier: GPL-2.0-only
import contextlib
import json
import multiprocessing
import os
import re
import shutil
import signal
import subprocess
import sys
import time
from datetime import datetime
from distutils.dir_util import copy_tree
from typing import Set
import logging

from managers.host_ip_manager import HostIPManager
from managers.metadata_manager import MetadataManager
from managers.process_manager import ProcessManager
from managers.profilers_manager import ProfilersManager
from managers.redis_manager import RedisManager
from managers.ui_manager import UIManager
from slips_files.common.parsers.config_parser import ConfigParser
from slips_files.common.performance_profilers.cpu_percentage_logger import (
    CPUUsageTracker,
)
from slips_files.common.printer import Printer
from slips_files.common.slips_utils import utils
from slips_files.common.style import green
from slips_files.common.performance_profilers.flow_rate_logger import (
    FlowRateLogger,
)
from slips_files.core.database.database_manager import DBManager
from slips_files.core.helpers.checker import Checker
from slips_files.common.performance_profilers.ram_usage_tracker import (
    RAMUsageTracker,
)

logging.basicConfig(level=logging.WARNING)

DAEMONIZED_MODE = "daemonized"


class Main:
    def __init__(self, testing=False):
        self.name = "Main"
        self.alerts_default_path = "output/"
        self.mode = "interactive"
        # objects to manage various functionality
        self.checker = Checker(self)
        self.redis_man = RedisManager(self)
        self.conf = ConfigParser()
        self.metadata_man = MetadataManager(self)
        self.ui_man = UIManager(self)
        self.version = utils.get_slips_version()
        # will be filled later
        self.commit = "None"
        self.branch = "None"
        self.last_updated_stats_time = datetime.now()
        self.input_type = False
        self.proc_man = ProcessManager(self)
        # in testing mode we manually set the following params
        # TODO use mocks instead of this testing param
        if not testing:
            self.args = self.conf.get_args()
            self.profilers_manager = ProfilersManager(self)
            self.pid = os.getpid()
            self.checker.check_given_flags()

            if not self.args.stopdaemon:
                # Check the type of input
                (
                    self.input_type,
                    self.input_information,
                    self.line_type,
                ) = self.checker.check_input_type()
                # If we need zeek (bro), test if we can run it.
                self.check_zeek_or_bro()
                self.prepare_output_dir()
<<<<<<< HEAD
                self.ram_usage_tracker = RAMUsageTracker(
                    self.args.output, os.getpid()
=======
                self.cpu_usage_tracker = CPUUsageTracker(
                    output_dir=self.args.output, slips_pid=os.getpid()
>>>>>>> 37e3bd77
                )
                # this is the zeek dir slips will be using
                self.prepare_zeek_output_dir()
                self.twid_width = self.conf.get_tw_width()
                # should be initialised after self.input_type is set
                self.host_ip_man = HostIPManager(self)

    def check_zeek_or_bro(self):
        """
        Check if we have zeek or bro
        """
        self.zeek_bro = None
        if self.input_type not in ("pcap", "interface"):
            return False

        if shutil.which("zeek"):
            self.zeek_bro = "zeek"
        elif shutil.which("bro"):
            self.zeek_bro = "bro"
        else:
            print("Error. No zeek or bro binary found.")
            self.terminate_slips()
            return False

        return self.zeek_bro

    def prepare_zeek_output_dir(self):
        from pathlib import Path

        without_ext = Path(self.input_information).stem
        if self.conf.store_zeek_files_in_the_output_dir():
            self.zeek_dir = os.path.join(self.args.output, "zeek_files")
        else:
            self.zeek_dir = f"zeek_files_{without_ext}/"

    def terminate_slips(self):
        """
        Shutdown slips, is called when stopping slips before
        starting all modules. for example using -cb
        """
        if self.mode == DAEMONIZED_MODE:
            self.daemon.stop()
        if not self.conf.get_cpu_profiler_enable():
            sys.exit(0)

    def save_the_db(self):
        # save the db to the output dir of this analysis
        # backups_dir = os.path.join(os.getcwd(), 'redis_backups/')
        # try:
        #     os.mkdir(backups_dir)
        # except FileExistsError:
        #     pass
        backups_dir = self.args.output
        # The name of the interface/pcap/nfdump/binetflow used is in self.input_information
        # if the input is a zeek dir, remove the / at the end
        if self.input_information.endswith("/"):
            self.input_information = self.input_information[:-1]
        # remove the path
        self.input_information = os.path.basename(self.input_information)
        # Remove the extension from the filename
        with contextlib.suppress(ValueError):
            self.input_information = self.input_information[
                : self.input_information.index(".")
            ]
        # Give the exact path to save(), this is where our saved .rdb backup will be
        rdb_filepath = os.path.join(backups_dir, self.input_information)
        self.db.save(rdb_filepath)
        # info will be lost only if you're out of space and redis
        # can't write to dump.self.rdb, otherwise you're fine
        print(
            "[Main] [Warning] stop-writes-on-bgsave-error is set to no, "
            "information may be lost in the redis backup file."
        )

    def was_running_zeek(self) -> bool:
        """returns true if zeek was used in this run"""
        return self.db.is_running_non_stop() or self.db.get_input_type() in (
            "pcap",
            "interface",
        )

    def store_zeek_dir_copy(self):
        store_a_copy_of_zeek_files = self.conf.store_a_copy_of_zeek_files()
        was_running_zeek = self.was_running_zeek()
        if store_a_copy_of_zeek_files and was_running_zeek:
            # this is where the copy will be stored
            dest_zeek_dir = os.path.join(self.args.output, "zeek_files")
            copy_tree(self.zeek_dir, dest_zeek_dir)
            print(f"[Main] Stored a copy of zeek files to {dest_zeek_dir}")

    def delete_zeek_files(self):
        if self.conf.delete_zeek_files():
            shutil.rmtree(self.zeek_dir)

    def prepare_output_dir(self):
        """
        Clears the output dir if it already exists , or creates a
        new one if it doesn't exist
        Log dirs are stored in output/<input>_%Y-%m-%d_%H:%M:%S
        @return: None
        """
        # default output/
        if "-o" in sys.argv:
            # -o is given
            # delete all old files in the output dir
            if os.path.exists(self.args.output):
                for file in os.listdir(self.args.output):
                    # in integration tests, slips redirects its
                    # output to slips_output.txt,
                    # don't delete that file
                    if self.args.testing and "slips_output.txt" in file:
                        continue

                    file_path = os.path.join(self.args.output, file)
                    with contextlib.suppress(Exception):
                        if os.path.isfile(file_path):
                            os.remove(file_path)
                        elif os.path.isdir(file_path):
                            shutil.rmtree(file_path)
            else:
                os.makedirs(self.args.output)
            return

        # self.args.output is the same as self.alerts_default_path
        self.input_information = os.path.normpath(self.input_information)
        # now that slips can run several instances,
        # each created dir will be named after the instance
        # that created it
        # it should be output/wlp3s0
        self.args.output = os.path.join(
            self.alerts_default_path,
            os.path.basename(
                self.input_information
            ),  # get pcap name from path
        )
        # add timestamp to avoid conflicts wlp3s0_2022-03-1_03:55
        ts = utils.convert_format(datetime.now(), "%Y-%m-%d_%H:%M:%S")
        self.args.output += f"_{ts}/"

        os.makedirs(self.args.output)

    def set_mode(self, mode, daemon=""):
        """
        Slips has 2 modes, daemonized and interactive, this function
        sets up the mode so that slips knows in which mode it's operating
        :param mode: daemonized of interavtive
        :param daemon: Daemon() instance
        """
        self.mode = mode
        self.daemon = daemon

    def log(self, txt):
        """
        Is used instead of print for daemon debugging
        """
        with open(self.daemon.stdout, "a") as f:
            f.write(f"{txt}\n")

    def print(self, *args, **kwargs):
        return self.printer.print(*args, **kwargs)

    def handle_flows_from_stdin(self, input_information):
        """
        Make sure the stdin line type is valid (argus, suricata, or zeek)
        when using -f stdin-type
        """
        if input_information.lower() not in (
            "argus",
            "suricata",
            "zeek",
        ):
            print(f"[Main] Invalid file path {input_information}. Stopping.")
            sys.exit(-1)

        if self.mode == DAEMONIZED_MODE:
            print(
                "Can't read input from stdin in daemonized mode. " "Stopping"
            )
            sys.exit(-1)
        line_type = input_information
        input_type = "stdin"
        return input_type, line_type.lower()

    def is_binetflow_line(self, line: str) -> bool:
        return "->" in line or "StartTime" in line

    def get_input_file_type(self, given_path):
        """
        given_path: given file
        returns binetflow, pcap, nfdump, zeek_folder, suricata, etc.
        """
        # default value
        input_type = "file"
        # Get the type of file
        cmd_result = subprocess.run(
            ["file", given_path], stdout=subprocess.PIPE
        )
        # Get command output
        cmd_result = cmd_result.stdout.decode("utf-8")
        if (
            "pcap capture file" in cmd_result
            or "pcapng capture file" in cmd_result
        ) and os.path.isfile(given_path):
            input_type = "pcap"
        elif (
            "dBase" in cmd_result
            or "nfcap" in given_path
            or "nfdump" in given_path
        ) and os.path.isfile(given_path):
            input_type = "nfdump"
            if shutil.which("nfdump") is None:
                # If we do not have nfdump, terminate Slips.
                print("nfdump is not installed. terminating slips.")
                self.terminate_slips()
        elif "CSV" in cmd_result and os.path.isfile(given_path):
            input_type = "binetflow"
        elif "directory" in cmd_result and os.path.isdir(given_path):
            from slips_files.core.input import SUPPORTED_LOGFILES

            for log_file in os.listdir(given_path):
                # if there is at least 1 supported log file inside the
                # given directory, start slips normally
                # otherwise, stop slips
                if log_file.replace(".log", "") in SUPPORTED_LOGFILES:
                    input_type = "zeek_folder"
                    break
            else:
                # zeek dir filled with unsupported logs
                # or .labeled logs that slips can't read.
                print(
                    f"Log files in {given_path} are not supported \n"
                    f"Make sure all log files inside the given "
                    f"directory end with .log .. Stopping."
                )
                sys.exit(-1)
        else:
            # is it a zeek log file or suricata, binetflow tabs,
            # or binetflow comma separated file?
            # use first line to determine
            with open(given_path, "r") as f:
                while True:
                    # get the first line that isn't a comment
                    first_line = f.readline().replace("\n", "")
                    if not first_line.startswith("#"):
                        break
            if "flow_id" in first_line:
                input_type = "suricata"
            else:
                # this is a text file, it can be binetflow or zeek_log_file
                try:
                    # is it a json log file
                    json.loads(first_line)
                    input_type = "zeek_log_file"
                except json.decoder.JSONDecodeError:
                    # this is a tab separated file
                    # is it zeek log file or binetflow file?

                    # zeek tab files are separated by several spaces or tabs
                    sequential_spaces_found = re.search(
                        r"\s{1,}-\s{1,}", first_line
                    )
                    tabs_found = re.search("\t{1,}", first_line)
                    commas_found = re.search(",{1,}", first_line)
                    if sequential_spaces_found or tabs_found:
                        if self.is_binetflow_line(first_line):
                            # tab separated files are usually binetflow tab files
                            input_type = "binetflow-tabs"
                        else:
                            input_type = "zeek_log_file"
                    elif commas_found and self.is_binetflow_line(first_line):
                        # sometimes modified binetflow files aren't CSV,
                        # and the file command return ASCII text, this is
                        # probably the case
                        return "binetflow"
        return input_type

    def setup_print_levels(self):
        """
        setup debug and verbose levels
        """
        # Any verbosity passed as parameter overrides
        # the configuration. Only check its value
        if self.args.verbose is None:
            self.args.verbose = self.conf.verbose()

        # Limit any verbosity to > 0
        self.args.verbose = max(self.args.verbose, 1)
        # Any debug passed as parameter overrides the
        # configuration. Only check its value
        if self.args.debug is None:
            self.args.debug = self.conf.debug()

        # Debug levels must be > 0
        self.args.debug = max(self.args.debug, 0)

    def print_version(self):
        slips_version = f"Slips Version: {green(self.version)}"
        branch_info = utils.get_branch_info()
        if branch_info is not False:
            # it's false when we're in docker because there's no .git/ there
            self.commit, self.branch = branch_info
            slips_version += f" ({self.commit[:8]})"
        slips_version.replace("\n", "")
        print(slips_version)

    def update_stats(self):
        """
        updates the statistics printed every 5s
        """
        if not self.mode == "interactive":
            return

        # only update the stats every 5s
        now = datetime.now()
        if (
            utils.get_time_diff(self.last_updated_stats_time, now, "seconds")
            < 5
        ):
            return

        self.last_updated_stats_time = now
        now = utils.convert_format(now, "%Y/%m/%d %H:%M:%S")
        modified_ips_in_the_last_tw = self.db.get_modified_ips_in_the_last_tw()
        profiles_len = self.db.get_profiles_len()
        evidence_number = self.db.get_evidence_number() or 0
        flow_per_min = self.db.get_flows_analyzed_per_minute()
        stats = (
            f"\r[{now}] Analyzed IPs: {green(profiles_len)}. "
            f"{self.get_analyzed_flows_percentage()}"
            f"Evidence: {green(evidence_number)}. "
            f"Last ({self.twid_width}) number of IPs:"
            f" {green(modified_ips_in_the_last_tw)}. "
            f"Analyzed {flow_per_min} flows/min."
        )
        self.print(stats)
        sys.stdout.flush()  # Make sure the output is displayed immediately

    def get_analyzed_flows_percentage(self) -> str:
        """
        returns a str with the percentage of analyzed flows so far to be
        logged in the stats
        """
        if self.is_total_flows_unknown():
            return ""

        if not hasattr(self, "total_flows"):
            self.total_flows = self.db.get_total_flows()

        flows_percentage = int(
            (self.db.get_processed_flows_so_far() / self.total_flows) * 100
        )
        return f"Analyzed Flows: {green(flows_percentage)}{green('%')}. "

    def is_total_flows_unknown(self) -> bool:
        """
        Determines if slips knows the total flows it's gonna be
        reading beforehand or not
        for example, we dont know the total flows when running on an interface,
         a pcap, an input module like cyst, etc.
        """
        return (
            self.args.input_module
            or self.args.growing
            or self.input_type in ("stdin", "pcap", "interface")
        )

    def get_slips_logfile(self) -> str:
        if self.mode == "daemonized":
            return self.daemon.stdout
        elif self.mode == "interactive":
            return os.path.join(self.args.output, "slips.log")

    def get_slips_error_file(self) -> str:
        if self.mode == "daemonized":
            return self.daemon.stderr
        elif self.mode == "interactive":
            return os.path.join(self.args.output, "errors.log")

    def start(self):
        """Main Slips Function"""
        try:
<<<<<<< HEAD
            self.ram_usage_tracker.get_ram_usage()
=======
            self.cpu_usage_tracker.get_cpu_percentage()
>>>>>>> 37e3bd77
            self.print_version()
            print("https://stratosphereips.org")
            print("-" * 27)
            self.setup_print_levels()
            stderr: str = self.get_slips_error_file()
            slips_logfile: str = self.get_slips_logfile()
            # if stdout is redirected to a file,
            # tell output.py to redirect it's output as well
            self.logger = self.proc_man.start_output_process(
                stderr, slips_logfile
            )
            self.printer = Printer(self.logger, self.name)
            self.print(f"Storing Slips logs in {self.args.output}")
            self.redis_port: int = self.redis_man.get_redis_port()
            # dont start the redis server if it's already started
            start_redis_server = not utils.is_port_in_use(self.redis_port)
            try:
                self.db = DBManager(
                    self.logger,
                    self.args.output,
                    self.redis_port,
                    start_redis_server=start_redis_server,
                )
            except RuntimeError as e:
                self.print(str(e), 1, 1)
                self.terminate_slips()

            self.flow_rate_logger = FlowRateLogger(self.args.output, self.db)

            self.db.set_input_metadata(
                {
                    "output_dir": self.args.output,
                    "commit": self.commit,
                    "branch": self.branch,
                    # we need to set this in the db because some modules use
                    # it as soon as they start
                    "input_type": self.input_type,
                }
            )
            # this line should happen as soon as we start the db
            # to be able to use the host IP as analyzer IP in alerts.json
            # should be after setting the input metadata with "input_type"
            # TLDR; dont change the order of this line
            host_ip = self.host_ip_man.store_host_ip()

            self.print(
                f"Using redis server on port: {green(self.redis_port)}",
                1,
                0,
            )
            self.print(
                f'Started {green("Main")} process '
                f"[PID"
                f" {green(self.pid)}]",
                1,
                0,
            )
            self.profilers_manager.cpu_profiler_init()
            self.profilers_manager.memory_profiler_init()

            if self.args.growing:
                if self.input_type != "zeek_folder":
                    self.print(
                        f"Parameter -g should be used with "
                        f"-f <dirname> not a {self.input_type} file. "
                        f"Ignoring -g. Analyzing {self.input_information} "
                        f"instead.",
                        verbose=1,
                        debug=3,
                    )
                else:
                    self.print(
                        f"Running on a growing zeek dir: {self.input_information}"
                    )
                    self.db.set_growing_zeek_dir()

            # log the PID of the started redis-server
            # should be here after we're sure that the server was started
            redis_pid = self.redis_man.get_pid_of_redis_server(self.redis_port)
            self.redis_man.log_redis_server_pid(self.redis_port, redis_pid)

            self.db.set_slips_mode(self.mode)

            if self.mode == DAEMONIZED_MODE:
                std_files = {
                    "stderr": self.daemon.stderr,
                    "stdout": self.daemon.stdout,
                    "stdin": self.daemon.stdin,
                    "pidfile": self.daemon.pidfile,
                    "logsfile": self.daemon.logsfile,
                }
            else:
                std_files = {
                    "stderr": stderr,
                    "stdout": slips_logfile,
                }

            self.db.store_std_file(**std_files)

            # if slips is given a .rdb file, don't load the
            # modules as we don't need them
            if not self.args.db:
                # update local files before starting modules
                # if wait_for_TI_to_finish is set to true in the config file,
                # slips will wait untill all TI files are updated before
                # starting the rest of the modules
                self.proc_man.start_update_manager(
                    local_files=True,
                    ti_feeds=self.conf.wait_for_TI_to_finish(),
                )
                self.print("Starting modules", 1, 0)
                self.proc_man.load_modules()
                # give outputprocess time to print all the started modules
                time.sleep(0.5)
                self.proc_man.print_disabled_modules()

            if self.args.webinterface:
                self.ui_man.start_webinterface()

            # call shutdown_gracefully on sigterm
            def sig_handler(sig, frame):
                self.proc_man.shutdown_gracefully()

            # The signals SIGKILL and SIGSTOP cannot be caught,
            # blocked, or ignored.
            signal.signal(signal.SIGTERM, sig_handler)

            self.proc_man.start_evidence_process()
            self.proc_man.start_profiler_process()

            self.c1 = self.db.subscribe("control_channel")

            self.metadata_man.add_metadata_if_enabled()

            self.input_process = self.proc_man.start_input_process()

            # obtain the list of active processes
            self.proc_man.processes = multiprocessing.active_children()

            self.db.store_pid("slips.py", int(self.pid))
            self.metadata_man.set_input_metadata()

            # warn about unused open redis servers
            open_servers = len(self.redis_man.get_open_redis_servers())
            if open_servers > 1:
                self.print(
                    f"Warning: You have {open_servers} "
                    f"redis servers running. "
                    f"Run Slips with --killall to stop them."
                )

            self.print(
                "Warning: Slips may generate a large amount "
                "of traffic by querying TI sites."
            )

            # Don't try to stop slips if it's capturing from
            # an interface or a growing zeek dir
            self.is_interface: bool = self.db.is_running_non_stop()

            while not self.proc_man.stop_slips():
                # Sleep some time to do routine checks and give time for
                # more traffic to come
                time.sleep(5)
<<<<<<< HEAD
                self.ram_usage_tracker.run()
                self.flow_rate_logger.run()

=======
                self.cpu_usage_tracker.run()
>>>>>>> 37e3bd77
                # if you remove the below logic anywhere before the
                # above sleep() statement, it will try to get the return
                # value very quickly before
                # the webinterface thread sets it. so don't:D
                self.ui_man.check_if_webinterface_started()

                self.update_stats()

                self.db.check_tw_to_close()

                modified_profiles: Set[str] = (
                    self.metadata_man.update_slips_stats_in_the_db()[1]
                )

                self.host_ip_man.update_host_ip(host_ip, modified_profiles)

        except KeyboardInterrupt:
            # the EINTR error code happens if a signal occurred while
            # the system call was in progress
            # comes here if zeek terminates while slips is still working
            pass

        self.proc_man.shutdown_gracefully()<|MERGE_RESOLUTION|>--- conflicted
+++ resolved
@@ -78,13 +78,11 @@
                 # If we need zeek (bro), test if we can run it.
                 self.check_zeek_or_bro()
                 self.prepare_output_dir()
-<<<<<<< HEAD
+                self.cpu_usage_tracker = CPUUsageTracker(
+                    output_dir=self.args.output, slips_pid=os.getpid()
+                )
                 self.ram_usage_tracker = RAMUsageTracker(
                     self.args.output, os.getpid()
-=======
-                self.cpu_usage_tracker = CPUUsageTracker(
-                    output_dir=self.args.output, slips_pid=os.getpid()
->>>>>>> 37e3bd77
                 )
                 # this is the zeek dir slips will be using
                 self.prepare_zeek_output_dir()
@@ -466,11 +464,8 @@
     def start(self):
         """Main Slips Function"""
         try:
-<<<<<<< HEAD
+            self.cpu_usage_tracker.get_cpu_percentage()
             self.ram_usage_tracker.get_ram_usage()
-=======
-            self.cpu_usage_tracker.get_cpu_percentage()
->>>>>>> 37e3bd77
             self.print_version()
             print("https://stratosphereips.org")
             print("-" * 27)
@@ -635,13 +630,10 @@
                 # Sleep some time to do routine checks and give time for
                 # more traffic to come
                 time.sleep(5)
-<<<<<<< HEAD
+                self.cpu_usage_tracker.run()
                 self.ram_usage_tracker.run()
                 self.flow_rate_logger.run()
 
-=======
-                self.cpu_usage_tracker.run()
->>>>>>> 37e3bd77
                 # if you remove the below logic anywhere before the
                 # above sleep() statement, it will try to get the return
                 # value very quickly before
