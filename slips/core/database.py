--- conflicted
+++ resolved
@@ -871,7 +871,6 @@
         data = self.r.smembers('BlockedProfTW')
         return data
 
-<<<<<<< HEAD
     def getIPData(self, IP):
         """ 
         Return information about this IP from the IPs has 
@@ -929,7 +928,7 @@
     def publish(self, channel, data):
         """ Publish something """
         self.r.publish(channel, data)
-=======
+
     def addFlowVerbatim(self, line):
         """
         Receives a verbatim flow and stores it in a structure that expires flows in time
@@ -941,7 +940,6 @@
         Receives a verbatim flow and stores it in a structure that expires flows in time
         """
         return self.r.lpop('Flows')
->>>>>>> 9f60a864
 
 
 
