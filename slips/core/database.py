import redis
import time
import json
import sys
from typing import Tuple, Dict, Set, Callable
import configparser
import traceback



def timing(f):
    """ Function to measure the time another function takes."""
    def wrap(*args):
        time1 = time.time()
        ret = f(*args)
        time2 = time.time()
        self.outputqueue.put('01|database|Function took {:.3f} ms'.format((time2-time1)*1000.0))
        return ret
    return wrap

class Database(object):
    """ Database object management """

    def __init__(self):
        # The name is used to print in the outputprocess
        self.name = 'DB'
        self.separator = '_'

    def start(self, config):
        """ Start the DB. Allow it to read the conf """
        self.config = config
        try:
            deletePrevdbText = self.config.get('parameters', 'deletePrevdb')
            if deletePrevdbText == 'True':
                self.deletePrevdb = True
            elif deletePrevdbText == 'False':
                self.deletePrevdb = False
        except (configparser.NoOptionError, configparser.NoSectionError, NameError, ValueError, KeyError):
            # There is a conf, but there is no option, or no section or no configuration file specified
            self.deletePrevdb = True
        # Create the connection to redis
        if not hasattr(self, 'r'):
            try:
                self.r = redis.StrictRedis(host='localhost', port=6379, db=0, charset="utf-8", decode_responses=True) #password='password')
                if self.deletePrevdb:
                    print('Deleting the previous stored DB in Redis.')
                    self.r.flushdb()
            except redis.exceptions.ConnectionError:
                print('[DB] Error in database.py: Is redis database running? You can run it as: "redis-server --daemonize yes"')
        # Even if the DB is not deleted. We need to delete some temp data
        # Zeek_files
        self.r.delete('zeekfiles')

    def print(self, text, verbose=1, debug=0):
        """ 
        Function to use to print text using the outputqueue of slips.
        Slips then decides how, when and where to print this text by taking all the prcocesses into account

        Input
         verbose: is the minimum verbosity level required for this text to be printed
         debug: is the minimum debugging level required for this text to be printed
         text: text to print. Can include format like 'Test {}'.format('here')
        
        If not specified, the minimum verbosity level required is 1, and the minimum debugging level is 0
        """

        vd_text = str(int(verbose) * 10 + int(debug))
        self.outputqueue.put(vd_text + '|' + self.name + '|[' + self.name + '] ' + str(text))

    def setOutputQueue(self, outputqueue):
        """ Set the output queue"""
        self.outputqueue = outputqueue

    def addProfile(self, profileid, starttime, duration):
        """ 
        Add a new profile to the DB. Both the list of profiles and the hasmap of profile data
        Profiles are stored in two structures. A list of profiles (index) and individual hashmaps for each profile (like a table)
        Duration is only needed for registration purposes in the profile. Nothing operational
        """
        try:
            if not self.r.sismember('profiles', str(profileid)):
                # Add the profile to the index. The index is called 'profiles'
                self.r.sadd('profiles', str(profileid))
                # Create the hashmap with the profileid. The hasmap of each profile is named with the profileid
                self.r.hset(profileid, 'Starttime', starttime)
                # For now duration of the TW is fixed
                self.r.hset(profileid, 'duration', duration)
                # The IP of the profile should also be added as a new IP we know about.
                ip = profileid.split(self.separator)[1]
                # If the ip is new add it to the list of ips
                self.setNewIP(ip)
                # Publish that we have a new profile
                self.publish('new_profile', ip)
                # After we stored the new, check for all of them (new or not) if we have some detections already.
                # TODO

        except redis.exceptions.ResponseError as inst:
            self.outputqueue.put('00|database|Error in addProfile in database.py')
            self.outputqueue.put('00|database|{}'.format(type(inst)))
            self.outputqueue.put('00|database|{}'.format(inst))

    def getProfileIdFromIP(self, daddr_as_obj):
        """ Receive an IP and we want the profileid"""
        try:
            temp_id = 'profile' + self.separator + str(daddr_as_obj)
            data = self.r.sismember('profiles', temp_id)
            if data:
                return temp_id
            return False
        except redis.exceptions.ResponseError as inst:
            self.outputqueue.put('00|database|error in addprofileidfromip in database.py')
            self.outputqueue.put('00|database|{}'.format(type(inst)))
            self.outputqueue.put('00|database|{}'.format(inst))

    def getProfiles(self):
        """ Get a list of all the profiles """
        profiles = self.r.smembers('profiles')
        if profiles != set():
            return profiles
        else:
            return {}

    def getProfileData(self, profileid):
        """ Get all the data for this particular profile.
        Returns:
        A json formated representation of the hashmap with all the data of the profile
            
        """
        profile = self.r.hgetall(profileid)
        if profile != set():
            return profile
        else:
            return False

    def getTWsfromProfile(self, profileid):
        """
        Receives a profile id and returns the list of all the TW in that profile
        Returns a list with data or an empty list
        """
        data = self.r.zrange('tws' + profileid, 0, -1, withscores=True)
        return data

    def getamountTWsfromProfile(self, profileid):
        """
        Receives a profile id and returns the list of all the TW in that profile

        """
        return len(self.r.zrange('tws' + profileid, 0, -1, withscores=True))

    def getSrcIPsfromProfileTW(self, profileid, twid):
        """
        Get the src ip for a specific TW for a specific profileid
        """
        data = self.r.hget(profileid + self.separator + twid, 'SrcIPs')
        return data

    def getDstIPsfromProfileTW(self, profileid, twid):
        """
        Get the dst ip for a specific TW for a specific profileid
        """
        data = self.r.hget(profileid + self.separator + twid, 'DstIPs')
        return data

    def getT2ForProfileTW(self, profileid, twid, tupleid, tuple_key: str):
        """
        Get T1 and the previous_time for this previous_time, twid and tupleid
        """
        try:
            hash_id = profileid + self.separator + twid
            data = self.r.hget(hash_id, tuple_key)

            if not data:
                return False, False
            data = json.loads(data)
            try:
                (_, previous_two_timestamps) = data[tupleid]
                return previous_two_timestamps
            except KeyError:
                return False, False
        except Exception as e:
            self.outputqueue.put('01|database|[DB] Error in getT2ForProfileTW in database.py')
            self.outputqueue.put('01|database|[DB] {}'.format(type(e)))
            self.outputqueue.put('01|database|[DB] {}'.format(e))
            self.outputqueue.put("01|profiler|[Profile] {}".format(traceback.format_exc()))

    def hasProfile(self, profileid):
        """ Check if we have the given profile """
        return self.r.sismember('profiles', profileid)

    def getProfilesLen(self):
        """ Return the amount of profiles. Redis should be faster than python to do this count """
        return self.r.scard('profiles') 
   
    def getLastTWforProfile(self, profileid):
        """ Return the last TW id and the time for the given profile id """
        data = self.r.zrange('tws' + profileid, -1, -1, withscores=True)
        return data

    def getFirstTWforProfile(self, profileid):
        """ Return the first TW id and the time for the given profile id """
        data = self.r.zrange('tws' + profileid, 0, 0, withscores=True)
        return data

    def getTWforScore(self, profileid, time):
        """
        Return the TW id and the time for the TW that includes the given time.
        The score in the DB is the start of the timewindow, so we should search a TW that includes 
        the given time by making sure the start of the TW is < time, and the end of the TW is > time.
        """
        # [-1] so we bring the last TW that matched this time.
        try:
            data = self.r.zrangebyscore('tws' + profileid, float('-inf'), float(time), withscores=True, start=0, num=-1)[-1]
        except IndexError:
            # We dont have any last tw?
            data = self.r.zrangebyscore('tws' + profileid, 0, float(time), withscores=True, start=0, num=-1)
        return data

    def addNewOlderTW(self, profileid, startoftw):
        try:
            """ 
            Creates or adds a new timewindow that is OLDER than the first we have
            Return the id of the timewindow just created
            """
            # Get the first twid and obtain the new tw id
            try:
                (firstid, firstid_time) = self.getFirstTWforProfile(profileid)[0]
                # We have a first id
                # Decrement it!!
                twid = 'timewindow' + str(int(firstid.split('timewindow')[1]) - 1)
            except IndexError:
                # Very weird error, since the first TW MUST exist. What are we doing here?
                pass
            # Add the new TW to the index of TW
            data = {}
            data[str(twid)] = float(startoftw)
            self.r.zadd('tws' + profileid, data)
            self.outputqueue.put('04|database|[DB]: Created and added to DB the new older TW with id {}. Time: {} '.format(twid, startoftw))
            # The creation of a TW now does not imply that it was modified. You need to put data to mark is at modified
            return twid
        except redis.exceptions.ResponseError as e:
            self.outputqueue.put('01|database|error in addNewOlderTW in database.py')
            self.outputqueue.put('01|database|{}'.format(type(e)))
            self.outputqueue.put('01|database|{}'.format(e))

    def addNewTW(self, profileid, startoftw):
        try:
            """ 
            Creates or adds a new timewindow to the list of tw for the given profile
            Add the twid to the ordered set of a given profile 
            Return the id of the timewindow just created
            We should not mark the TW as modified here, since there is still no data on it, and it may remain without data.
            """
            # Get the last twid and obtain the new tw id
            try:
                (lastid, lastid_time) = self.getLastTWforProfile(profileid)[0]
                # We have a last id
                # Increment it
                twid = 'timewindow' + str(int(lastid.split('timewindow')[1]) + 1)
            except IndexError:
                # There is no first TW, create it
                twid = 'timewindow1'
            # Add the new TW to the index of TW
            data = {}
            data[str(twid)] = float(startoftw)
            self.r.zadd('tws' + profileid, data)
            self.outputqueue.put('04|database|[DB]: Created and added to DB for profile {} on TW with id {}. Time: {} '.format(profileid, twid, startoftw))
            # The creation of a TW now does not imply that it was modified. You need to put data to mark is at modified
            return twid
        except redis.exceptions.ResponseError as e:
            self.outputqueue.put('01|database|Error in addNewTW')
            self.outputqueue.put('01|database|{}'.format(e))

    def getTimeTW(self, profileid, twid):
        """ Return the time when this TW in this profile was created """
        # Get all the TW for this profile
        # We need to encode it to 'search' because the data in the sorted set is encoded
        data = self.r.zscore('tws' + profileid, twid.encode('utf-8'))
        return data

    def getAmountTW(self, profileid):
        """ Return the amount of tw for this profile id """
        return self.r.zcard('tws'+profileid)

    def getModifiedTWLogs(self):
        """ Return all the list of modified tw """
        return self.r.smembers('ModifiedTWForLogs')

    def wasProfileTWModifiedLogs(self, profileid, twid):
        """ Retrieve from the db if this TW of this profile was modified """
        data = self.r.sismember('ModifiedTWForLogs', profileid + self.separator + twid)
        if not data:
            # If for some reason we don't have the modified bit set, then it was not modified.
            data = 0
        return bool(data)

    def markProfileTWAsNotModifiedLogs(self, profileid, twid):
        """ 
        Mark a TW in a profile as not modified after the log file is outputed
        """
        self.r.srem('ModifiedTWForLogs', profileid + self.separator + twid)

    def markProfileTWAsModified(self, profileid, twid):
        """ 
        Mark a TW in a profile as not modified 
        (As a side effect, it can create it if its not there (What does this meas?))

        The TW are marked for different processes because some of them 'wake up' 
        every X amount of time and need to check what was modified from their
        points of view. This is why we are putting mark for different modules
        """
        self.r.sadd('ModifiedTWForLogs', profileid + self.separator + twid)
        self.publish('tw_modified', profileid + ':' + twid)

    # old def add_out_dstips(self, profileid, twid, daddr_as_obj, state, pkts, proto, dport):
    # old def add_out_dstips(self, profileid, twid, columns):
    def add_ips(self, profileid, twid, ip_as_obj, columns, role: str):
        """
        Function to add information about the IP
        The flow can go out of the IP (we are acting as Client) or into the IP (we are acting as Server)
        ip_as_obj: IP to add. It can be a dstIP or srcIP depending on the rol
        role: 'Client' or 'Server'

        This function does two things:
            1- Add the ip to this tw in this profile, counting how many times it was contacted, and storing it in the key 'DstIPs' or 'SrcIPs' in the hash of the profile
            2- Use the ip as a key to count how many times that IP was contacted on each port. We store it like this because its the
               pefect structure to detect vertical port scans later on
        """
        try:
            dport = columns['dport']
            sport = columns['sport']
            totbytes = columns['bytes']
            sbytes = columns['sbytes']
            pkts = columns['pkts']
            spkts = columns['spkts']
            state = columns['state']
            proto = columns['proto'].upper()
            daddr = columns['daddr']
            saddr = columns['saddr']

            # Depending if the traffic is going out or not, we are Client or Server
            if role == 'Client':
                # We are receving and adding a destination address and a dst port
                type_host_key = 'Dst'
            elif role == 'Server':
                type_host_key = 'Src'

            #############
            # Store the Dst as IP address and notify in the channel
            self.setNewIP(str(ip_as_obj))

            #############
            # Try to find evidence for this dst ip, in case we need to report it
            # The idea is that here is where we check that the dst ip was already reported by some module and then we add the evidence
            # It shoud be done here so the check is done with the data in the cache in the DB
            if role == 'Client':
                # After we stored the new ip, check for all of them (new or not) if we have some detections already for it. If we do, add the evidence to this profileid and twid
                # Only if we are a client. Because if we are a server, this evidence should be stored in the profile of the client
                ipdata = self.getIPData(str(ip_as_obj))
                if type(ipdata) == str:
                    # Convert the str to a dict
                    ipdata = json.loads(ipdata)
                #for key in ipdata:
                #self.print('For IP {}, data stored: {}'.format(str(ip_as_obj), ipdata))
                # If there are detections, store the evidence.
                if False:
                    # Type of evidence
                    type_evidence = 'xxxxx'
                    # Key
                    key = 'dstip' + ':' + dstip + ':' + type_evidence
                    # Threat level
                    threat_level = 50
                    confidence = 1
                    description = 'xxxxxx'
                    __database__.setEvidence(key, threat_level, confidence, description, profileid=profileid, twid=twid)


            #############
            # 1- Count the dstips and store them
            # TODO: Retire this info after we finish 2-. Because its duplicated
            self.print('add_ips(): As a {}, add the {} IP {} to profile {}, twid {}'.format(role, type_host_key, str(ip_as_obj), profileid, twid), 0, 5)
            # Get the hash of the timewindow
            hash_id = profileid + self.separator + twid
            # Get the DstIPs data for this tw in this profile
            # The format is data['1.1.1.1'] = 3
            data = self.r.hget(hash_id, type_host_key + 'IPs')
            if not data:
                data = {}
            try:
                # Convert the json str to a dictionary
                data = json.loads(data)
                # Add 1 because we found this ip again
                self.print('add_ips(): Not the first time for this addr. Add 1 to {}'.format(str(ip_as_obj)), 0, 5)
                data[str(ip_as_obj)] += 1
                # Convet the dictionary to json
                data = json.dumps(data)
            except (TypeError, KeyError) as e:
                # There was no previous data stored in the DB
                self.print('add_ips(): First time for addr {}. Count as 1'.format(str(ip_as_obj)), 0, 5)
                data[str(ip_as_obj)] = 1
                # Convet the dictionary to json
                data = json.dumps(data)
            # Store the dstips in the dB
            self.r.hset(hash_id, type_host_key + 'IPs', str(data))

            #############
            # 2- Store, for each ip, how many times each DSTport was contacted

            # Get the state. Established, NotEstablished
            summaryState = __database__.getFinalStateFromFlags(state, pkts)
            # Get the previous data about this key
            prev_data = self.getDataFromProfileTW(profileid, twid, type_host_key, summaryState, proto, role, 'IPs')
            try:
                innerdata = prev_data[str(ip_as_obj)]
                self.print('add_ips(): Adding for dst port {}. PRE Data: {}'.format(dport, innerdata), 0, 3)
                # We had this port
                # We need to add all the data
                innerdata['totalflows'] += 1
                innerdata['totalpkt'] += int(pkts)
                innerdata['totalbytes'] += int(totbytes)
                # Store for each dstip, the dstports
                temp_dstports= innerdata['dstports']
                try:
                    temp_dstports[str(dport)] += int(pkts)
                except KeyError:
                    # First time for this ip in the inner dictionary
                    temp_dstports[str(dport)] = int(pkts)
                innerdata['dstports'] = temp_dstports
                prev_data[str(ip_as_obj)] = innerdata
                self.print('add_ips() Adding for dst port {}. POST Data: {}'.format(dport, innerdata), 0, 3)
            except KeyError:
                # First time for this flow
                innerdata = {}
                innerdata['totalflows'] = 1
                innerdata['totalpkt'] = int(pkts)
                innerdata['totalbytes'] = int(totbytes)
                temp_dstports = {}
                temp_dstports[str(dport)] = int(pkts)
                innerdata['dstports'] = temp_dstports
                self.print('add_ips() First time for dst port {}. Data: {}'.format(dport, innerdata), 0, 3)
                prev_data[str(ip_as_obj)] = innerdata
            # Convert the dictionary to json
            data = json.dumps(prev_data)
            # Create the key for storing
            key_name = type_host_key + 'IPs' + role + proto.upper() + summaryState
            # Store this data in the profile hash
            self.r.hset( profileid + self.separator + twid, key_name, str(data))
            # Mark the tw as modified
            self.markProfileTWAsModified(profileid, twid)
        except Exception as inst:
            self.outputqueue.put('01|database|[DB] Error in add_ips in database.py')
            self.outputqueue.put('01|database|[DB] Type inst: {}'.format(type(inst)))
            self.outputqueue.put('01|database|[DB] Inst: {}'.format(inst))

    def refresh_data_tuples(self):
        """
        Go through all the tuples and refresh the data about the ipsinfo
        """
        outtuples = self.getOutTuplesfromProfileTW()
        intuples = self.getInTuplesfromProfileTW()



    def add_tuple(self, profileid, twid, tupleid, data_tuple, role):
        """
        Add the tuple going in or out for this profile
        role: 'Client' or 'Server'
        """
        # If the traffic is going out it is part of our outtuples, if not, part of our intuples
        if role == 'Client':
            tuple_key = 'OutTuples'
        elif role == 'Server':
            tuple_key = 'InTuples'
        try:
            self.print('Add_tuple called with profileid {}, twid {}, tupleid {}, data {}'.format(profileid, twid, tupleid, data_tuple), 0, 5)
            # Get all the InTuples or OutTuples for this profileid in this TW
            hash_id = profileid + self.separator + twid
            data = self.r.hget(hash_id, tuple_key)
            # Separate the symbold to add and the previous data
            (symbol_to_add, previous_two_timestamps) = data_tuple
            if not data:
                # Must be str so we can convert later
                data = '{}'
            # Convert the json str to a dictionary
            data = json.loads(data)
            try:
                stored_tuple = data[tupleid]
                # Disasemble the input
                self.print('Not the first time for tuple {} as an {} for {} in TW {}. Add the symbol: {}. Store previous_times: {}. Prev Data: {}'.format(tupleid, tuple_key, profileid, twid, symbol_to_add, previous_two_timestamps, data), 0, 5)
                # Get the last symbols of letters in the DB
                prev_symbols = data[tupleid][0]
                # Add it to form the string of letters
                new_symbol = prev_symbols + symbol_to_add
                # Bundle the data together
                new_data = (new_symbol, previous_two_timestamps)
                data[tupleid] = new_data
                self.print('\tLetters so far for tuple {}: {}'.format(tupleid, new_symbol), 0, 6)
                data = json.dumps(data)
            except (TypeError, KeyError) as e:
                # TODO check that this condition is triggered correctly only for the first case and not the rest after...
                # There was no previous data stored in the DB
                self.print('First time for tuple {} as an {} for {} in TW {}'.format(tupleid, tuple_key, profileid, twid), 0, 5)
                # Here get the info from the ipinfo key
                new_data = (symbol_to_add, previous_two_timestamps)
                data[tupleid] = new_data
                # Convet the dictionary to json
                data = json.dumps(data)
            # Store the new data on the db
            self.r.hset(hash_id, tuple_key, str(data))
            # Mark the tw as modified
            self.markProfileTWAsModified(profileid, twid)
        except Exception as inst:
            self.outputqueue.put('01|database|[DB] Error in add_tuple in database.py')
            self.outputqueue.put('01|database|[DB] Type inst: {}'.format(type(inst)))
            self.outputqueue.put('01|database|[DB] Inst: {}'.format(inst))
            self.outputqueue.put('01|database|[DB] {}'.format(traceback.format_exc()))

    def add_port(self, profileid: str, twid: str, ip_address: str, columns: dict, role: str, port_type: str):
        """
        Store info learned from ports for this flow
        The flow can go out of the IP (we are acting as Client) or into the IP (we are acting as Server)
        role: 'Client' or 'Server'. Client also defines that the flow is going out, Server that is going in
        port_type: 'Dst' or 'Src'. Depending if this port was a destination port or a source port
        """
        try:
            # Extract variables from columns
            dport = columns['dport']
            sport = columns['sport']
            totbytes = columns['bytes']
            sbytes = columns['sbytes']
            pkts = columns['pkts']
            spkts = columns['spkts']
            state = columns['state']
            proto = columns['proto'].upper()
            daddr = columns['daddr']
            saddr = columns['saddr']

            # Choose which port to use based if we were asked Dst or Src
            if port_type == 'Dst':
                port = dport
            elif port_type == 'Src':
                port = sport

            # If we are the Client, we want to store the dstips only
            # If we are the Server, we want to store the srcips only
            # This is the only combination that makes sense.
            if role == 'Client':
                ip_key = 'dstips'
            elif role == 'Server':
                ip_key = 'srcips'


            # Get the state. Established, NotEstablished
            summaryState = __database__.getFinalStateFromFlags(state, pkts)
            # Key
            key_name = port_type + 'Ports' + role + proto + summaryState

            #self.print('add_port(): As a {} storing info about {} port {} for {}. Key: {}.'.format(role, port_type, port, profileid, key_name), 0, 3)
            prev_data = self.getDataFromProfileTW(profileid, twid, port_type, summaryState, proto, role, 'Ports')
            try:
                innerdata = prev_data[port]
                innerdata['totalflows'] += 1
                innerdata['totalpkt'] += int(pkts)
                innerdata['totalbytes'] += int(totbytes)
                temp_dstips = innerdata[ip_key]
                try:
                    temp_dstips[str(ip_address)] += int(pkts)
                except KeyError:
                    temp_dstips[str(ip_address)] = int(pkts)
                innerdata[ip_key] = temp_dstips
                prev_data[port] = innerdata
                self.print('add_port(): Adding this new info about port {} for {}. Key: {}. NewData: {}'.format(port, profileid, key_name, innerdata), 0, 3)
            except KeyError:
                # First time for this flow
                innerdata = {}
                innerdata['totalflows'] = 1
                innerdata['totalpkt'] = int(pkts)
                innerdata['totalbytes'] = int(totbytes)
                temp_dstips = {}
                temp_dstips[str(ip_address)] = int(pkts)
                innerdata[ip_key] = temp_dstips
                prev_data[port] = innerdata
                self.print('add_port(): First time for port {} for {}. Key: {}. Data: {}'.format(port, profileid, key_name, innerdata), 0, 3)
            # Convet the dictionary to json
            data = json.dumps(prev_data)
            self.print('add_port(): Storing info about port {} for {}. Key: {}. Data: {}'.format(port, profileid, key_name, prev_data), 0, 3)
            # Store this data in the profile hash
            hash_key = profileid + self.separator + twid
            self.r.hset(hash_key, key_name, str(data))
            # Mark the tw as modified
            self.markProfileTWAsModified(profileid, twid)
        except Exception as inst:
            self.outputqueue.put('01|database|[DB] Error in add_port in database.py')
            self.outputqueue.put('01|database|[DB] Type inst: {}'.format(type(inst)))
            self.outputqueue.put('01|database|[DB] Inst: {}'.format(inst))

    def get_data_from_profile_tw(self, hash_key: str, key_name: str):
        try:
            """
            key_name = [Src,Dst] + [Port,IP] + [Client,Server] + [TCP,UDP, ICMP, ICMP6] + [Established, NotEstablihed] 
            Example: key_name = 'SrcPortClientTCPEstablished'
            """
            data = self.r.hget(hash_key, key_name)
            value = {}
            if data:
                portdata = json.loads(data)
                value = portdata
            return value
        except Exception as inst:
            self.outputqueue.put('01|database|[DB] Error in getDataFromProfileTW in database.py')
            self.outputqueue.put('01|database|[DB] Type inst: {}'.format(type(inst)))
            self.outputqueue.put('01|database|[DB] Inst: {}'.format(inst))

    def getOutTuplesfromProfileTW(self, profileid, twid):
        """ Get the out tuples """
        data = self.r.hget(profileid + self.separator + twid, 'OutTuples')
        return data

    def getInTuplesfromProfileTW(self, profileid, twid):
        """ Get the in tuples """
        data = self.r.hget(profileid + self.separator + twid, 'InTuples')
        return data

    def getFinalStateFromFlags(self, state, pkts):
        """ 
        Analyze the flags given and return a summary of the state. Should work with Argus and Bro flags
        We receive the pakets to distinguish some Reset connections
        """
        try:
            #self.outputqueue.put('06|database|[DB]: State received {}'.format(state))
            pre = state.split('_')[0]
            try:
                # Try suricata states
                """
                 There are different states in which a flow can be. 
                 Suricata distinguishes three flow-states for TCP and two for UDP. For TCP, 
                 these are: New, Established and Closed,for UDP only new and established.
                 For each of these states Suricata can employ different timeouts. 
                 """
                if 'new' in state or 'established' in state:
                    return 'Established'
                elif 'closed' in state:
                    return 'NotEstablished'

                # We have varius type of states depending on the type of flow.
                # For Zeek 
                if 'S0' in state or 'REJ' in state or 'RSTOS0' in state or 'RSTRH' in state or 'SH' in state or 'SHR' in state:
                    return 'NotEstablished'
                elif 'S1' in state or 'SF' in state or 'S2' in state or 'S3' in state or 'RSTO' in state or 'RSTP' in state or 'OTH' in state: 
                    return 'Established'

                # For Argus
                suf = state.split('_')[1]
                if 'S' in pre and 'A' in pre and 'S' in suf and 'A' in suf:
                    """
                    Examples:
                    SA_SA
                    SR_SA
                    FSRA_SA
                    SPA_SPA
                    SRA_SPA
                    FSA_FSA
                    FSA_FSPA
                    SAEC_SPA
                    SRPA_SPA
                    FSPA_SPA
                    FSRPA_SPA
                    FSPA_FSPA
                    FSRA_FSPA
                    SRAEC_SPA
                    FSPA_FSRPA
                    FSAEC_FSPA
                    FSRPA_FSPA
                    SRPAEC_SPA
                    FSPAEC_FSPA
                    SRPAEC_FSRPA
                    """
                    return 'Established'
                elif 'PA' in pre and 'PA' in suf:
                    # Tipical flow that was reported in the middle
                    """
                    Examples:
                    PA_PA
                    FPA_FPA
                    """
                    return 'Established'
                elif 'ECO' in pre:
                    return 'ICMP Echo'
                elif 'ECR' in pre:
                    return 'ICMP Reply'
                elif 'URH' in pre:
                    return 'ICMP Host Unreachable'
                elif 'URP' in pre:
                    return 'ICMP Port Unreachable'
                else:
                    """
                    Examples:
                    S_RA
                    S_R
                    A_R
                    S_SA 
                    SR_SA
                    FA_FA
                    SR_RA
                    SEC_RA
                    """
                    return 'NotEstablished'
            except IndexError:
                # suf does not exist, which means that this is some ICMP or no response was sent for UDP or TCP
                if 'ECO' in pre:
                    # ICMP
                    return 'Established'
                elif 'UNK' in pre:
                    # ICMP6 unknown upper layer
                    return 'Established'
                elif 'CON' in pre:
                    # UDP
                    return 'Established'
                elif 'INT' in pre:
                    # UDP trying to connect, NOT preciselly not established but also NOT 'Established'. So we considered not established because there
                    # is no confirmation of what happened.
                    return 'NotEstablished'
                elif 'EST' in pre:
                    # TCP
                    return 'Established'
                elif 'RST' in pre:
                    # TCP. When -z B is not used in argus, states are single words. Most connections are reseted when finished and therefore are established
                    # It can happen that is reseted being not established, but we can't tell without -z b.
                    # So we use as heuristic the amount of packets. If <=3, then is not established because the OS retries 3 times.
                    if int(pkts) <= 3:
                        return 'NotEstablished'
                    else:
                        return 'Established'
                elif 'FIN' in pre:
                    # TCP. When -z B is not used in argus, states are single words. Most connections are finished with FIN when finished and therefore are established
                    # It can happen that is finished being not established, but we can't tell without -z b.
                    # So we use as heuristic the amount of packets. If <=3, then is not established because the OS retries 3 times.
                    if int(pkts) <= 3:
                        return 'NotEstablished'
                    else:
                        return 'Established'
                else:
                    """
                    Examples:
                    S_
                    FA_
                    PA_
                    FSA_
                    SEC_
                    SRPA_
                    """
                    return 'NotEstablished'
            self.outputqueue.put('01|database|[DB] Funcion getFinalStateFromFlags() We didnt catch the state. We should never be here')
            return None
        except Exception as inst:
            self.outputqueue.put('01|database|[DB] Error in getFinalStateFromFlags() in database.py')
            self.outputqueue.put('01|database|[DB] Type inst: {}'.format(type(inst)))
            self.outputqueue.put('01|database|[DB] Inst: {}'.format(inst))
            self.print(traceback.format_exc())

    def getFieldSeparator(self):
        """ Return the field separator """
        return self.separator

    def setEvidence(self, key, threat_level, confidence, description, profileid='', twid='',):
        """ 
        Get the evidence for this TW for this Profile 

        Input:
        - key: This is how your evidences are grouped. E.g. if you are detecting horizontal port scans, then this would be the port used. 
               the idea is that you can later update this specific detection when it evolves. 
               Examples of keys are: 'dport:1234' for all the evidences regarding this dport, or 'dip:1.1.1.1' for all the evidences regarding that dst ip
        - type_evidence: The type of evidence you can send. For example PortScanType1
        - threat_level: How important this evidence is. Portscan? C&C channel? Exploit?
        - confidence: How sure you are that this is what you say it is. Basically: the more data the more sure you are.
        
        The evidence is stored as a dict.
        {
            'dport:32432:PortScanType1': [confidence, threat_level, 'Super complicated portscan on port 32432'], 
            'dip:10.0.0.1:PortScanType2': [confidence, threat_level, 'Horizontal port scan on ip 10.0.0.1'] 
            'dport:454:Attack3': [confidence, threat_level, 'Buffer Overflow'] 
        }

        Adapt to set the evidence of ips without profile and tw

        """
        # See if we have and get the current evidence stored in the DB fot this profileid in this twid
        current_evidence = self.getEvidenceForTW(profileid, twid)
        if current_evidence:
            current_evidence = json.loads(current_evidence)
        else:
            # We never had any evidence for nothing
            current_evidence = {}
        # We dont care if there is previous evidence or not in this key. We just change add all the values.
        data = []
        data.append(confidence)
        data.append(threat_level)
        data.append(description)
        current_evidence[key] = data

        current_evidence_json = json.dumps(current_evidence)
        self.r.hset(profileid + self.separator + twid, 'Evidence', str(current_evidence_json))
        # Tell everyone an evidence was added
        self.publish('evidence_added', profileid + ':' + twid)

        # Add this evidence to the timeline
        # Default time now because I did not resolve how to add here timestamp.
        # It is tricky to define when. No time for this.
        #timestamp = '\t\t\t\t  '
        #self.add_timeline_line(profileid, twid, current_evidence, timestamp)

    def getEvidenceForTW(self, profileid, twid):
        """ Get the evidence for this TW for this Profile """
        data = self.r.hget(profileid + self.separator + twid, 'Evidence')
        return data

    def setBlockingRequest(self, profileid, twid):
        """ Set the request to block this profile. found in this time window """
        # Store the blockrequest in the TW itself
        self.r.hset(profileid + self.separator + twid, 'BlockRequest', 'True')
        # Add this profile and tw to the list of blocked
        self.markProfileTWAsBlocked(profileid, twid)
        # Mark the tw as modified
        self.markProfileTWAsModified(profileid, twid)

    def getBlockingRequest(self, profileid, twid):
        """ Get the request to block this profile. found in this time window """
        data = self.r.hget(profileid + self.separator + twid, 'BlockRequest')
        return data

    def markProfileTWAsBlocked(self, profileid, twid):
        """ Add this profile and tw to the list of blocked """
        self.r.sadd('BlockedProfTW', profileid + self.separator + twid)

    def getBlockedTW(self):
        """ Return all the list of blocked tws """
        data = self.r.smembers('BlockedProfTW')
        return data

    def getIPData(self, ip):
        """ 
        Return information about this IP from the IPs has 
        Returns a dictionary
        """
        data = self.r.hget('IPsInfo', ip)
        if data:
            data = json.loads(data)
        else:
            data = {}
        # Always return a dictionary
        return data

    def getallIPs(self):
        """ Return list of all IPs in the DB """
        data = self.r.hgetall('IPsInfo')
        #data = json.loads(data)
        return data

    def setNewIP(self, ip):
        """ Store this new ip in the IPs hash """
        if not self.getIP(ip):
            self.r.hset('IPsInfo', ip, '{}')
            # Publish in the new_ip channel
            self.publish('new_ip', ip)

    def getIP(self, ip):
        """ Check if this ip is the hash of the profiles! """
        data = self.r.hget('IPsInfo', ip)
        if data:
            return True
        else:
            return False

    def setInfoForIPs(self, ip, ipdata):
        """ 
        Store information for this IP 
        We receive a dictionary, such as {'geocountry': 'rumania'} that we are going to store for this IP. 
        If it was not there before we store it. If it was there before, we overwrite it

        """
        # Get the previous info already stored
        data = self.getIPData(ip)

        for key in iter(ipdata):
            if type(data) == str:
                # Convert the str to a dict
                data = json.loads(data)
            to_store = ipdata[key]

            # If the key is already stored, do not modify it
            #self.print(data)
            try:
                value = data[key]
            except KeyError:
                # Append the new data
                data[key] = to_store
                #data.update(ipdata)
                data = json.dumps(data)
                self.r.hset('IPsInfo', ip, data)

    def subscribe(self, channel):
        """ Subscribe to channel """
        # For when a TW is modified
        pubsub = self.r.pubsub()
        if 'tw_modified' in channel:
            pubsub.subscribe(channel)
        elif 'evidence_added' in channel:
            pubsub.subscribe(channel)
        elif 'new_ip' in channel:
            pubsub.subscribe(channel)
        elif 'new_flow' in channel:
            pubsub.subscribe(channel)
        elif 'new_dns' in channel:
            pubsub.subscribe(channel)
        elif 'new_http' in channel:
            pubsub.subscribe(channel)
        elif 'new_ssl' in channel:
            pubsub.subscribe(channel)
        elif 'new_profile' in channel:
            pubsub.subscribe(channel)
        return pubsub

    def publish(self, channel, data):
        """ Publish something """
        self.r.publish(channel, data)

    def get_all_flows_in_profileid_twid(self, profileid, twid):
        """
        Return a list of all the flows in this profileid and twid
        """
        data = self.r.hgetall(profileid + self.separator + twid + self.separator + 'flows')
        if data:
            return data

    def get_all_flows(self):
        """
        Returns a list with all the flows in all profileids and twids
        Each position in the list is a dictionary of flows.
        """
        data = []
        for profileid in self.getProfiles():
            for (twid, time) in self.getTWsfromProfile(profileid):
                temp = self.get_all_flows_in_profileid_twid(profileid, twid)
                if temp:
                    data.append(temp)
        return data

    def get_flow(self, profileid, twid, uid):
        """
        Returns the flow in the specific time
        The format is a dictionary
        """
        data = {}
        temp = self.r.hget(profileid + self.separator + twid + self.separator + 'flows', uid)
        data[uid] = temp
        # Get the dictionary format
        return data

    def get_labels(self):
        """ Return the amount of each label so far """
        return self.r.zrange('labels', 0, -1, withscores=True)

    def add_flow(self, profileid='', twid='', stime='', dur='', saddr='', sport='', daddr='', dport='', proto='', state='', pkts='', allbytes='', spkts='', sbytes='', appproto='', uid='', label=''):
        """
        Function to add a flow by interpreting the data. The flow is added to the correct TW for this profile.

        """
        data = {}
        #data['uid'] = uid
        data['ts'] = stime
        data['dur'] = dur
        data['saddr'] = saddr
        data['sport'] = sport
        data['daddr'] = daddr
        data['dport'] = dport
        data['proto'] = proto
        # Store the interpreted state, not the raw one
        summaryState = __database__.getFinalStateFromFlags(state, pkts)
        data['origstate'] = state
        data['state'] = summaryState
        data['pkts'] = pkts
        data['allbytes'] = allbytes
        data['spkts'] = spkts
        data['sbytes'] = sbytes
        data['appproto'] = appproto
        data['label'] = label

        # Convert to json string
        data = json.dumps(data)
        # Store in the hash 10.0.0.1_timewindow1, a key uid, with data
        value = self.r.hset(profileid + self.separator + twid + self.separator + 'flows', uid, data)
        if value:
            # The key was not there before. So this flow is not repeated
            # Store the label in our uniq set, and increment it by 1
            if label:
                self.r.zincrby('labels', 1, label)
            # We can publish the flow directly without asking for it, but its good to maintain the format given by the get_flow() function.
            flow = self.get_flow(profileid, twid, uid)
            # Get the dictionary and convert to json string
            flow = json.dumps(flow)
            # Prepare the data to publish.
            to_send = {}
            to_send['profileid'] = profileid
            to_send['twid'] = twid
            to_send['flow'] = flow
            to_send['stime'] = stime
            to_send = json.dumps(to_send)
            self.publish('new_flow', to_send)
            self.print('Adding complete flow to DB: {}'.format(data), 5, 0)

    def add_out_ssl(self, profileid, twid, flowtype, uid, version, cipher, resumed, established, cert_chain_fuids, client_cert_chain_fuids, subject, issuer, validation_status, curve, server_name):
        """
        Store in the DB an ssl request
        All the type of flows that are not netflows are stored in a separate hash ordered by uid.
        The idea is that from the uid of a netflow, you can access which other type of info is related to that uid
        """
        data = {}
        data['uid'] = uid
        data['type'] = flowtype
        data['version'] = version
        data['cipher'] = cipher
        data['resumed'] = resumed
        data['established'] = established
        data['cert_chain_fuids'] = cert_chain_fuids
        data['client_cert_chain_fuids'] = client_cert_chain_fuids
        data['subject'] = subject
        data['issuer'] = issuer
        data['validation_status'] = validation_status
        data['curve'] = curve
        data['server_name'] = server_name

        # Convert to json string
        data = json.dumps(data)
        self.r.hset(profileid + self.separator + twid + self.separator + 'altflows', uid, data)
        to_send = {}
        to_send['profileid'] = profileid
        to_send['twid'] = twid
        to_send['flow'] = data
        to_send = json.dumps(to_send)
        self.publish('new_ssl', to_send)
        self.print('Adding SSL flow to DB: {}'.format(data), 5,0)

    def add_out_http(self, profileid, twid, flowtype, uid, method, host, uri, version, user_agent, request_body_len, response_body_len, status_code, status_msg, resp_mime_types, resp_fuids):
        """
        Store in the DB a http request
        All the type of flows that are not netflows are stored in a separate hash ordered by uid.
        The idea is that from the uid of a netflow, you can access which other type of info is related to that uid
        """
        data = {}
        data['uid'] = uid
        data['type'] = flowtype
        data['method'] = method
        data['host'] = host
        data['uri'] = uri
        data['version'] = version
        data['user_agent'] = user_agent
        data['request_body_len'] = request_body_len
        data['response_body_len'] = response_body_len
        data['status_code'] = status_code
        data['status_msg'] = status_msg
        data['resp_mime_types'] = resp_mime_types
        data['resp_fuids'] = resp_fuids
        # Convert to json string
        data = json.dumps(data)
        self.r.hset(profileid + self.separator + twid + self.separator + 'altflows', uid, data)
        to_send = {}
        to_send['profileid'] = profileid
        to_send['twid'] = twid
        to_send['flow'] = data
        to_send = json.dumps(to_send)
        self.publish('new_http', to_send)
        self.print('Adding HTTP flow to DB: {}'.format(data), 5,0)

    def add_out_dns(self, profileid, twid, flowtype, uid, query, qclass_name, qtype_name, rcode_name, answers, ttls):
        """
        Store in the DB a DNS request

        All the type of flows that are not netflows are stored in a separate hash ordered by uid.
        The idea is that from the uid of a netflow, you can access which other type of info is related to that uid
        """
        data = {}
        data['uid'] = uid
        data['type'] = flowtype
        data['query'] = query
        data['qclass_name'] = qclass_name
        data['qtype_name'] = qtype_name
        data['rcode_name'] = rcode_name
        data['answers'] = answers
        data['ttls'] = ttls
        # Convert to json string
        data = json.dumps(data)
        self.r.hset(profileid + self.separator + twid + self.separator + 'altflows', uid, data)
        to_send = {}
        to_send['profileid'] = profileid
        to_send['twid'] = twid
        to_send['flow'] = data
        to_send = json.dumps(to_send)
        self.publish('new_dns', to_send)
        self.print('Adding DNS flow to DB: {}'.format(data), 5,0)

    def get_altflow_from_uid(self, profileid, twid, uid):
        """ Given a uid, get the alternative flow realted to it """
        return self.r.hget(profileid + self.separator + twid + self.separator + 'altflows', uid)

    def add_timeline_line(self, profileid, twid, data, timestamp: str):
        """ Add a line to the time line of this profileid and twid """
        self.print('Adding timeline for {}, {}: {}'.format(profileid, twid, data), 4, 0)
        key = str(profileid + self.separator + twid + self.separator + 'timeline')
        data = timestamp + ' ' + str(data)
        self.r.rpush(key, data)
        # Mark the tw as modified since the timeline line is new data in the TW
        self.markProfileTWAsModified(profileid, twid)

    def get_timeline_last_line(self, profileid, twid):
        """ Add a line to the time line of this profileid and twid """
        key = str(profileid + self.separator + twid + self.separator + 'timeline')
        data = self.r.lrange(key, -1, -1)
        return data

    def get_timeline_last_lines(self, profileid, twid, first_index: int) -> Tuple[str, int]:
        """ Get only the new items in the timeline."""
        key = str(profileid + self.separator + twid + self.separator + 'timeline')
        # The the amount of lines in this list
        last_index = self.r.llen(key)
        # Get the data in the list from the index asked (first_index) until the last
        data = self.r.lrange(key, first_index, last_index - 1)
        return data, last_index

    def get_timeline_all_lines(self, profileid, twid):
        """ Add a line to the time line of this profileid and twid """
        key = str(profileid + self.separator + twid + self.separator + 'timeline') 
        data = self.r.lrange(key, 0, -1)
        return data

    def set_port_info(self, portproto, name):
        """ Save in the DB a port with its description """
        self.r.hset('portinfo', portproto, name)

    def get_port_info(self, portproto):
        """ Retrive the name of a port """
        return self.r.hget('portinfo', portproto)

    def add_zeek_file(self, filename):
        """ Add an entry to the list of zeek files """
        self.r.sadd('zeekfiles', filename)

    def get_all_zeek_file(self):
        """ Return all entries from the list of zeek files """
        data = self.r.smembers('zeekfiles')
        return data

    def del_zeek_file(self, filename):
        """ Delete an entry from the list of zeek files """
        self.r.srem('zeekfiles', filename)

    def add_ips_to_IoC(self, ips_and_description: dict) -> None:
        """
        Store a group of IPs in the db as they were obtained from an IoC source
        What is the format of ips_and_description?
        """
        if ips_and_description:
            self.r.hmset('IoC_ips', ips_and_description)

    def add_ip_to_IoC(self, ip: str, description: str) -> None:
        """
        Store in the DB 1 IP we read from an IoC source  with its description
        """
        self.r.hset('IoC_ips', ip, description)

    def search_IP_in_IoC(self, ip: str) -> str:
        """ Search in the dB of malicious IPs and return a description if we found a match """
        ip_description = self.r.hget('IoC_ips', ip)
        return ip_description

    def getDataFromProfileTW(self, profileid: str, twid: str, direction: str, state : str, protocol: str, role: str, type_data: str) -> dict:
        """
        Get the info about a certain role (Client or Server), for a particular protocol (TCP, UDP, ICMP, etc.) for a particular State (Established, etc.)

        direction: 'Dst' or 'Src'. This is used to know if you want the data of the src ip or ports, or the data from the dst ips or ports
        state: can be 'Established' or 'NotEstablished'
        protocol: can be 'TCP', 'UDP', 'ICMP' or 'IPV6ICMP'
        role: can be 'Client' or 'Server'
        type_data: can be 'Ports' or 'IPs'
        """
        try:
            self.print('Asked to get data from profile {}, {}, {}, {}, {}, {}, {}'.format(profileid, twid, direction, state, protocol, role, type_data), 0, 4)
            key = direction + type_data + role + protocol + state
            #self.print('Asked Key: {}'.format(key))
            data = self.r.hget( profileid + self.separator + twid, key)
            value = {}
            if data:
                self.print('Key: {}. Getting info for Profile {} TW {}. Data: {}'.format(key, profileid, twid, data), 5, 0)
                # Convert the dictionary to json
                portdata = json.loads(data)
                value = portdata
            elif not data:
                self.print('There is no data for Key: {}. Profile {} TW {}'.format(key, profileid, twid), 5, 0)
            return value
        except Exception as inst:
            self.outputqueue.put('01|database|[DB] Error in getDataFromProfileTW database.py')
            self.outputqueue.put('01|database|[DB] Type inst: {}'.format(type(inst)))
            self.outputqueue.put('01|database|[DB] Inst: {}'.format(inst))

    def get_last_update_time_malicious_file(self):
        """ Return the time of last update of the remote malicious file from the db """
        return self.r.get('last_update_malicious_file')

    def set_last_update_time_malicious_file(self, time):
        """ Return the time of last update of the remote malicious file from the db """
        self.r.set('last_update_malicious_file', time)

<<<<<<< HEAD
    def is_ip_in_virustotal_cache(self, ip):
        """ Check if the IP was cached by VT module. If yes, return list of 4 floats (the score). If not, return None.
        :param ip: the IP address to check
        :return: list of 4 floats or None
        """
        data = self.r.hget("virustotal-module-ip-cache", ip)
        if data:
            return tuple(map(float, data.split(" ")))
        else:
            return data  # None, the key wasn't found

    def put_ip_to_virustotal_cache(self, ip, score):
        """ Cache VT score for the given IP address
        :param ip: IP address
        :param score: list of four int/float values
        :return: None
        """
        data = str(score[0]) + " " + str(score[1]) + " " + str(score[2]) + " " + str(score[3])
        self.r.hset("virustotal-module-ip-cache", ip, data)

    def set_virustotal_score(self, ip, scores):
        """ Save VT score to the database to update info about the IP
        :param ip: IP address
        :param scores: list of four int/float values
        :return: None
        """
        vtdata = {"URL": scores[0],
                  "down_file": scores[1],
                  "ref_file": scores[2],
                  "com_file": scores[3]}

        data = {"VirusTotal": vtdata}
        self.setInfoForIPs(ip, data)

    def add_all_loaded_malicous_ips(self, ips_and_description: dict) -> None:
        self.r.hmset('loaded_malicious_ips', ips_and_description)
=======
    def save_whois_data(self, ip, data):
        """
        Save whois data about an IP to the database
        :param ip: ip address
        :param data: dictionary with the response
        :return: None
        """

        data = {"Whois": data}
        self.setInfoForIPs(ip, data)
        pass

    def put_subnet_to_whois_cache(self, mask: int, result: dict, version: int):
        """
        Save data about a subnet to the whois cache
        :param mask: int representation of the network. Obtained by int(ipaddress.Interface(cidr))
        :param result: data to save
        :param version: ip version (4 or 6) 
        :return: None
        """
        if version == 4:
            str_data = json.dumps(result)
            self.r.hset("whois-module-ipv4subnet-cache", mask, str_data)
        else:
            str_data = json.dumps(result)
            self.r.hset("whois-module-ipv6subnet-cache", mask, str_data)

    def is_ip_in_whois_cache(self, ip):
        """
        Load data about an ip from the cache. The smallest network that contains the ip will be returned. If there is no
        network that contains the IP, None is returned
        :param ip: ipaddress object, either version 4 or 6
        :return: data dictionary or None
        """
        if ip.version == 4:
            # start from the smallest network (all mask bits are set)
            mask = 4294967295
            # convert the ip to integer as well
            ip_value = int(ip)
            for i in range(0, 32):
                # gradually subtract powers of two, this can be interpreted as replacing ones in the mask by zeros
                mask -= pow(2, i)
                # anding the ip and mask will give the mask of the smallest common network
                masked_ip = mask & ip_value
                # check if this network is cached already, if not, decrease the mask and try again
                data = self.r.hget("whois-module-ipv4subnet-cache", masked_ip)
                if data:
                    return json.loads(data)
            return None
        else:
            # ipv6 masking works the same way, but the mask has 128b, therefore it is bigger and has more loops
            mask = 340282366920938463463374607431768211455
            ip_value = int(ip)
            for i in range(0, 128):
                mask -= pow(2, i)
                masked_ip = mask & ip_value
                data = self.r.hget("whois-module-ipv6subnet-cache", masked_ip)
                if data:
                    return json.loads(data)
            return None
>>>>>>> 8281a540

    def add_loaded_malicious_ip(self, ip: str, description: str) -> None:
        self.r.hset('loaded_malicious_ips', ip, description)

    def save_whois_data(self, ip, data):
        """
        Save whois data about an IP to the database
        :param ip: ip address
        :param data: dictionary with the response
        :return: None
        """

        data = {"Whois": data}
        self.setInfoForIPs(ip, data)
        pass

    def put_subnet_to_whois_cache(self, mask: int, result: dict, version: int):
        """
        Save data about a subnet to the whois cache
        :param mask: int representation of the network. Obtained by int(ipaddress.Interface(cidr))
        :param result: data to save
        :param version: ip version (4 or 6) 
        :return: None
        """
        if version == 4:
            str_data = json.dumps(result)
            self.r.hset("whois-module-ipv4subnet-cache", mask, str_data)
        else:
            str_data = json.dumps(result)
            self.r.hset("whois-module-ipv6subnet-cache", mask, str_data)

    def is_ip_in_whois_cache(self, ip):
        """
        Load data about an ip from the cache. The smallest network that contains the ip will be returned. If there is no
        network that contains the IP, None is returned
        :param ip: ipaddress object, either version 4 or 6
        :return: data dictionary or None
        """
        if ip.version == 4:
            # start from the smallest network (all mask bits are set)
            mask = 4294967295
            # convert the ip to integer as well
            ip_value = int(ip)
            for i in range(0, 32):
                # gradually subtract powers of two, this can be interpreted as replacing ones in the mask by zeros
                mask -= pow(2, i)
                # anding the ip and mask will give the mask of the smallest common network
                masked_ip = mask & ip_value
                # check if this network is cached already, if not, decrease the mask and try again
                data = self.r.hget("whois-module-ipv4subnet-cache", masked_ip)
                if data:
                    return json.loads(data)
            return None
        else:
            # ipv6 masking works the same way, but the mask has 128b, therefore it is bigger and has more loops
            mask = 340282366920938463463374607431768211455
            ip_value = int(ip)
            for i in range(0, 128):
                mask -= pow(2, i)
                masked_ip = mask & ip_value
                data = self.r.hget("whois-module-ipv6subnet-cache", masked_ip)
                if data:
                    return json.loads(data)
            return None

    def get_loaded_malicious_ip(self, ip: str) -> str:
        ip_description = self.r.hget('loaded_malicious_ips', ip)
        return ip_description

    def set_profile_as_malicious(self, profileid: str, description: str) -> None:
        # Add description to this malicious ip profile.
        self.r.hset(profileid, 'labeled_as_malicious', description)

    def is_profile_malicious(self, profileid: str) -> str:
        data = self.r.hget(profileid, 'labeled_as_malicious')
        return data

__database__ = Database()<|MERGE_RESOLUTION|>--- conflicted
+++ resolved
@@ -1208,7 +1208,6 @@
         """ Return the time of last update of the remote malicious file from the db """
         self.r.set('last_update_malicious_file', time)
 
-<<<<<<< HEAD
     def is_ip_in_virustotal_cache(self, ip):
         """ Check if the IP was cached by VT module. If yes, return list of 4 floats (the score). If not, return None.
         :param ip: the IP address to check
@@ -1245,7 +1244,7 @@
 
     def add_all_loaded_malicous_ips(self, ips_and_description: dict) -> None:
         self.r.hmset('loaded_malicious_ips', ips_and_description)
-=======
+
     def save_whois_data(self, ip, data):
         """
         Save whois data about an IP to the database
@@ -1306,7 +1305,6 @@
                 if data:
                     return json.loads(data)
             return None
->>>>>>> 8281a540
 
     def add_loaded_malicious_ip(self, ip: str, description: str) -> None:
         self.r.hset('loaded_malicious_ips', ip, description)
