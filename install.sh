--- conflicted
+++ resolved
@@ -8,19 +8,12 @@
 sudo apt-get -y install curl git redis python3.7-minimal python3-redis python3-pip python3-watchdog nodejs npm
 echo "[+] Executing 'python3 -m pip install --upgrade pip'"
 python3 -m pip install --upgrade pip
-<<<<<<< HEAD
-echo "[+] Executing 'pip3 install maxminddb colorama validators urllib3 numpy sklearn pandas certifi keras redis==3.4.1 slackclient stix2 cabby ipwhois tzlocal'"
-pip3 install maxminddb colorama validators urllib3 numpy sklearn pandas certifi keras redis==3.4.1 slackclient stix2 cabby ipwhois tzlocal
+echo "[+] Executing 'pip3 install maxminddb colorama validators urllib3 numpy sklearn pandas certifi keras redis==3.4.1 netaddr slackclient stix2 cabby ipwhois tzlocal'"
+pip3 install maxminddb colorama validators urllib3 numpy sklearn pandas certifi keras redis==3.4.1 netaddr slackclient stix2 cabby ipwhois tzlocal
 echo "[+] Executing pip3 install --ignore-installed six"
 pip3 install --ignore-installed six
 echo "[+] Executing 'sudo npm install blessed blessed-contrib redis async chalk strip-ansi@6.0.0 clipboardy fs sorted-array-async yargs'"
 sudo npm install blessed blessed-contrib redis async chalk strip-ansi@6.0.0 clipboardy fs sorted-array-async yargs
-=======
-echo "[+] Executing 'pip3 install maxminddb colorama validators urllib3 numpy sklearn pandas certifi keras redis==3.4.1 netaddr'"
-pip3 install maxminddb colorama validators urllib3 numpy sklearn pandas certifi keras redis==3.4.1 netaddr
-echo "[+] Executing 'sudo npm install blessed blessed-contrib redis async chalk strip-ansi clipboardy fs sorted-array-async'"
-sudo npm install blessed blessed-contrib redis async chalk strip-ansi clipboardy fs sorted-array-async
->>>>>>> 9aa6dfec
 
 # Installing zeek
 echo "[+] Installing zeek ..."
