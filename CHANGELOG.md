--- conflicted
+++ resolved
@@ -17,13 +17,10 @@
 - whitelist top tranco top 10k domains for fewer false positive alerts
 - Detect ICMP scans in netflow files
 - Fix P2P
-<<<<<<< HEAD
-- Add an option to store the zeek log files inside the output dir  
-=======
 - Kill slips on  when redis ConnectionError occurs
 - Kill all modules after 15 mins to trying to stop them
 - Keep track of profiles' past threat levels
->>>>>>> 0ff3e79a
+- Add an option to store the zeek log files inside the output dir  
 
 -0.9.5
 * Slips
