--- conflicted
+++ resolved
@@ -1,196 +1,186 @@
-from slips_files.common.imports import *
-import socket
-import psutil
-import sys
-import redis
-import time
-import os
-import shutil
-import json
-from datetime import datetime
-
-class MetadataManager:
-    def __init__(self, main):
-        self.main = main
-    
-    def get_host_ip(self):
-        """
-        Recognize the IP address of the machine
-        """
-        try:
-            s = socket.socket(socket.AF_INET, socket.SOCK_DGRAM)
-            s.connect(('1.1.1.1', 80))
-            ipaddr_check = s.getsockname()[0]
-            s.close()
-        except (socket.error):
-            # not connected to the internet
-            return None
-        return ipaddr_check
-
-    def get_pid_using_port(self, port):
-        """
-        Returns the PID of the process using the given port or False if no process is using it
-        """
-        port = int(port)
-        for conn in psutil.net_connections():
-            if conn.laddr.port == port:
-                return psutil.Process(conn.pid).pid #.name()
-        return None
-    
-    def store_host_ip(self):
-        """
-        Store the host IP address if input type is interface
-        """
-        running_on_interface = '-i' in sys.argv or self.main.db.is_growing_zeek_dir()
-        if not running_on_interface:
-            return
-
-        hostIP = self.get_host_ip()
-        while True:
-            try:
-                self.main.db.set_host_ip(hostIP)
-                break
-            except redis.exceptions.DataError:
-                self.main.print(
-                    'Not Connected to the internet. Reconnecting in 10s.'
-                )
-                time.sleep(10)
-                hostIP = self.get_host_ip()
-        return hostIP
-
-    def add_metadata(self):
-        """
-        Create a metadata dir output/metadata/ that has a copy of slips.conf, whitelist.conf, current commit and date
-        """
-        if not self.enable_metadata:
-            return
-
-        metadata_dir = os.path.join(self.main.args.output, 'metadata')
-        try:
-            os.mkdir(metadata_dir)
-        except FileExistsError:
-            # if the file exists it will be overwritten
-            pass
-
-        # Add a copy of slips.conf
-        config_file = self.main.args.config or 'config/slips.conf'
-        shutil.copy(config_file, metadata_dir)
-
-        # Add a copy of whitelist.conf
-        whitelist = self.main.conf.whitelist_path()
-        shutil.copy(whitelist, metadata_dir)
-<<<<<<< HEAD
-        '''ISSUE: cause of lingering git<defunct>'''
-        branch_info = utils.get_branch_info()
-        commit, branch = None, None
-        if branch_info != False:
-            # it's false when we're in docker because there's no .git/ there
-            commit, branch = branch_info[0], branch_info[1]
-        '''END ISSUE'''
-=======
-
->>>>>>> 2c83cb07
-        now = datetime.now()
-        now = utils.convert_format(now, utils.alerts_format)
-
-        self.info_path = os.path.join(metadata_dir, 'info.txt')
-        with open(self.info_path, 'w') as f:
-            f.write(f'Slips version: {self.main.version}\n'
-                    f'File: {self.main.input_information}\n'
-                    f'Branch: {self.main.db.get_branch()}\n'
-                    f'Commit: {self.main.db.get_commit()}\n'
-                    f'Slips start date: {now}\n'
-                    )
-
-        print(f'[Main] Metadata added to {metadata_dir}')
-        return self.info_path
-
-    def set_analysis_end_date(self):
-        """
-        Add the analysis end date to the metadata file and
-        the db for the web interface to display
-        """
-        self.enable_metadata = self.main.conf.enable_metadata()
-        end_date = utils.convert_format(datetime.now(), utils.alerts_format)
-        self.main.db.set_input_metadata({'analysis_end': end_date})
-        if self.enable_metadata:
-            # add slips end date in the metadata dir
-            try:
-                with open(self.info_path, 'a') as f:
-                    f.write(f'Slips end date: {end_date}\n')
-            except (NameError, AttributeError):
-                pass
-        return end_date
-
-    def set_input_metadata(self):
-        """
-        save info about name, size, analysis start date in the db
-        """
-        now = utils.convert_format(datetime.now(), utils.alerts_format)
-        to_ignore = self.main.conf.get_disabled_modules(self.main.input_type)
-        info = {
-            'slips_version': self.main.version,
-            'name': self.main.input_information,
-            'analysis_start': now,
-            'disabled_modules': json.dumps(to_ignore),
-            'output_dir': self.main.args.output,
-            'input_type': self.main.input_type,
-            'evidence_detection_threshold': self.main.conf.evidence_detection_threshold(),
-        }
-
-        if hasattr(self.main, 'zeek_dir'):
-            info.update({
-                'zeek_dir': self.main.zeek_dir
-            })
-
-        size_in_mb = '-'
-        if self.main.args.filepath not in (False, None) and os.path.exists(self.main.args.filepath):
-            size = os.stat(self.main.args.filepath).st_size
-            size_in_mb = float(size) / (1024 * 1024)
-            size_in_mb = format(float(size_in_mb), '.2f')
-
-        info.update({
-            'size_in_MB': size_in_mb,
-        })
-        # analysis end date will be set in shutdown_gracefully
-        # file(pcap,netflow, etc.) start date will be set in
-        self.main.db.set_input_metadata(info)
-
-    def check_if_port_is_in_use(self, port):
-        if port == 6379:
-            # even if it's already in use, slips will override it
-            return False
-        try:
-            sock = socket.socket(socket.AF_INET, socket.SOCK_STREAM)
-            sock.bind(("localhost", port))
-            return False
-        except OSError as e:
-            print(f"[Main] Port {port} is already in use by another process."
-                  f" Choose another port using -P <portnumber> \n"
-                  f"Or kill your open redis ports using: ./slips.py -k ")
-            self.main.terminate_slips()
-
-    def update_slips_running_stats(self):
-        """
-        updates the number of processed ips, slips internal time, and modified tws so far in the db
-        """
-        slips_internal_time = float(self.main.db.getSlipsInternalTime()) + 1
-
-        # Get the amount of modified profiles since we last checked
-        modified_profiles, last_modified_tw_time = self.main.db.getModifiedProfilesSince(
-            slips_internal_time
-        )
-        modified_ips_in_the_last_tw = len(modified_profiles)
-        self.main.db.set_input_metadata({'modified_ips_in_the_last_tw': modified_ips_in_the_last_tw})
-        # Get the time of last modified timewindow and set it as a new
-        if last_modified_tw_time != 0:
-            self.main.db.set_slips_internal_time(
-                last_modified_tw_time
-            )
-        return modified_ips_in_the_last_tw, modified_profiles
-
-    def enable_metadata(self):
-        self.enable_metadata = self.main.conf.enable_metadata()
-
-        if self.enable_metadata:
+from slips_files.common.imports import *
+import socket
+import psutil
+import sys
+import redis
+import time
+import os
+import shutil
+import json
+from datetime import datetime
+
+class MetadataManager:
+    def __init__(self, main):
+        self.main = main
+    
+    def get_host_ip(self):
+        """
+        Recognize the IP address of the machine
+        """
+        try:
+            s = socket.socket(socket.AF_INET, socket.SOCK_DGRAM)
+            s.connect(('1.1.1.1', 80))
+            ipaddr_check = s.getsockname()[0]
+            s.close()
+        except (socket.error):
+            # not connected to the internet
+            return None
+        return ipaddr_check
+
+    def get_pid_using_port(self, port):
+        """
+        Returns the PID of the process using the given port or False if no process is using it
+        """
+        port = int(port)
+        for conn in psutil.net_connections():
+            if conn.laddr.port == port:
+                return psutil.Process(conn.pid).pid #.name()
+        return None
+    
+    def store_host_ip(self):
+        """
+        Store the host IP address if input type is interface
+        """
+        running_on_interface = '-i' in sys.argv or self.main.db.is_growing_zeek_dir()
+        if not running_on_interface:
+            return
+
+        hostIP = self.get_host_ip()
+        while True:
+            try:
+                self.main.db.set_host_ip(hostIP)
+                break
+            except redis.exceptions.DataError:
+                self.main.print(
+                    'Not Connected to the internet. Reconnecting in 10s.'
+                )
+                time.sleep(10)
+                hostIP = self.get_host_ip()
+        return hostIP
+
+    def add_metadata(self):
+        """
+        Create a metadata dir output/metadata/ that has a copy of slips.conf, whitelist.conf, current commit and date
+        """
+        if not self.enable_metadata:
+            return
+
+        metadata_dir = os.path.join(self.main.args.output, 'metadata')
+        try:
+            os.mkdir(metadata_dir)
+        except FileExistsError:
+            # if the file exists it will be overwritten
+            pass
+
+        # Add a copy of slips.conf
+        config_file = self.main.args.config or 'config/slips.conf'
+        shutil.copy(config_file, metadata_dir)
+
+        # Add a copy of whitelist.conf
+        whitelist = self.main.conf.whitelist_path()
+        shutil.copy(whitelist, metadata_dir)
+
+        now = datetime.now()
+        now = utils.convert_format(now, utils.alerts_format)
+
+        self.info_path = os.path.join(metadata_dir, 'info.txt')
+        with open(self.info_path, 'w') as f:
+            f.write(f'Slips version: {self.main.version}\n'
+                    f'File: {self.main.input_information}\n'
+                    f'Branch: {self.main.db.get_branch()}\n'
+                    f'Commit: {self.main.db.get_commit()}\n'
+                    f'Slips start date: {now}\n'
+                    )
+
+        print(f'[Main] Metadata added to {metadata_dir}')
+        return self.info_path
+
+    def set_analysis_end_date(self):
+        """
+        Add the analysis end date to the metadata file and
+        the db for the web interface to display
+        """
+        self.enable_metadata = self.main.conf.enable_metadata()
+        end_date = utils.convert_format(datetime.now(), utils.alerts_format)
+        self.main.db.set_input_metadata({'analysis_end': end_date})
+        if self.enable_metadata:
+            # add slips end date in the metadata dir
+            try:
+                with open(self.info_path, 'a') as f:
+                    f.write(f'Slips end date: {end_date}\n')
+            except (NameError, AttributeError):
+                pass
+        return end_date
+
+    def set_input_metadata(self):
+        """
+        save info about name, size, analysis start date in the db
+        """
+        now = utils.convert_format(datetime.now(), utils.alerts_format)
+        to_ignore = self.main.conf.get_disabled_modules(self.main.input_type)
+        info = {
+            'slips_version': self.main.version,
+            'name': self.main.input_information,
+            'analysis_start': now,
+            'disabled_modules': json.dumps(to_ignore),
+            'output_dir': self.main.args.output,
+            'input_type': self.main.input_type,
+            'evidence_detection_threshold': self.main.conf.evidence_detection_threshold(),
+        }
+
+        if hasattr(self.main, 'zeek_dir'):
+            info.update({
+                'zeek_dir': self.main.zeek_dir
+            })
+
+        size_in_mb = '-'
+        if self.main.args.filepath not in (False, None) and os.path.exists(self.main.args.filepath):
+            size = os.stat(self.main.args.filepath).st_size
+            size_in_mb = float(size) / (1024 * 1024)
+            size_in_mb = format(float(size_in_mb), '.2f')
+
+        info.update({
+            'size_in_MB': size_in_mb,
+        })
+        # analysis end date will be set in shutdown_gracefully
+        # file(pcap,netflow, etc.) start date will be set in
+        self.main.db.set_input_metadata(info)
+
+    def check_if_port_is_in_use(self, port):
+        if port == 6379:
+            # even if it's already in use, slips will override it
+            return False
+        try:
+            sock = socket.socket(socket.AF_INET, socket.SOCK_STREAM)
+            sock.bind(("localhost", port))
+            return False
+        except OSError as e:
+            print(f"[Main] Port {port} is already in use by another process."
+                  f" Choose another port using -P <portnumber> \n"
+                  f"Or kill your open redis ports using: ./slips.py -k ")
+            self.main.terminate_slips()
+
+    def update_slips_running_stats(self):
+        """
+        updates the number of processed ips, slips internal time, and modified tws so far in the db
+        """
+        slips_internal_time = float(self.main.db.getSlipsInternalTime()) + 1
+
+        # Get the amount of modified profiles since we last checked
+        modified_profiles, last_modified_tw_time = self.main.db.getModifiedProfilesSince(
+            slips_internal_time
+        )
+        modified_ips_in_the_last_tw = len(modified_profiles)
+        self.main.db.set_input_metadata({'modified_ips_in_the_last_tw': modified_ips_in_the_last_tw})
+        # Get the time of last modified timewindow and set it as a new
+        if last_modified_tw_time != 0:
+            self.main.db.set_slips_internal_time(
+                last_modified_tw_time
+            )
+        return modified_ips_in_the_last_tw, modified_profiles
+
+    def enable_metadata(self):
+        self.enable_metadata = self.main.conf.enable_metadata()
+
+        if self.enable_metadata:
             self.info_path = self.add_metadata()