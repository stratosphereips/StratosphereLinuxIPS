# Stratosphere Linux IPS. A machine-learning Intrusion Detection System
# Copyright (C) 2021 Sebastian Garcia

# This program is free software; you can redistribute it and/or
# modify it under the terms of the GNU General Public License
# as published by the Free Software Foundation; either version 2
# of the License, or (at your option) any later version.

# This program is distributed in the hope that it will be useful,
# but WITHOUT ANY WARRANTY; without even the implied warranty of
# MERCHANTABILITY or FITNESS FOR A PARTICULAR PURPOSE.  See the
# GNU General Public License for more details.

# You should have received a copy of the GNU General Public License
# along with this program; if not, write to the Free Software
# Foundation, Inc., 51 Franklin Street, Fifth Floor, Boston, MA  02110-1301, USA.
# Contact: eldraco@gmail.com, sebastian.garcia@agents.fel.cvut.cz, stratosphere@aic.fel.cvut.cz
import multiprocessing
from slips_files.core.database import __database__
import json
from datetime import datetime
import configparser
import platform
from colorama import init
from os import path
from colorama import Fore, Back, Style
import validators
import ipaddress
import socket
import sys

# Evidence Process
class EvidenceProcess(multiprocessing.Process):
    """
    A class to process the evidence from the alerts and update the threat level
    It only work on evidence for IPs that were profiled
    This should be converted into a module
    """
    def __init__(self, inputqueue, outputqueue, config, output_folder, logs_folder):
        self.name = 'Evidence'
        multiprocessing.Process.__init__(self)
        self.inputqueue = inputqueue
        self.outputqueue = outputqueue
        self.config = config
        # Start the DB
        __database__.start(self.config)
        self.separator = __database__.separator
        # Read the configuration
        self.read_configuration()
        # Subscribe to channel 'tw_modified'
        self.c1 = __database__.subscribe('evidence_added')
        self.logfile = self.clean_evidence_log_file(output_folder)
        self.jsonfile = self.clean_evidence_json_file(output_folder)
        # If logs enabled, write alerts to the log folder as well
        if logs_folder:
            self.logs_logfile = self.clean_evidence_log_file(logs_folder+'/')
            self.logs_jsonfile =  self.clean_evidence_json_file(logs_folder+'/')
        else:
            self.logs_logfile = False
            self.logs_jsonfile = False

        # Set the timeout based on the platform. This is because the pyredis lib does not have officially recognized the timeout=None as it works in only macos and timeout=-1 as it only works in linux
        if platform.system() == 'Darwin':
            # macos
            self.timeout = None
        elif platform.system() == 'Linux':
            # now linux also needs to be non-negative
            self.timeout = None
        else:
            self.timeout = None

    def print(self, text, verbose=1, debug=0):
        """
        Function to use to print text using the outputqueue of slips.
        Slips then decides how, when and where to print this text by taking all the prcocesses into account

        Input
         verbose: is the minimum verbosity level required for this text to be printed
         debug: is the minimum debugging level required for this text to be printed
         text: text to print. Can include format like 'Test {}'.format('here')

        If not specified, the minimum verbosity level required is 1, and the minimum debugging level is 0
        """

        # self.name = f'{Style.DIM}{Fore.RED}{self.name}{Style.RESET_ALL}'
        vd_text = str(int(verbose) * 10 + int(debug))
        self.outputqueue.put(vd_text + '|' + self.name + '|[' + self.name + '] ' + str(text))

    def read_configuration(self):
        """ Read the configuration file for what we need """
        # Get the format of the time in the flows
        try:
            self.timeformat = self.config.get('timestamp', 'format')
        except (configparser.NoOptionError, configparser.NoSectionError, NameError):
            # There is a conf, but there is no option, or no section or no configuration file specified
            self.timeformat = '%Y/%m/%d %H:%M:%S.%f'

        # Read the width of the TW
        try:
            data = self.config.get('parameters', 'time_window_width')
            self.width = float(data)
        except ValueError:
            # Its not a float
            if 'only_one_tw' in data:
                # Only one tw. Width is 10 9s, wich is ~11,500 days, ~311 years
                self.width = 9999999999
        except configparser.NoOptionError:
            # By default we use 300 seconds, 5minutes
            self.width = 300.0
        except (configparser.NoOptionError, configparser.NoSectionError, NameError):
            # There is a conf, but there is no option, or no section or no configuration file specified
            self.width = 300.0
        # Limit any width to be > 0. By default we use 300 seconds, 5minutes
        if self.width < 0:
            self.width = 300.0

        # Get the detection threshold
        try:
            self.detection_threshold = float(self.config.get('detection', 'evidence_detection_threshold'))
        except (configparser.NoOptionError, configparser.NoSectionError, NameError):
            # There is a conf, but there is no option, or no section or no configuration file specified, by default...
            self.detection_threshold = 2
        self.print(f'Detection Threshold: {self.detection_threshold} attacks per minute ({self.detection_threshold * self.width / 60} in the current time window width)')

    def print_alert(self, profileid, twid, score):
        '''
        Function to print alert about the blocked profileid and twid
        '''
        alert_to_print = "{} {} is blocked with a score: {}.".format(profileid, twid, score)
        return alert_to_print

    def print_evidence(self, profileid, twid, ip, detection_module, detection_type, detection_info, description):
        '''
        Function to display evidence according to the detection module.
        :return : string with a correct evidence displacement
        '''
        evidence_string = ''
        dns_resolution_detection_info = __database__.get_dns_resolution(detection_info)
        dns_resolution_detection_info_final = dns_resolution_detection_info[0:3] if dns_resolution_detection_info else ''
        dns_resolution_ip = __database__.get_dns_resolution(ip)
        dns_resolution_ip_final = dns_resolution_ip[0:3] if dns_resolution_detection_info else ''

        if detection_module == 'ThreatIntelligenceBlacklistIP':
            if detection_type == 'dstip':
                evidence_string = f'{profileid}_{twid}: Infected IP {ip} connected to blacklisted IP {detection_info} {dns_resolution_detection_info_final} due to {description}.'

            elif detection_type == 'srcip':
                evidence_string = f'{profileid}_{twid}: Detected blacklisted IP {detection_info} {dns_resolution_detection_info_final} due to {description}. '

        elif detection_module == 'ThreatIntelligenceBlacklistDomain':
            evidence_string = f'{profileid}_{twid}: Detected domain {detection_info} due to {description}.'

        elif detection_module == 'SSHSuccessful':
            evidence_string = f'{profileid}_{twid}: IP {ip} did a successful SSH. {description}.'
        else:
            evidence_string = f'{profileid}_{twid}: IP {ip} {dns_resolution_ip_final} detected {description}.'

        return evidence_string

    def clean_evidence_log_file(self, output_folder):
        '''
        Clear the file if exists for evidence log
        '''
        if path.exists(output_folder  + 'alerts.log'):
            open(output_folder  + 'alerts.log', 'w').close()
        return open(output_folder + 'alerts.log', 'a')

    def clean_evidence_json_file(self, output_folder):
        '''
        Clear the file if exists for evidence log
        '''
        if path.exists(output_folder  + 'alerts.json'):
            open(output_folder  + 'alerts.json', 'w').close()
        return open(output_folder + 'alerts.json', 'a')


    def addDataToJSONFile(self, data):
        """
        Add a new evidence line to the file.
        """
        try:
            data_json = json.dumps(data)
            self.jsonfile.write(data_json)
            self.jsonfile.write('\n')
            self.jsonfile.flush()
            # If logs folder are enabled, write alerts in the folder as well
            if self.logs_jsonfile:
                self.logs_jsonfile.write(data_json)
                self.logs_jsonfile.write('\n')
                self.logs_jsonfile.flush()
        except KeyboardInterrupt:
            return True
        except Exception as inst:
            self.print('Error in addDataToJSONFile()')
            self.print(type(inst))
            self.print(inst)

    def addDataToLogFile(self, data):
        """
        Add a new evidence line to the file.
        """
        try:
            self.logfile.write(data)
            self.logfile.write('\n')
            self.logfile.flush()
            # If logs are enabled, write alerts in the folder as well
            if self.logs_logfile:
                self.logs_logfile.write(data)
                self.logs_logfile.write('\n')
                self.logs_logfile.flush()
        except KeyboardInterrupt:
            return True
        except Exception as inst:
            self.print('Error in addDataToLogFile()')
            self.print(type(inst))
            self.print(inst)

    def get_domains_of_flow(self, flow:dict):
        """ Returns the domains of each ip (src and dst) that appeared in this flow """
        # These separate lists, hold the domains that we should only check if they are SRC or DST. Not both
        try:
            flow = json.loads(list(flow.values())[0])
        except TypeError:
            # sometimes this function is called before the flow is add to our database
            return [],[]
        domains_to_check_src = []
        domains_to_check_dst = []
        try:
            #self.print(f"IPData of src IP {self.column_values['saddr']}: {__database__.getIPData(self.column_values['saddr'])}")
            domains_to_check_src.append(__database__.getIPData(flow['saddr']).get('SNI',[{}])[0].get('server_name'))
        except (KeyError, TypeError):
            pass
        try:
            #self.print(f"DNS of src IP {self.column_values['saddr']}: {__database__.get_dns_resolution(self.column_values['saddr'])}")
            src_dns_domains = __database__.get_dns_resolution(flow['saddr'])
            for dns_domain in src_dns_domains:
                domains_to_check_src.append(dns_domain)
        except (KeyError, TypeError):
            pass
        try:
            # self.print(f"IPData of dst IP {self.column_values['daddr']}: {__database__.getIPData(self.column_values['daddr'])}")
            domains_to_check_dst.append(__database__.getIPData(flow['daddr']).get('SNI',[{}])[0].get('server_name'))
        except (KeyError, TypeError):
            pass

        return domains_to_check_dst, domains_to_check_src

    def is_whitelisted(self, srcip: str, data, type_detection, description, flow: dict) -> bool:
        """
        Checks if IP is whitelisted
        :param srcip: Src IP that generated the evidence
        :param data: This is what was detected in the evidence. (detection_info) can be ip, domain, tuple(ip:port:proto).
        :param type_detection: 'sip', 'dip', 'sport', 'dport', 'inTuple', 'outTuple', 'dstdomain'
        :param description: may contain IPs if the evidence is coming from portscan module
        :param flow: used to get the domains associated with each flow
        """

        #self.print(f'Checking the whitelist of {srcip}: {data} {type_detection} {description} ')

        whitelist = __database__.get_whitelist()
        max_tries = 10
        # if this module is loaded before profilerProcess or before we're done processing the whitelist in general
        # the database won't return the whitelist
        # so we need to try several times until the db returns the populated whitelist
        # empty dicts evaluate to False
        while bool(whitelist) is False and max_tries!=0:
            # try max 10 times to get the whitelist, if it's still empty then it's not empty by mistake
            max_tries -=1
            whitelist = __database__.get_whitelist()
        if max_tries is 0:
            # we tried 10 times to get the whitelist, it's probably empty.
            return False

        try:
            # Convert each list from str to dict
            whitelisted_IPs = json.loads(whitelist['IPs'])
        except IndexError:
            pass
        try:
            whitelisted_domains = json.loads(whitelist['domains'])
        except IndexError:
            pass
        try:
            whitelisted_orgs = json.loads(whitelist['organizations'])
        except IndexError:
            pass

        # Set data type
        if 'domain' in type_detection:
            data_type = 'domain'
        elif 'outTuple' in type_detection:
            # for example: ip:port:proto
            # get the ip
            data = data.split(":")[0]
            data_type = 'ip'
        elif 'dport' in type_detection:
            # is coming from portscan module
            try:
                # data coming from portscan module contains the port and not the ip, we need to extract
                # the ip from the description
                data = description.split('. Tot')[0].split(': ')[1]
                data_type = 'ip'
            except (IndexError,ValueError):
                # not coming from portscan module , data is a dport, do nothing
                data_type = ''
                pass
        else:
            # it's probably one of the following:  'sip', 'dip', 'sport'
            data_type = 'ip'

        # Check that the srcip of the flow that generated this alert is whitelisted
        is_srcip = type_detection in ('sip', 'srcip', 'sport', 'inTuple')
        ip = srcip
        if ip in whitelisted_IPs:
            # Check if we should ignore src or dst alerts from this ip
            # from_ can be: src, dst, both
            # what_to_ignore can be: alerts or flows or both
            from_ = whitelisted_IPs[ip]['from']
            what_to_ignore = whitelisted_IPs[ip]['what_to_ignore']
            ignore_alerts = 'alerts' in what_to_ignore or 'both' in what_to_ignore
            ignore_alerts_from_ip = ignore_alerts and is_srcip and ('src' in from_ or 'both' in from_)
            if ignore_alerts_from_ip:
                #self.print(f'Whitelisting src IP {srcip} for generating an alert related to {data} in {description}')
                return True

        # Check IPs
        if data_type is 'ip':
            # Check that the IP in the content of the alert is whitelisted
            # Was the evidence coming as a src or dst?
            is_srcip = type_detection in ('sip', 'srcip', 'sport', 'inTuple')
            is_dstip = type_detection in ('dip', 'dstip', 'dport', 'outTuple')
            ip = data
            if ip in whitelisted_IPs:
                # Check if we should ignore src or dst alerts from this ip
                # from_ can be: src, dst, both
                # what_to_ignore can be: alerts or flows or both
                from_ = whitelisted_IPs[ip]['from']
                what_to_ignore = whitelisted_IPs[ip]['what_to_ignore']
                ignore_alerts = 'alerts' in what_to_ignore or 'both' in what_to_ignore
                ignore_alerts_from_ip = ignore_alerts and is_srcip and ('src' in from_ or 'both' in from_)
                ignore_alerts_to_ip = ignore_alerts and is_dstip and ('dst' in from_ or 'both' in from_)
                if ignore_alerts_from_ip or ignore_alerts_to_ip:
                    #self.print(f'Whitelisting src IP {srcip} for evidence about {ip}, due to a connection related to {data} in {description}')
                    return True

        # Check domains
        if data_type is 'domain':
            is_srcdomain = type_detection in ('srcdomain')
            is_dstdomain = type_detection in ('dstdomain')
            domain = data
            # is domain in whitelisted domains?
            for domain_in_whitelist in whitelisted_domains:
                # We go one by one so we can match substrings in the domains
                sub_domain = domain[-len(domain_in_whitelist):]
                if domain_in_whitelist in sub_domain:
                    # Ignore src or dst
                    from_ = whitelisted_domains[sub_domain]['from']
                    # Ignore flows or alerts?
                    what_to_ignore = whitelisted_domains[sub_domain]['what_to_ignore'] # alerts or flows
                    ignore_alerts = 'alerts' in what_to_ignore or 'both' in what_to_ignore
                    ignore_alerts_from_domain = ignore_alerts and is_srcdomain and ('src' in from_ or 'both' in from_)
                    ignore_alerts_to_domain = ignore_alerts and is_dstdomain and ('dst' in from_ or 'both' in from_)
                    if ignore_alerts_from_domain or ignore_alerts_to_domain:
                        #self.print(f'Whitelisting evidence about {domain_in_whitelist}, due to a connection related to {data} in {description}')
                        return True

        # Check orgs
        if whitelisted_orgs:
            # Check if the IP in the alert belongs to a whitelisted organization
            if data_type is 'ip':
                is_srcorg = type_detection in ('sip', 'srcip', 'sport', 'inTuple', 'srcdomain')
                is_dstorg = type_detection in ('dip', 'dstip', 'dport', 'outTuple', 'dstdomain')
                ip = data
                for org in whitelisted_orgs:
                    from_ =  whitelisted_orgs[org]['from']
                    what_to_ignore = whitelisted_orgs[org]['what_to_ignore']
                    ignore_alerts = 'alerts' in what_to_ignore or 'both' in what_to_ignore
                    ignore_alerts_from_org = ignore_alerts and is_srcorg and ('src' in from_ or 'both' in from_)
                    ignore_alerts_to_org = ignore_alerts and is_dstorg and ('dst' in from_ or 'both' in from_)
                    
                    if ignore_alerts_from_org or ignore_alerts_to_org:
                        # Method 1: using asn
                        # Check if the IP in the content of the alert has ASN info in the db
                        ip_data = __database__.getIPData(ip)
                        if ip_data:
                            ip_asn = ip_data.get('asn',{'asnorg':''})

                            # make sure the asn field contains a value
                            if (ip_asn['asnorg'] not in ('','Unknown')
                                and (org.lower() in ip_asn['asnorg'].lower()
                                        or ip_asn['asnorg'] in whitelisted_orgs[org].get('asn',''))):
                                # this ip belongs to a whitelisted org, ignore alert
                                #self.print(f'Whitelisting evidence sent by {srcip} about {ip} due to ASN of {ip} related to {org}. {data} in {description}')
                                return True

                        # Method 2 using the organization's list of ips
                        # ip doesn't have asn info, search in the list of organization IPs
                        try:
                            org_subnets = json.loads(whitelisted_orgs[org]['IPs'])
                            ip = ipaddress.ip_address(ip)
                            for network in org_subnets:
                                # check if ip belongs to this network
                                if ip in ipaddress.ip_network(network):
                                    #self.print(f'Whitelisting evidence sent by {srcip} about {ip}, due to {ip} being in the range of {org}. {data} in {description}')
                                    return True
                        except (KeyError,TypeError):
                            # comes here if the whitelisted org doesn't have info in slips/organizations_info (not a famous org)
                            # and ip doesn't have asn info.
                            pass

                        # Method 3 Check if the domains of this flow belong to this org domains
                        domains_to_check_dst, domains_to_check_src = self.get_domains_of_flow(flow)
                        # which list of the above should be used? src or dst or both?
                        if ignore_alerts_to_org and ignore_alerts_from_org: domains_to_check = domains_to_check_src + domains_to_check_dst
                        elif ignore_alerts_from_org : domains_to_check = domains_to_check_src
                        elif ignore_alerts_to_org : domains_to_check = domains_to_check_dst
                        try:
                            org_domains = json.loads(whitelisted_orgs[org].get('domains','{}'))
                            # domains to check are usually 1 or 2 domains
                            for flow_domain in domains_to_check:
                                if org in flow_domain:
                                    return True
                                for domain in org_domains:
                                    # match subdomains too
                                    if domain in flow_domain:
                                        return True
                        except (KeyError,TypeError):
                            # comes here if the whitelisted org doesn't have domains in slips/organizations_info (not a famous org)
                            # and ip doesn't have asn info.
                            # so we don't know how to link this ip to the whitelisted org!
                            pass
        return False

    def run(self):
        try:
            # Adapt this process to process evidence from only IPs and not profileid or twid
            while True:
                # Wait for a message from the channel that a TW was modified
                message = self.c1.get_message(timeout=self.timeout)
                # if timewindows are not updated for a long time (see at logsProcess.py), we will stop slips automatically.The 'stop_process' line is sent from logsProcess.py.
                if message['data'] == 'stop_process':
                    self.logfile.close()
                    self.jsonfile.close()
                    return True
                elif message['channel'] == 'evidence_added' and type(message['data']) is not int:
                    # Data sent in the channel as a json dict, it needs to be deserialized first
                    data = json.loads(message['data'])
<<<<<<< HEAD
                    profileid = data.get('alya')
=======
                    profileid = data.get('profileid')
>>>>>>> a3dc06a3
                    srcip = profileid.split(self.separator)[1]
                    twid = data.get('twid')
                    # Key data
                    key = data.get('key')
                    type_detection = key.get('type_detection') # example: dstip srcip dport sport dstdomain
                    detection_info = key.get('detection_info') # example: ip, port, inTuple, outTuple, domain
                    type_evidence = key.get('type_evidence') # example: PortScan, ThreatIntelligence, etc..
                    # evidence data
                    evidence_data = data.get('data')
                    description = evidence_data.get('description')
                    timestamp = data.get('stime')
                    uid = data.get('uid')

                    # Ignore alert if ip is whitelisted
                    flow = __database__.get_flow(profileid,twid,uid)
<<<<<<< HEAD
                    if self.is_whitelisted(srcip, detection_info, type_detection, description, flow):
=======
                    if flow and self.is_whitelisted(srcip, detection_info, type_detection, description, flow):
>>>>>>> a3dc06a3
                        # Modules add evidence to the db before reaching this point, so
                        # remove evidence from db so it will be completely ignored
                        __database__.deleteEvidence(profileid, twid, key)
                        continue

                    if timestamp and (isinstance(timestamp, datetime) or type(timestamp)==float):
                        flow_datetime = datetime.fromtimestamp(timestamp)
                        flow_datetime = flow_datetime.strftime('%Y-%m-%d %H:%M:%S')
                    else:
                        flow_datetime = timestamp


                    evidence_to_log = self.print_evidence(profileid,
                                                          twid,
                                                          srcip,
                                                          type_evidence,
                                                          type_detection,
                                                          detection_info,
                                                          description)

                    evidence_dict = {'type': 'evidence',
                                     'profileid': profileid,
                                     'twid': twid,
                                     'timestamp': flow_datetime,
                                     'detected_ip': srcip,
                                     'detection_module':type_evidence,
                                     'detection_info':str(type_detection) + ' ' + str(detection_info),
                                     'description':description}

                    self.addDataToLogFile(flow_datetime + ' ' + evidence_to_log)
                    self.addDataToJSONFile(evidence_dict)

                    evidence = __database__.getEvidenceForTW(profileid, twid)
                    # Important! It may happen that the evidence is not related to a profileid and twid.
                    # For example when the evidence is on some src IP attacking our home net, and we are not creating
                    # profiles for attackers
                    if evidence:
                        evidence = json.loads(evidence)
                        # self.print(f'Evidence: {evidence}. Profileid {profileid}, twid {twid}')
                        # The accumulated threat level is for all the types of evidence for this profile
                        accumulated_threat_level = 0.0
                        srcip = profileid.split(self.separator)[1]
                        for key in evidence:
                            # Deserialize key data
                            key_json = json.loads(key)
                            type_detection = key_json.get('type_detection')
                            detection_info = key_json.get('detection_info')
                            type_evidence = key_json.get('type_evidence')

                            # Deserialize evidence data
                            data = evidence[key]
                            confidence = data.get('confidence')
                            threat_level = data.get('threat_level')
                            description = data.get('description')

                            # Compute the moving average of evidence
                            new_threat_level = threat_level * confidence
                            self.print('\t\tWeighted Threat Level: {}'.format(new_threat_level), 5, 0)
                            accumulated_threat_level += new_threat_level
                            self.print('\t\tAccumulated Threat Level: {}'.format(accumulated_threat_level), 5, 0)

                        # This is the part to detect if the accumulated evidence was enough for generating a detection
                        # The detection should be done in attacks per minute. The parameter in the configuration is attacks per minute
                        # So find out how many attacks corresponds to the width we are using
                        # 60 because the width is specified in seconds
                        detection_threshold_in_this_width = self.detection_threshold * self.width / 60
                        if accumulated_threat_level >= detection_threshold_in_this_width:
                            # if this profile was not already blocked in this TW
                            if not __database__.checkBlockedProfTW(profileid, twid):
                                # Differentiate the type of evidence for different detections
                                evidence_to_print = self.print_evidence(profileid, twid, srcip, type_evidence, type_detection,detection_info, description)
                                self.print(f'{Fore.RED}\t{evidence_to_print}{Style.RESET_ALL}', 1, 0)
                                # Set an alert about the evidence being blocked
                                alert_to_log = self.print_alert(profileid,
                                                                      twid,
                                                                      accumulated_threat_level
                                                                      )

                                alert_dict = {'type':'alert',
                                              'profileid': profileid,
                                              'twid': twid,
                                              'threat_level':accumulated_threat_level
                                                }

                                self.addDataToLogFile(alert_to_log)
                                self.addDataToJSONFile(alert_dict)

                                __database__.publish('new_blocking', srcip)
                                __database__.markProfileTWAsBlocked(profileid, twid)
        except KeyboardInterrupt:
            self.logfile.close()
            self.jsonfile.close()
            self.outputqueue.put('01|evidence|[Evidence] Stopping the Evidence Process')
            return True
        except Exception as inst:
            exception_line = sys.exc_info()[2].tb_lineno
            self.outputqueue.put(f'01|evidence|[Evidence] Error in the Evidence Process line {exception_line}')
            self.outputqueue.put('01|evidence|[Evidence] {}'.format(type(inst)))
            self.outputqueue.put('01|evidence|[Evidence] {}'.format(inst))
            return True<|MERGE_RESOLUTION|>--- conflicted
+++ resolved
@@ -445,11 +445,7 @@
                 elif message['channel'] == 'evidence_added' and type(message['data']) is not int:
                     # Data sent in the channel as a json dict, it needs to be deserialized first
                     data = json.loads(message['data'])
-<<<<<<< HEAD
-                    profileid = data.get('alya')
-=======
                     profileid = data.get('profileid')
->>>>>>> a3dc06a3
                     srcip = profileid.split(self.separator)[1]
                     twid = data.get('twid')
                     # Key data
@@ -465,11 +461,7 @@
 
                     # Ignore alert if ip is whitelisted
                     flow = __database__.get_flow(profileid,twid,uid)
-<<<<<<< HEAD
-                    if self.is_whitelisted(srcip, detection_info, type_detection, description, flow):
-=======
                     if flow and self.is_whitelisted(srcip, detection_info, type_detection, description, flow):
->>>>>>> a3dc06a3
                         # Modules add evidence to the db before reaching this point, so
                         # remove evidence from db so it will be completely ignored
                         __database__.deleteEvidence(profileid, twid, key)
