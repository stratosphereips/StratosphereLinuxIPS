--- conflicted
+++ resolved
@@ -32,7 +32,7 @@
             # macos
             self.timeout = None
         elif platform.system() == 'Linux':
-            # linux
+    # linux
             self.timeout = -1
         else:
             #??
@@ -96,11 +96,7 @@
             # Adapt this process to process evidence from only IPs and not profileid or twid
             while True:
                 # Wait for a message from the channel that a TW was modified
-<<<<<<< HEAD
                 message = self.c1.get_message(timeout=self.timeout)
-=======
-                message = self.c1.get_message(timeout=-1)
->>>>>>> 2c9344e1
                 if message['channel'] == 'evidence_added':
                     # Get the profileid and twid
                     try:
