--- conflicted
+++ resolved
@@ -93,21 +93,16 @@
             self.logs_logfile = self.clean_evidence_log_file(logs_folder+'/')
             self.logs_jsonfile = self.clean_evidence_json_file(logs_folder+'/')
 
-<<<<<<< HEAD
-    def add_branch_info(self, log_files: list):
+    def get_branch_info(self):
+        """
+        Returns a tuple containing (commit,branch)
+        """
         try:
             repo = Repo('.')
         except:
             # when in docker, we copy the repo instead of clone it so there's no .git files
             # we can't add repo metadata
             return False
-=======
-    def get_branch_info(self):
-        """
-        Returns a tuple containing (commit,branch)
-        """
-        repo = Repo('.')
->>>>>>> 9fc7c8d7
         # add branch name and commit
         branch = repo.active_branch.name
         commit = repo.active_branch.commit.hexsha
