--- conflicted
+++ resolved
@@ -390,8 +390,6 @@
                     # evidence data
                     evidence_data = data.get('data')
                     description = evidence_data.get('description')
-<<<<<<< HEAD
-=======
 
                     # Ignore alert if ip is whitelisted
                     if self.is_whitelisted(ip, detection_info, type_detection, description):
@@ -400,7 +398,6 @@
                         __database__.deleteEvidence(profileid, twid, key)
                         continue
 
->>>>>>> 9aa6dfec
                     evidence_to_log = self.print_evidence(profileid,
                                                           twid,
                                                           ip,
