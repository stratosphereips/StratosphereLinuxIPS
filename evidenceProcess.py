# Stratosphere Linux IPS. A machine-learning Intrusion Detection System
# Copyright (C) 2021 Sebastian Garcia

# This program is free software; you can redistribute it and/or
# modify it under the terms of the GNU General Public License
# as published by the Free Software Foundation; either version 2
# of the License, or (at your option) any later version.

# This program is distributed in the hope that it will be useful,
# but WITHOUT ANY WARRANTY; without even the implied warranty of
# MERCHANTABILITY or FITNESS FOR A PARTICULAR PURPOSE.  See the
# GNU General Public License for more details.

# You should have received a copy of the GNU General Public License
# along with this program; if not, write to the Free Software
# Foundation, Inc., 51 Franklin Street, Fifth Floor, Boston, MA  02110-1301, USA.
# Contact: eldraco@gmail.com, sebastian.garcia@agents.fel.cvut.cz, stratosphere@aic.fel.cvut.cz
import multiprocessing
from slips_files.core.database import __database__
from slips_files.common.slips_utils import utils
import json
from datetime import datetime, timedelta
import configparser
from os import path
from colorama import Fore, Style
import ipaddress
import sys

import subprocess
import socket
import re
import platform
import os
import psutil
import pwd
from git import Repo


# Evidence Process
class EvidenceProcess(multiprocessing.Process):
    """
    A class to process the evidence from the alerts and update the threat level
    It only work on evidence for IPs that were profiled
    This should be converted into a module
    """
    def __init__(self, inputqueue, outputqueue, config, output_folder, logs_folder):
        self.name = 'EvidenceProcess'
        multiprocessing.Process.__init__(self)
        self.inputqueue = inputqueue
        self.outputqueue = outputqueue
        self.config = config
        # Start the DB
        __database__.start(self.config)
        self.separator = __database__.separator
        # Read the configuration
        self.read_configuration()
        # If logs enabled, write alerts to the log folder as well
        self.clear_logs_dir(logs_folder)

        if self.popup_alerts:
            # The way we send notifications differ depending on the user and the OS
            self.setup_notifications()

        # Subscribe to channel 'evidence_added'
        self.c1 = __database__.subscribe('evidence_added')

        # clear alerts.log
        self.logfile = self.clean_evidence_log_file(output_folder)
        # clear alerts.json
        self.jsonfile = self.clean_evidence_json_file(output_folder)

        self.timeout = 0.0000001
        # this list will have our local and public ips
        self.our_ips = self.get_IP()
        # all evidence slips detects has threat levels of strings
        # each string should have a corresponding int value to be able to calculate
        # the accumulated threat level and alert
        self.threat_levels = {
            'info': 0,
            'low' : 0.2,
            'medium': 0.5,
            'high': 0.8,
            'critical': 1
        }
        # flag to only add commit and hash to the firs alert in alerts.json
        self.is_first_alert = True

    def clear_logs_dir(self, logs_folder):
        self.logs_logfile = False
        self.logs_jsonfile = False
        if logs_folder:
            # these json files are inside the logs dir, not the output/ dir
            self.logs_logfile = self.clean_evidence_log_file(logs_folder+'/')
            self.logs_jsonfile = self.clean_evidence_json_file(logs_folder+'/')

    def get_branch_info(self):
        """
        Returns a tuple containing (commit,branch)
        """
        repo = Repo('.')
        # add branch name and commit
        branch = repo.active_branch.name
        commit = repo.active_branch.commit.hexsha
        return (commit, branch)


    def setup_notifications(self):
        """
        Get the used display, the user using this display and the uid of this user in case of using Slips as root on linux
        """
        # in linux, if the user's not root, notifications command will need extra configurations
        if platform.system() != 'Linux' or os.geteuid() != 0:
            self.notify_cmd = 'notify-send -t 5000 '
            return False

        # Get the used display (if the user has only 1 screen it will be set to 0), if not we should know which screen is slips running on.
        # A "display" is the address for your screen. Any program that wants to write to your screen has to know the address.
        used_display = psutil.Process().environ()['DISPLAY']

        # when you login as user x in linux, no user other than x is authorized to write to your display, not even root
        # now that we're running as root, we dont't have acess to the used_display
        # get the owner of the used_display, there's no other way than running the 'who' command
        command = f'who | grep "({used_display})" '
        cmd_output = os.popen(command).read()

        # make sure we found the user of this used display
        if len(cmd_output) < 5:
            # we don't know the user of this display!!, try getting it using psutil
            # user 0 is the one that owns tty1
            user = str(psutil.users()[0].name)
        else:
            # get the first user from the 'who' command
            user = cmd_output.split("\n")[0].split()[0]

        # get the uid
        uid = pwd.getpwnam(user).pw_uid
        # run notify-send as user using the used_display and give it the dbus addr
        self.notify_cmd = f'sudo -u {user} DISPLAY={used_display} DBUS_SESSION_BUS_ADDRESS=unix:path=/run/user/{uid}/bus notify-send -t 5000 '

    def print(self, text, verbose=1, debug=0):
        """
        Function to use to print text using the outputqueue of slips.
        Slips then decides how, when and where to print this text by taking all the processes into account
        :param verbose:
            0 - don't print
            1 - basic operation/proof of work
            2 - log I/O operations and filenames
            3 - log database/profile/timewindow changes
        :param debug:
            0 - don't print
            1 - print exceptions
            2 - unsupported and unhandled types (cases that may cause errors)
            3 - red warnings that needs examination - developer warnings
        :param text: text to print. Can include format like 'Test {}'.format('here')
        """

        levels = f'{verbose}{debug}'
        self.outputqueue.put(f"{levels}|{self.name}|{text}")

    def get_IP(self):
        """ Returns a list of our local and public IPs"""
        IPs = []
        s = socket.socket(socket.AF_INET, socket.SOCK_DGRAM)
        try:
            s.connect(('10.255.255.255', 1))
            IPs.append(s.getsockname()[0])
        except Exception:
            IPs.append('127.0.0.1')
        finally:
            s.close()
        # get public ip
        command = f'curl -m 5 -s http://ipinfo.io/json'
        result = subprocess.run(command.split(), capture_output=True)
        text_output = result.stdout.decode("utf-8").replace('\n','')
        if text_output:
            public_ip = json.loads(text_output)['ip']
            IPs.append(public_ip)
        return IPs

    def read_configuration(self):
        """ Read the configuration file for what we need """
        # Get the format of the time in the flows
        try:
            self.timeformat = self.config.get('timestamp', 'format')
        except (configparser.NoOptionError, configparser.NoSectionError, NameError):
            # There is a conf, but there is no option, or no section or no configuration file specified
            self.timeformat = '%Y/%m/%d %H:%M:%S.%f'

        # Read the width of the TW
        try:
            data = self.config.get('parameters', 'time_window_width')
            self.width = float(data)
        except ValueError:
            # Its not a float
            if 'only_one_tw' in data:
                # Only one tw. Width is 10 9s, wich is ~11,500 days, ~311 years
                self.width = 9999999999
        except configparser.NoOptionError:
            # By default we use 300 seconds, 5minutes
            self.width = 300.0
        except (configparser.NoOptionError, configparser.NoSectionError, NameError):
            # There is a conf, but there is no option, or no section or no configuration file specified
            self.width = 300.0
        # Limit any width to be > 0. By default we use 300 seconds, 5minutes
        if self.width < 0:
            self.width = 300.0

        # Get the detection threshold
        try:
            self.detection_threshold = float(self.config.get('detection', 'evidence_detection_threshold'))
        except (configparser.NoOptionError, configparser.NoSectionError, NameError):
            # There is a conf, but there is no option, or no section or no configuration file specified, by default...
            self.detection_threshold = 2
        self.print(f'Detection Threshold: {self.detection_threshold} attacks per minute ({self.detection_threshold * self.width / 60} in the current time window width)', 2, 0)

        try:
            self.popup_alerts = self.config.get('detection', 'popup_alerts').lower()
            self.popup_alerts = True if 'yes' in self.popup_alerts else False

            # In docker, disable alerts no matter what slips.conf says
            if os.environ.get('IS_IN_A_DOCKER_CONTAINER', False):
                self.popup_alerts = False

        except (configparser.NoOptionError, configparser.NoSectionError, NameError):
            # There is a conf, but there is no option, or no section or no configuration file specified, by default...
            self.popup_alerts = False

    def format_blocked_srcip_evidence(self, profileid, twid, flow_datetime):
        '''
        Function to prepare evidence about the blocked profileid and twid
        This evidence will be written in alerts.log, it won't be displayed in the terminal
        '''
        try:
            now = datetime.now().strftime("%Y/%m/%d %H:%M:%S")
            ip = profileid.split("_")[-1].strip()
            alert_to_print = f'{flow_datetime}: Src IP {ip:26}. Blocked given enough evidence on timewindow {twid.split("timewindow")[1]}. (real time {now})'
            return alert_to_print
        except Exception as inst:
            self.print('Error in print_alert()')
            self.print(type(inst))
            self.print(inst)

    def format_evidence_string(self, profileid, twid, ip, detection_module, detection_type, detection_info, description):
        '''
        Function to format each evidence and enrich it with more data, to be displayed according to each detection module.
        :return : string with a correct evidence displacement
        '''
        evidence_string = ''
        dns_resolution_detection_info = __database__.get_dns_resolution(detection_info)
        dns_resolution_detection_info_final = dns_resolution_detection_info[0:3] if dns_resolution_detection_info else ''
        dns_resolution_ip = __database__.get_dns_resolution(ip)
        if len(dns_resolution_ip) >= 1:
            dns_resolution_ip = dns_resolution_ip[0]
        elif len(dns_resolution_ip) == 0:
            dns_resolution_ip = ''
        dns_resolution_ip_final = f' DNS: {dns_resolution_ip[0:3]}. ' if (dns_resolution_detection_info and len(dns_resolution_ip[0:3]) > 0) else '. '
        srcip = profileid.split('_')[1]

        if detection_module == 'ThreatIntelligenceBlacklistIP':
            evidence_string = f'Detected {description}'
            if detection_type == 'srcip':
                ip = srcip

        elif detection_module == 'ThreatIntelligenceBlacklistDomain':
            ip = srcip
            evidence_string = f'Detected {description}'

        elif detection_module == 'SSHSuccessful':
            evidence_string = f'Did a successful SSH. {description}'
        else:
            evidence_string = f'Detected {description}'

        # Add the srcip to the evidence
        # evidence_string = f'IP: {ip} (DNS:{dns_resolution_ip}). ' + evidence_string
        # evidence_string = f'Src IP {ip:15}. ' + evidence_string

        return f'{evidence_string}'

    def clean_evidence_log_file(self, output_folder):
        '''
        Clear the file if exists for evidence log
        '''
        if path.exists(output_folder  + 'alerts.log'):
            open(output_folder  + 'alerts.log', 'w').close()
        return open(output_folder + 'alerts.log', 'a')

    def clean_evidence_json_file(self, output_folder):
        '''
        Clear the file if exists for evidence log
        '''
        if path.exists(output_folder  + 'alerts.json'):
            open(output_folder  + 'alerts.json', 'w').close()
        return open(output_folder + 'alerts.json', 'a')

    def addDataToJSONFile(self, IDEA_dict: dict):
        """
        Add a new evidence line to our alerts.json file in json IDEA format.
        :param IDEA_dict: dict containing 1 alert
        """
        try:
            json_alert = '{ '
            for key_,val in IDEA_dict.items():
                if type(val)==str:
                    # strings in json should be in double quotes instead of single quotes
                   json_alert += f'"{key_}": "{val}", '
                else:
                    # int and float values should be printed as they are
<<<<<<< HEAD
                    json_alert += f'"{key_}": {val}, '
            # remove the last comma and close the dict
            json_alert = json_alert[:-2] + ' }\n'
            # make sure all alerts are in json format (using double quotes)
            json_alert = json_alert.replace("'",'"')
            self.jsonfile.write(json_alert)
            self.jsonfile.flush()
=======
                    json_alert += f'"{key_}": {val},\n'
            # remove the last comma, make sure ther'es no double quotes, and close the dict
            json_alert = json_alert[:-2].replace("'",'"') + '\n}\n'
            self.jsonfile.write(json_alert)
>>>>>>> bb6d669c
        except KeyboardInterrupt:
            return True
        except Exception as inst:
            self.print('Error in addDataToJSONFile()')
            self.print(type(inst))
            self.print(inst)

    def addDataToLogFile(self, data):
        """
        Add a new evidence line to the alerts.log and other log files if logging is enabled.
        """
        try:
            # write to alerts.log
            self.logfile.write(data)
            self.logfile.write('\n')
            self.logfile.flush()

            # If logs are enabled, write alerts in the folder as well
            if self.logs_logfile:
                self.logs_logfile.write(data)
                self.logs_logfile.write('\n')
                self.logs_logfile.flush()

        except KeyboardInterrupt:
            return True
        except Exception as inst:
            self.print('Error in addDataToLogFile()')
            self.print(type(inst))
            self.print(inst)

    def get_domains_of_flow(self, flow:dict):
        """ Returns the domains of each ip (src and dst) that appeared in this flow """
        # These separate lists, hold the domains that we should only check if they are SRC or DST. Not both
        try:
            flow = json.loads(list(flow.values())[0])
        except TypeError:
            # sometimes this function is called before the flow is add to our database
            return [],[]
        domains_to_check_src = []
        domains_to_check_dst = []
        try:
            #self.print(f"IPData of src IP {self.column_values['saddr']}: {__database__.getIPData(self.column_values['saddr'])}")
            domains_to_check_src.append(__database__.getIPData(flow['saddr']).get('SNI',[{}])[0].get('server_name'))
        except (KeyError, TypeError):
            pass
        try:
            #self.print(f"DNS of src IP {self.column_values['saddr']}: {__database__.get_dns_resolution(self.column_values['saddr'])}")
            src_dns_domains = __database__.get_dns_resolution(flow['saddr'])
            for dns_domain in src_dns_domains:
                domains_to_check_src.append(dns_domain)
        except (KeyError, TypeError):
            pass
        try:
            # self.print(f"IPData of dst IP {self.column_values['daddr']}: {__database__.getIPData(self.column_values['daddr'])}")
            domains_to_check_dst.append(__database__.getIPData(flow['daddr']).get('SNI',[{}])[0].get('server_name'))
        except (KeyError, TypeError):
            pass

        return domains_to_check_dst, domains_to_check_src

    def is_whitelisted(self, srcip: str, data, type_detection, description, flow: dict) -> bool:
        """
        Checks if IP is whitelisted
        :param srcip: Src IP that generated the evidence
        :param data: This is what was detected in the evidence. (detection_info) can be ip, domain, tuple(ip:port:proto).
        :param type_detection: 'sip', 'dip', 'sport', 'dport', 'inTuple', 'outTuple', 'dstdomain'
        :param description: may contain IPs if the evidence is coming from portscan module
        :param flow: used to get the domains associated with each flow
        """

        #self.print(f'Checking the whitelist of {srcip}: {data} {type_detection} {description} ')

        whitelist = __database__.get_all_whitelist()
        max_tries = 10
        # if this module is loaded before profilerProcess or before we're done processing the whitelist in general
        # the database won't return the whitelist
        # so we need to try several times until the db returns the populated whitelist
        # empty dicts evaluate to False
        while bool(whitelist) is False and max_tries!=0:
            # try max 10 times to get the whitelist, if it's still empty then it's not empty by mistake
            max_tries -=1
            whitelist = __database__.get_all_whitelist()
        if max_tries is 0:
            # we tried 10 times to get the whitelist, it's probably empty.
            return False

        try:
            # Convert each list from str to dict
            whitelisted_IPs = json.loads(whitelist['IPs'])
        except (IndexError, KeyError):
            whitelisted_IPs = {}

        try:
            whitelisted_domains = json.loads(whitelist['domains'])
        except (IndexError, KeyError):
            whitelisted_domains = {}
        try:
            whitelisted_orgs = json.loads(whitelist['organizations'])
        except (IndexError, KeyError):
            whitelisted_orgs = {}
        try:
            whitelisted_mac = json.loads(whitelist['mac'])
        except (IndexError, KeyError):
            whitelisted_mac = {}


        # Set data type
        if 'domain' in type_detection:
            data_type = 'domain'
        elif 'outTuple' in type_detection:
            # for example: ip:port:proto
            data = data.split('-')[0]
            data_type = 'ip'

        elif 'dport' in type_detection:
            # is coming from portscan module
            try:
                # data coming from portscan module contains the port and not the ip, we need to extract
                # the ip from the description
                ip_regex = r'[0-9]+.[0-9]+.[0-9]+.[0-9]+'
                match = re.search(ip_regex, description)
                if match:
                    data = match.group()
                    data_type = 'ip'
                else:
                    # can't get the ip from the description!!
                    return False

            except (IndexError,ValueError):
                # not coming from portscan module , data is a dport, do nothing
                data_type = ''
                pass
        else:
            # it's probably one of the following:  'sip', 'dip', 'sport'
            data_type = 'ip'

        # Check IPs
        if data_type == 'ip':
            # Check that the IP in the content of the alert is whitelisted
            # Was the evidence coming as a src or dst?
            ip = data
            is_srcip = type_detection in ('sip', 'srcip', 'sport', 'inTuple')
            is_dstip = type_detection in ('dip', 'dstip', 'dport', 'outTuple')
            if ip in whitelisted_IPs:
                # Check if we should ignore src or dst alerts from this ip
                # from_ can be: src, dst, both
                # what_to_ignore can be: alerts or flows or both
                from_ = whitelisted_IPs[ip]['from']
                what_to_ignore = whitelisted_IPs[ip]['what_to_ignore']
                ignore_alerts = 'alerts' in what_to_ignore or 'both' in what_to_ignore

                ignore_alerts_from_ip = ignore_alerts and is_srcip and ('src' in from_ or 'both' in from_)
                ignore_alerts_to_ip = ignore_alerts and is_dstip and ('dst' in from_ or 'both' in from_)
                if ignore_alerts_from_ip or ignore_alerts_to_ip:
                    #self.print(f'Whitelisting src IP {srcip} for evidence about {ip}, due to a connection related to {data} in {description}')
                    return True

                # Now we know this ipv4 or ipv6 isn't whitelisted
                # is the mac address of this ip whitelisted?
                if whitelisted_mac:
                    # getthe mac addr of this ip from our db
                    # this mac can be src or dst mac, based on the type of ip (is_srcip or is_dstip)
                    mac = __database__.get_mac_addr_from_profile(f'profile_{ip}')[0]
                    if mac and mac in list(whitelisted_mac.keys()):
                        # src or dst and
                        from_ = whitelisted_mac[mac]['from']
                        what_to_ignore = whitelisted_mac[mac]['what_to_ignore']
                        # do we want to whitelist alerts?
                        if ('alerts' in what_to_ignore or 'both' in what_to_ignore):
                            if is_srcip and ('src' in from_ or 'both' in from_) :
                                return True
                            if is_dstip and ('dst' in from_ or 'both' in from_):
                                return True

        # Check domains
        if data_type == 'domain':
            is_srcdomain = type_detection in ('srcdomain')
            is_dstdomain = type_detection in ('dstdomain')
            domain = data
            # is domain in whitelisted domains?
            for domain_in_whitelist in whitelisted_domains:
                # We go one by one so we can match substrings in the domains
                sub_domain = domain[-len(domain_in_whitelist):]
                if domain_in_whitelist in sub_domain:
                    # Ignore src or dst
                    from_ = whitelisted_domains[sub_domain]['from']
                    # Ignore flows or alerts?
                    what_to_ignore = whitelisted_domains[sub_domain]['what_to_ignore'] # alerts or flows
                    ignore_alerts = 'alerts' in what_to_ignore or 'both' in what_to_ignore
                    ignore_alerts_from_domain = ignore_alerts and is_srcdomain and ('src' in from_ or 'both' in from_)
                    ignore_alerts_to_domain = ignore_alerts and is_dstdomain and ('dst' in from_ or 'both' in from_)
                    if ignore_alerts_from_domain or ignore_alerts_to_domain:
                        #self.print(f'Whitelisting evidence about {domain_in_whitelist}, due to a connection related to {data} in {description}')
                        return True
        # Check orgs
        if whitelisted_orgs:
            is_src = type_detection in ('sip', 'srcip', 'sport', 'inTuple', 'srcdomain')
            is_dst = type_detection in ('dip', 'dstip', 'dport', 'outTuple', 'dstdomain')
            for org in whitelisted_orgs:
                from_ =  whitelisted_orgs[org]['from']
                what_to_ignore = whitelisted_orgs[org]['what_to_ignore']
                ignore_alerts = 'alerts' in what_to_ignore or 'both' in what_to_ignore
                ignore_alerts_from_org = ignore_alerts and is_src and ('src' in from_ or 'both' in from_)
                ignore_alerts_to_org = ignore_alerts and is_dst and ('dst' in from_ or 'both' in from_)

                # Check if the IP in the alert belongs to a whitelisted organization
                if data_type == 'ip':
                    ip = data
                    if ignore_alerts_from_org or ignore_alerts_to_org:
                        # Method 1: using asn
                        # Check if the IP in the content of the alert has ASN info in the db
                        ip_data = __database__.getIPData(ip)
                        if ip_data:
                            ip_asn = ip_data.get('asn',{'asnorg':''})['asnorg']
                            # make sure the asn field contains a value
                            if (ip_asn not in ('','Unknown')
                                and (org.lower() in ip_asn.lower()
                                        or ip_asn in whitelisted_orgs[org].get('asn',''))):
                                # this ip belongs to a whitelisted org, ignore alert
                                #self.print(f'Whitelisting evidence sent by {srcip} about {ip} due to ASN of {ip} related to {org}. {data} in {description}')
                                return True

                    # Method 2 using the organization's list of ips
                    # ip doesn't have asn info, search in the list of organization IPs
                    try:
                        org_subnets = json.loads(whitelisted_orgs[org]['IPs'])
                        ip = ipaddress.ip_address(ip)
                        for network in org_subnets:
                            # check if ip belongs to this network
                            if ip in ipaddress.ip_network(network):
                                #self.print(f'Whitelisting evidence sent by {srcip} about {ip}, due to {ip} being in the range of {org}. {data} in {description}')
                                return True
                    except (KeyError, TypeError):
                        # comes here if the whitelisted org doesn't have info in slips/organizations_info (not a famous org)
                        # and ip doesn't have asn info.
                        pass
                if data_type == 'domain':
                    flow_domain = data
                    flow_TLD = flow_domain.split(".")[-1]
                    # Method 3 Check if the domains of this flow belong to this org domains
                    try:
                        org_domains = json.loads(whitelisted_orgs[org].get('domains','{}'))
                        if org in flow_domain:
                            # self.print(f"The domain of this flow ({flow_domain}) belongs to the domains of {org}")
                            return True

                        for org_domain in org_domains:
                            org_domain_TLD = org_domain.split(".")[-1]
                            # make sure the 2 domains have the same same top level domain
                            if flow_TLD != org_domain_TLD: continue

                            # match subdomains
                            # if org has org.com, and the flow_domain is xyz.org.com whitelist it
                            if org_domain in flow_domain:
                                print(f"The src domain of this flow ({flow_domain}) is "
                                           f"a subdomain of {org} domain: {org_domain}")
                                return True
                            # if org has xyz.org.com, and the flow_domain is org.com whitelist it
                            if flow_domain in org_domain :
                                print(f"The domain of {org} ({org_domain}) is a subdomain of "
                                      f"this flow domain ({flow_domain})")
                                return True

                    except (KeyError,TypeError):
                        # comes here if the whitelisted org doesn't have domains in slips/organizations_info (not a famous org)
                        # and ip doesn't have asn info.
                        # so we don't know how to link this ip to the whitelisted org!
                        pass
        return False

    def show_popup(self, alert_to_log: str):
        """
        Function to display a popup with the alert depending on the OS
        """
        if platform.system() == 'Linux':
            #  is notify_cmd is set in setup_notifications function depending on the user
            os.system(f'{self.notify_cmd} "Slips" "{alert_to_log}"')
        elif platform.system() == 'Darwin':
            os.system(f"osascript -e 'display notification \"{alert_to_log}\" with title \"Slips\"' ")

    def get_ts_format(self, timestamp):
        """
        returns the appropriate format of the given ts
        """
        if '+' in timestamp:
            # timestamp contains UTC offset, set the new format accordingly
            newformat = "%Y-%m-%d %H:%M:%S%z"
        else:
            # timestamp doesn't contain UTC offset, set the new format accordingly
            newformat = "%Y-%m-%d %H:%M:%S"

        # is the seconds field a float?
        if '.' in timestamp:
            # append .f to the seconds field
            newformat = newformat.replace('S','S.%f')
        return newformat



    def add_to_log_folder(self, data):
        # If logs folder is enabled (using -l), write alerts in the folder as well
        if not self.logs_jsonfile:
            return False
        data_json = json.dumps(data)
        self.logs_jsonfile.write(data_json)
        self.logs_jsonfile.write('\n')
        self.logs_jsonfile.flush()


    def format_evidence_causing_this_alert(self, all_evidence, profileid, twid, flow_datetime) -> str:
        """
        Function to format the string with all evidence causing an alert
        flow_datetime: time of the last evidence received
        """
        # alerts in slips consists of several evidence, each evidence has a threat_level
        # once we reach a certain threshold of accumulated threat_levels, we produce an alert
        # Now instead of printing the last evidence only, we print all of them
        try:
            twid_num = twid.split('timewindow')[1]
            srcip = profileid.split(self.separator)[1]
            # Get the start time of this TW
            twid_start_time = None
            while twid_start_time==None:
                # give the database time to retreive the time
                twid_start_time = __database__.getTimeTW(profileid, twid)

            tw_start_time_str = utils.format_timestamp(float(twid_start_time))
            tw_start_time_datetime = datetime.strptime(tw_start_time_str, self.get_ts_format(tw_start_time_str).replace(' ','T'))
            # Convert the tw width to deltatime
            tw_width_in_seconds_delta = timedelta(seconds=int(self.width))
            # Get the stop time of the TW
            tw_stop_time_datetime = tw_start_time_datetime + tw_width_in_seconds_delta
            tw_stop_time_str = tw_stop_time_datetime.strftime("%Y-%m-%dT%H:%M:%S.%f%z")

            hostname = __database__.get_hostname_from_profile(profileid)
            # if there's no hostname, set it as ' '
            hostname = hostname or ''
            if hostname:
                hostname = f'({hostname})'

            alert_to_print = f'{Fore.RED}IP {srcip} {hostname} detected as infected in timewindow {twid_num} ' \
                             f'(start {tw_start_time_str}, stop {tw_stop_time_str}) given the following evidence:{Style.RESET_ALL}\n'
        except Exception as inst:
            exception_line = sys.exc_info()[2].tb_lineno
            self.print(f'Problem on format_evidence_causing_this_alert() line {exception_line}', 0, 1)
            self.print(str(type(inst)), 0, 1)
            self.print(str(inst.args), 0, 1)
            self.print(str(inst), 0, 1)
            return True

 
        for evidence in all_evidence.values():
            # Deserialize evidence
            evidence = json.loads(evidence)
            type_detection = evidence.get('type_detection')
            detection_info = evidence.get('detection_info')
            type_evidence = evidence.get('type_evidence')
            description = evidence.get('description')

            # format the string of this evidence only: for example Detected C&C channels detection, destination IP:xyz
            evidence_string = self.format_evidence_string(profileid, twid, srcip, type_evidence, type_detection, detection_info, description)
            alert_to_print += f'\t{Fore.CYAN}• {evidence_string}{Style.RESET_ALL}\n'

        # Add the timestamp to the alert. The datetime printed will be of the last evidence only
        if '.' in flow_datetime:
            format = '%Y-%m-%dT%H:%M:%S.%f%z'
        else:
            # e.g  2020-12-18T03:11:09+02:00
            format = '%Y-%m-%dT%H:%M:%S%z'
        human_readable_datetime = datetime.strptime(flow_datetime, format).strftime("%Y/%m/%d %H:%M:%S")
        alert_to_print = f'{Fore.RED}{human_readable_datetime}{Style.RESET_ALL} {alert_to_print}'
        return alert_to_print



    def run(self):
        # add metadata to alerts.log
        commit, branch = self.get_branch_info()
        now = datetime.now()
        self.logfile.write(f'Using {branch} - {commit} - {now}\n\n')

        while True:
            try:
            # Adapt this process to process evidence from only IPs and not profileid or twid

                # Wait for a message from the channel that a TW was modified
                message = self.c1.get_message(timeout=self.timeout)
                # if timewindows are not updated for a long time (see at logsProcess.py), we will stop slips automatically.The 'stop_process' line is sent from logsProcess.py.
                if message and message['data'] == 'stop_process':
                    self.logfile.close()
                    self.jsonfile.close()
                    __database__.publish('finished_modules','EvidenceProcess')
                    return True

                if utils.is_msg_intended_for(message, 'evidence_added'):
                    # Data sent in the channel as a json dict, it needs to be deserialized first
                    data = json.loads(message['data'])
                    profileid = data.get('profileid')
                    srcip = profileid.split(self.separator)[1]
                    twid = data.get('twid')
                    type_detection = data.get('type_detection') # example: dstip srcip dport sport dstdomain
                    detection_info = data.get('detection_info') # example: ip, port, inTuple, outTuple, domain
                    type_evidence = data.get('type_evidence') # example: PortScan, ThreatIntelligence, etc..
                    # evidence data
                    description = data.get('description')
                    timestamp = data.get('stime')
                    uid = data.get('uid')
                    # in case of blacklisted ip evidence, we add the tag to the description like this [tag]
                    tags = data.get('tags',False)
                    confidence = data.get('confidence', False)
                    threat_level = data.get('threat_level', False)
                    category = data.get('category',False)
                    conn_count = data.get('conn_count',False)
                    port = data.get('port',False)
                    proto = data.get('proto',False)
                    source_target_tag = data.get('source_target_tag', False)

                    # Ignore alert if IP is whitelisted
                    flow = __database__.get_flow(profileid, twid, uid)
                    if flow and self.is_whitelisted(srcip, detection_info, type_detection, description, flow):
                        # Modules add evidence to the db before reaching this point, so
                        # remove evidence from db so it will be completely ignored
                        __database__.deleteEvidence(profileid, twid, description)
                        continue

                    # Format the time to a common style given multiple type of time variables
                    flow_datetime = utils.format_timestamp(timestamp)

                    # prepare evidence for text log file
                    evidence = self.format_evidence_string(profileid,
                                                           twid,
                                                           srcip,
                                                           type_evidence,
                                                           type_detection,
                                                           detection_info,
                                                           description)
                    # prepare evidence for json log file
                    IDEA_dict = utils.IDEA_format(srcip,
                                    type_evidence,
                                    type_detection,
                                    detection_info,
                                    description,
                                    confidence,
                                    category,
                                    conn_count,
                                    source_target_tag,
                                    port,
                                    proto)


                    # to keep the alignment of alerts.json ip + hostname combined should take no more than 26 chars
                    alert_to_log = f'{flow_datetime}: Src IP {srcip:26}. {evidence}'
                    # sometimes slips tries to get the hostname of a profile before ip_info stores it in the db
                    # there's nothing we can do about it
                    hostname = __database__.get_hostname_from_profile(profileid)
                    if hostname:
                        srcip = f'{srcip} ({hostname})'
                        # fill the rest of the 26 characters with spaces to keep the alignment
                        srcip =  f'{srcip}{" "*(26-len(srcip))}'
                        alert_to_log = f'{flow_datetime}: Src IP {srcip}. {evidence}'
                    # Add the evidence to the log files
                    self.addDataToLogFile(alert_to_log)
                    # add to alerts.json
                    if self.is_first_alert:
                        # only add commit and hash to the firs alert in alerts.json
                        self.is_first_alert = False
                        IDEA_dict.update({'commit': commit, 'branch': branch })
                    self.addDataToJSONFile(IDEA_dict)
                    self.add_to_log_folder(IDEA_dict)

                    #
                    # Analysis of evidence for blocking or not
                    # This is done every time we receive 1 new evidence
                    #

                    # Get all the evidence for the TW
                    tw_evidence = __database__.getEvidenceForTW(profileid, twid)

                    # Important! It may happen that the evidence is not related to a profileid and twid.
                    # For example when the evidence is on some src IP attacking our home net, and we are not creating
                    # profiles for attackers
                    if tw_evidence:
                        tw_evidence = json.loads(tw_evidence)

                        # self.print(f'Evidence: {tw_evidence}. Profileid {profileid}, twid {twid}')
                        # The accumulated threat level is for all the types of evidence for this profile
                        accumulated_threat_level = 0.0
                        srcip = profileid.split(self.separator)[1]
                        # to store all the ids causing this alerts in the database
                        IDs_causing_an_alert = []
                        for evidence in tw_evidence.values():
                            # Deserialize evidence
                            evidence = json.loads(evidence)

                            type_detection = evidence.get('type_detection')
                            detection_info = evidence.get('detection_info')
                            type_evidence = evidence.get('type_evidence')
                            confidence = float(evidence.get('confidence'))
                            threat_level = evidence.get('threat_level')
                            description = evidence.get('description')
                            ID = evidence.get('ID')
                            IDs_causing_an_alert.append(ID)

                            # each threat level is a string, get the numerical value of it
                            try:
                                threat_level = self.threat_levels[threat_level.lower()]
                            except KeyError:
                                self.print(f"Error: Evidence of type {type_evidence} has an invalid threat level {threat_level}", 0 , 1)
                                self.print(f"Description: {description}")
                                threat_level = 0


                            # Compute the moving average of evidence
                            new_threat_level = threat_level * confidence
                            self.print('\t\tWeighted Threat Level: {}'.format(new_threat_level), 3, 0)
                            accumulated_threat_level += new_threat_level
                            self.print('\t\tAccumulated Threat Level: {}'.format(accumulated_threat_level), 3, 0)

                        # This is the part to detect if the accumulated evidence was enough for generating a detection
                        # The detection should be done in attacks per minute. The parameter in the configuration is attacks per minute
                        # So find out how many attacks corresponds to the width we are using
                        # 60 because the width is specified in seconds
                        detection_threshold_in_this_width = self.detection_threshold * self.width / 60
                        if accumulated_threat_level >= detection_threshold_in_this_width:
                            # if this profile was not already blocked in this TW
                            if not __database__.checkBlockedProfTW(profileid, twid):
                                # store the alert in our database
                                # the alert ID is profileid_twid + the ID of the last evidence causing this alert
                                alert_ID = f'{profileid}_{twid}_{ID}'
                                # todo we can just publish in new_alert, do we need to save it in the db??
                                __database__.set_evidence_causing_alert(alert_ID, IDs_causing_an_alert)
                                __database__.publish('new_alert', alert_ID)

                                # print the alert
                                alert_to_print = self.format_evidence_causing_this_alert(tw_evidence, profileid, twid, flow_datetime)
                                self.print(f'{alert_to_print}', 1, 0)

                                # Add to log files that this srcip is being blocked
                                blocked_srcip_to_log = self.format_blocked_srcip_evidence(profileid, twid, flow_datetime)
                                blocked_srcip_dict = {'type':'alert',
                                              'profileid': profileid,
                                              'twid': twid,
                                              'threat_level':accumulated_threat_level
                                                }

                                self.addDataToLogFile(blocked_srcip_to_log)
                                # alerts.json should only contain alerts in idea format,
                                # blocked srcips should only be printed in alerts.log
                                # self.addDataToJSONFile(blocked_srcip_dict)
                                self.add_to_log_folder(blocked_srcip_dict)

                                if self.popup_alerts:
                                    # remove the colors from the aletss before printing
                                    alert_to_print = alert_to_print.replace(Fore.RED, '').replace(Fore.CYAN, '').replace(Style.RESET_ALL,'')
                                    self.show_popup(alert_to_print)

                                # Send to the blocking module.
                                # Check that the dst ip isn't our own IP
                                if type_detection=='dstip' and detection_info not in self.our_ips:
                                    #  TODO: edit the options in blocking_data, by default it'll block all traffic to or from this ip
                                    # blocking_data = {
                                    #     'ip':str(detection_info),
                                    #     'block' : True,
                                    # }
                                    # blocking_data = json.dumps(blocking_data)
                                    # # If the blocking module is loaded after this module this line won't work!!!
                                    # __database__.publish('new_blocking', blocking_data)
                                    pass
                                __database__.markProfileTWAsBlocked(profileid, twid)

            except KeyboardInterrupt:
                self.logfile.close()
                self.jsonfile.close()
                # self.outputqueue.put('01|evidence|[Evidence] Stopping the Evidence Process')
                continue
            except Exception as inst:
                exception_line = sys.exc_info()[2].tb_lineno
                self.outputqueue.put(f'01|[Evidence] Error in the Evidence Process line {exception_line}')
                self.outputqueue.put('01|[Evidence] {}'.format(type(inst)))
                self.outputqueue.put('01|[Evidence] {}'.format(inst))
                return True<|MERGE_RESOLUTION|>--- conflicted
+++ resolved
@@ -305,7 +305,6 @@
                    json_alert += f'"{key_}": "{val}", '
                 else:
                     # int and float values should be printed as they are
-<<<<<<< HEAD
                     json_alert += f'"{key_}": {val}, '
             # remove the last comma and close the dict
             json_alert = json_alert[:-2] + ' }\n'
@@ -313,12 +312,6 @@
             json_alert = json_alert.replace("'",'"')
             self.jsonfile.write(json_alert)
             self.jsonfile.flush()
-=======
-                    json_alert += f'"{key_}": {val},\n'
-            # remove the last comma, make sure ther'es no double quotes, and close the dict
-            json_alert = json_alert[:-2].replace("'",'"') + '\n}\n'
-            self.jsonfile.write(json_alert)
->>>>>>> bb6d669c
         except KeyboardInterrupt:
             return True
         except Exception as inst:
