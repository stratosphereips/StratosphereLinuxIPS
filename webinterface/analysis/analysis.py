--- conflicted
+++ resolved
@@ -123,16 +123,6 @@
     Set profiles and their timewindows into the tree.
     Blocked are highligted in red.
     """
-<<<<<<< HEAD
-    data = {}
-
-    profiles = db.get_profiles()
-    blocked_profiles = db.get_malicious_profiles()
-    for profileid in profiles:
-        blocked: bool = profileid in blocked_profiles
-        profile_ip = profileid.split("_")[-1]
-        data.update({"profile": profile_ip, "blocked": blocked})
-=======
     profiles_dict = {}
     # Fetch profiles
     profiles = db.get_profiles()
@@ -144,8 +134,11 @@
         for profile in blocked_profiles:
             blocked_ip = profile.split("_")[-1]
             profiles_dict[blocked_ip] = True
->>>>>>> 1feaa365
-
+
+    data = [
+        {"profile": profile_ip, "blocked": blocked_state}
+        for profile_ip, blocked_state in profiles_dict.items()
+    ]
     return {"data": data}
 
 
