--- conflicted
+++ resolved
@@ -215,7 +215,6 @@
         }
     });
 
-<<<<<<< HEAD
     let t_profile = $('#table_profiles').DataTable();
     t_profile.on('xhr', function () {
         t_profile.one('draw', function () {
@@ -235,12 +234,12 @@
                 });
             }
             childRowsProfile = null;
-        });       
-=======
+        });
+    });
+
     $(".filter-checkbox").on("change", function(e) {
         let searchTerm = $('input[name="filter"]:checked').attr("data-filter");
         $('#table_profiles').DataTable().column(1).search(searchTerm, false, false, true).draw();
->>>>>>> 7571f680
     });
 }
 
