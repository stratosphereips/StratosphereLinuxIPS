<div class="row top-buffer flex-nowrap">
<<<<<<< HEAD
  <div class="col-2 card" id="col_profiles">
=======
  <div class="card col-2" id="col_profiles">
>>>>>>> 6d366b03
    <div id="profiles">
      <div class="filter-wrapper" id="filter_profiles" style="margin: 10px">
        <input type="radio" class="filter-checkbox" name="filter" data-filter="" value="all" checked="checked" />
        All
        <input type="radio" class="filter-checkbox" name="filter" data-filter="true" value="blocked" />
        Blocked
      </div>

      <table id="table_profiles" class="table table-hover">
        <thead>
          <tr>
            <th> Profiles </th>
          </tr>
        </thead>
      </table>
    </div>
  </div>

  <div class="col-10" id="col_analysis">

    <div class="row">
      <div class="col-auto">
        <button type="button" class="btn btn-outline-primary btn-sm pull-right" id="profile-tw-hide-btn">&lt;</button>
      </div>
      <div class="col-auto px-2">
        <p class="fw-bold" id="active_profile_tw"></p>
      </div>
    </div>

    <div class="row">
      <table id="table_ipinfo" class="table">
        <thead>
          <tr>
            <th data-toggle="tooltip" data-placement="top" title="Internet Protocol address">IP</th>
            <th data-toggle="tooltip" data-placement="top" title="Country by Geolocation">Country</th>
            <th data-toggle="tooltip" data-placement="top" title="Reverse Domain Name System">Reverse DNS</th>
            <th data-toggle="tooltip" data-placement="top" title="Autonomous System Numbers">ASN</th>
            <th data-toggle="tooltip" data-placement="top" title="Threat Intelligence">Threat Intel</th>
            <th data-toggle="tooltip" data-placement="top" title="The higher the score the more malicious this IP is">URL score</th>
            <th data-toggle="tooltip" data-placement="top" title="Ratio of samples downloaded from this ip  by virustotal">Download score</th>
            <th data-toggle="tooltip" data-placement="top" title="Ratio of malicious files obtained from the same referrer as this ip by virustotal">Reference score</th>
            <th data-toggle="tooltip" data-placement="top" title="Ratio of malicious files communicating with this IP by virustotal">Communication score</th>
          </tr>
        </thead>
      </table>
    </div>


    <div class="row">
      <nav class="navbar mt navbar-light bg-light">
        <form class="form-inline">
          <div id="buttons">
            <button class="btn btn-outline-primary active" type="button" id="button_timeline"
              data-tableid="timeline">Timeline</button>
            <button class="btn btn-outline-warning" type="button" id="button_timeline_flows"
              data-tableid="timeline_flows">Flows</button>
            <button class="btn btn-outline-danger" type="button" id="button_outtuples"
              data-tableid="outtuples">Outgoing</button>
            <button class="btn btn-outline-success" type="button" id="button_intuples"
              data-tableid="intuples">Incoming</button>
            <button class="btn btn-outline-info" type="button" id="button_alerts" data-tableid="alerts">Alerts</button>
            <button class="btn btn-outline-info" type="button" id="button_evidence"
              data-tableid="evidence">Evidence</button>
          </div>
        </form>
      </nav>
    </div>


    <div class="row">
      <div id="timeline" class="mt-4">
        <!--                <table border="0" cellspacing="5" cellpadding="5">-->
        <!--                    <tbody><tr>-->
        <!--                        <td><input type="text" id="table_timeline_filter_input" size="30"></td>-->
        <!--                        <td><button class="btn btn-outline-success" id="table_timeline_filter_button">Search</button></td>-->
        <!--                    </tr>-->
        <!--                  </tbody>-->
        <!--                </table>-->

        <table id="table_timeline" class="table table-hover mt-2 table-striped display nowrap" style="width:100%">
          <thead>
            <tr>
              <th>Timestamp</th>
              <th>Destination port name</th>
              <th>Preposition</th>
              <th>Address</th>
              <th>DNS resolution</th>
              <th>Port/protocol</th>
              <th>State</th>
              <th>Sent bytes</th>
              <th>Received bytes</th>
              <th>Total bytes</th>
              <th>Duration</th>
              <th>Warning</th>
              <th>Critical warning</th>
            </tr>
          </thead>
        </table>
      </div>

      <div id="alerts" class="mt-4" style="display:none;">
        <table id="table_alerts" class="table table-striped display  nowrap" style="width:100%">
          <thead>
            <tr>
              <th>Alert</th>
              <th>Profile</th>
              <th>Timewindow</th>
              <th>Evidence Count</th>
            </tr>
          </thead>
        </table>
      </div>

      <div id="evidence" class="mt-4" style="display:none;">
        <table id="table_evidence" class="table table-striped display " style="width:100%">
          <thead>
            <tr>
              <th>Evidence</th>
              <th>Confidence</th>
              <th>Threat Level</th>
              <th>Category</th>
              <th>Tag</th>
              <th>Description</th>
            </tr>
          </thead>
        </table>
      </div>

      <div id="timeline_flows" class="mt-4" style="display:none;">
        <table id="table_timeline_flows" class="table table-striped display  nowrap" style="width:100%">
          <thead>
            <tr>
              <th>Timestamp</th>
              <th>Duration</th>
              <th>Source address</th>
              <th>Source port</th>
              <th>Dest address</th>
              <th>Dest port</th>
              <th>Protocol</th>
              <th>Origin state</th>
              <th>State</th>
              <th>Packets</th>
              <th>Total bytes</th>
              <th>Source packets</th>
              <th>Source bytes</th>
            </tr>
          </thead>
        </table>
      </div>

      <div id="outtuples" class="mt-4" style="display:none;">
        <table id="table_outtuples" class="table table-striped display" style="width:100%">
          <thead>
            <tr>
              <th>OutTuple</th>
              <th>Behaviour</th>
              <th>Country</th>
              <th>Reverse DNS</th>
              <th>ASN</th>
              <th>Threat Intel</th>
              <th>URL score</th>
              <th>Download score</th>
              <th>Reference score</th>
              <th>Communication score</th>
            </tr>
          </thead>
        </table>
      </div>


      <div id="intuples" class="mt-4" style="display:none;">
        <table id="table_intuples" class="table table-striped display  nowrap" style="width:100%">
          <thead>
            <tr>
              <th>InTuple</th>
              <th>Behaviour</th>
              <th>Country</th>
              <th>Reverse DNS</th>
              <th>ASN</th>
              <th>Threat Intel</th>
              <th>URL score</th>
              <th>Download score</th>
              <th>Reference score</th>
              <th>Communication score</th>
            </tr>
          </thead>
        </table>
      </div>
    </div>
  </div>
</div><|MERGE_RESOLUTION|>--- conflicted
+++ resolved
@@ -1,9 +1,5 @@
 <div class="row top-buffer flex-nowrap">
-<<<<<<< HEAD
-  <div class="col-2 card" id="col_profiles">
-=======
-  <div class="card col-2" id="col_profiles">
->>>>>>> 6d366b03
+<div class="col-2 card" id="col_profiles">
     <div id="profiles">
       <div class="filter-wrapper" id="filter_profiles" style="margin: 10px">
         <input type="radio" class="filter-checkbox" name="filter" data-filter="" value="all" checked="checked" />
