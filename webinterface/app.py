from flask import Flask, render_template, request
from hotkeys.hotkeys import Hotkeys
from general.general import General
from argparse import ArgumentParser
import redis

app = Flask(__name__)
app.config['JSON_SORT_KEYS'] = False  # disable sorting of timewindows

@app.route('/')
def index():
    return render_template('base.html', title='Slips')

@app.route('/info')
def set_pcap_info():
    """
    Set information about the pcap.
    """
    info = __database__.hgetall("analysis")
    return info

if __name__ == '__main__':
    parser = ArgumentParser()
    parser.add_argument('-p')
    args = parser.parse_args()
    port = args.p

    __database__ = redis.StrictRedis(host='localhost',
                                     port=port,
                                     db=0,
                                     charset="utf-8",
                                     socket_keepalive=True,
                                     retry_on_timeout=True,
                                     decode_responses=True,
                                     health_check_interval=30)

    __cache__ = redis.StrictRedis(host='localhost',
                                  port=6379,
                                  db=1,
                                  charset="utf-8",
                                  socket_keepalive=True,
                                  retry_on_timeout=True,
                                  decode_responses=True,
                                  health_check_interval=30)

    hotkeys = Hotkeys(__database__, __cache__)
    app.register_blueprint(hotkeys.bp, url_prefix="/hotkeys")

    general = General(__database__, __cache__)
    app.register_blueprint(general.bp, url_prefix="/general")

<<<<<<< HEAD
    app.run()
=======
    # app.run(host="0.0.0.0", port=55000, debug=True)
    app.run(host="0.0.0.0")
>>>>>>> 5619b583
<|MERGE_RESOLUTION|>--- conflicted
+++ resolved
@@ -48,10 +48,4 @@
 
     general = General(__database__, __cache__)
     app.register_blueprint(general.bp, url_prefix="/general")
-
-<<<<<<< HEAD
-    app.run()
-=======
-    # app.run(host="0.0.0.0", port=55000, debug=True)
-    app.run(host="0.0.0.0")
->>>>>>> 5619b583
+    app.run(host="0.0.0.0")