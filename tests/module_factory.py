import shutil
from unittest.mock import patch, Mock, MagicMock
import os

from modules.flowalerts.conn import Conn
import sys
from slips_files.core.helpers.notify import Notify
from modules.flowalerts.dns import DNS
from multiprocessing.connection import Connection
from modules.flowalerts.downloaded_file import DownloadedFile
from modules.progress_bar.progress_bar import PBar
from modules.flowalerts.notice import Notice
from modules.flowalerts.smtp import SMTP
from modules.flowalerts.software import Software
from modules.flowalerts.ssh import SSH
from modules.flowalerts.ssl import SSL
from modules.flowalerts.tunnel import Tunnel
from modules.p2ptrust.trust.trustdb import TrustDB
from modules.p2ptrust.utils.go_director import GoDirector
from slips.main import Main
from modules.update_manager.update_manager import UpdateManager
from modules.leak_detector.leak_detector import LeakDetector
from slips_files.core.database.database_manager import DBManager
from slips_files.core.profiler import Profiler
from slips_files.core.output import Output
from modules.threat_intelligence.threat_intelligence import ThreatIntel
from modules.threat_intelligence.urlhaus import URLhaus
from modules.flowalerts.flowalerts import FlowAlerts
from modules.flowalerts.set_evidence import SetEvidnceHelper
from slips_files.core.input import Input
from modules.blocking.blocking import Blocking
from modules.http_analyzer.http_analyzer import HTTPAnalyzer
from modules.ip_info.ip_info import IPInfo
from slips_files.common.slips_utils import utils
from slips_files.core.helpers.whitelist.whitelist import Whitelist
from tests.common_test_utils import do_nothing
from modules.virustotal.virustotal import VT
from managers.process_manager import ProcessManager
from managers.redis_manager import RedisManager
from modules.ip_info.asn_info import ASN
from multiprocessing import Queue, Event, Semaphore
from slips_files.core.helpers.flow_handler import FlowHandler
from slips_files.core.helpers.symbols_handler import SymbolHandler
from modules.network_discovery.horizontal_portscan import HorizontalPortscan
from modules.network_discovery.network_discovery import NetworkDiscovery
from modules.network_discovery.vertical_portscan import VerticalPortscan
from modules.arp.arp import ARP
from slips.daemon import Daemon
from slips_files.core.evidence_structure.evidence import (
    Attacker,
    Direction,
    Evidence,
    EvidenceType,
    IDEACategory,
    IoCType,
    ProfileID,
    Proto,
    Tag,
    ThreatLevel,
    TimeWindow,
    Victim,
    
)


def read_configuration():
    return


def check_zeek_or_bro():
    """
    Check if we have zeek or bro
    """
    if shutil.which("zeek"):
        return "zeek"
    if shutil.which("bro"):
        return "bro"
    return False


class ModuleFactory:
    def __init__(self):
        # same db as in conftest
        self.profiler_queue = Queue()
        self.input_queue = Queue()
        self.dummy_termination_event = Event()
        self.logger = Mock()  # Output()

    def get_default_db(self):
        """default is o port 6379, this is the one we're using in conftest"""
        return self.create_db_manager_obj(6379)

    def create_db_manager_obj(
        self, port, output_dir="output/", flush_db=False
    ):
        # to prevent config/redis.conf from being overwritten
        with patch(
            "slips_files.core.database.redis_db.database.RedisDB._set_redis_options",
            return_value=Mock(),
        ):
            db = DBManager(self.logger, output_dir, port, flush_db=flush_db)
        db.r = db.rdb.r
        db.print = do_nothing
        assert db.get_used_redis_port() == port
        return db

    def create_main_obj(self, input_information):
        """returns an instance of Main() class in slips.py"""
        main = Main(testing=True)
        main.input_information = input_information
        main.input_type = "pcap"
        main.line_type = False
        return main

    def create_http_analyzer_obj(self, mock_db):
        with patch.object(DBManager, "create_sqlite_db", return_value=Mock()):
            http_analyzer = HTTPAnalyzer(
                self.logger,
                "dummy_output_dir",
                6379,
                self.dummy_termination_event,
            )
            http_analyzer.db.rdb = mock_db

        # override the self.print function to avoid broken pipes
        http_analyzer.print = do_nothing
        return http_analyzer

    def create_virustotal_obj(self, mock_db):
        with patch.object(DBManager, "create_sqlite_db", return_value=Mock()):
            virustotal = VT(
                self.logger,
                "dummy_output_dir",
                6379,
                self.dummy_termination_event,
            )
            virustotal.db.rdb = mock_db

        # override the self.print function to avoid broken pipes
        virustotal.print = do_nothing
        virustotal.__read_configuration = read_configuration
        virustotal.key_file = (
            "/media/alya/W/SLIPPS/modules/virustotal/api_key_secret"
        )
        return virustotal

    def create_arp_obj(self, mock_db):
        with patch.object(DBManager, "create_sqlite_db", return_value=Mock()):
            arp = ARP(
                self.logger,
                "dummy_output_dir",
                6379,
                self.dummy_termination_event,
            )
            arp.db.rdb = mock_db
        # override the self.print function to avoid broken pipes
        arp.print = do_nothing
        return arp

    def create_blocking_obj(self, mock_db):
        with patch.object(DBManager, "create_sqlite_db", return_value=Mock()):
            blocking = Blocking(
                self.logger,
                "dummy_output_dir",
                6379,
                self.dummy_termination_event,
            )
            blocking.db.rdb = mock_db

        # override the print function to avoid broken pipes
        blocking.print = do_nothing
        return blocking

    def create_flowalerts_obj(self, mock_db):
        with patch.object(DBManager, "create_sqlite_db", return_value=Mock()):
            flowalerts = FlowAlerts(
                self.logger,
                "dummy_output_dir",
                6379,
                self.dummy_termination_event,
            )
            flowalerts.db.rdb = mock_db

        # override the self.print function to avoid broken pipes
        flowalerts.print = do_nothing
        return flowalerts

    def create_dns_analyzer_obj(self, mock_db):
        flowalerts = self.create_flowalerts_obj(mock_db)
        return DNS(flowalerts.db, flowalerts=flowalerts)

    def create_notice_analyzer_obj(self, mock_db):
        flowalerts = self.create_flowalerts_obj(mock_db)
        return Notice(flowalerts.db, flowalerts=flowalerts)

    def create_smtp_analyzer_obj(self, mock_db):
        flowalerts = self.create_flowalerts_obj(mock_db)
        return SMTP(flowalerts.db, flowalerts=flowalerts)

    def create_ssl_analyzer_obj(self, mock_db):
        flowalerts = self.create_flowalerts_obj(mock_db)
        return SSL(flowalerts.db, flowalerts=flowalerts)

    def create_ssh_analyzer_obj(self, mock_db):
        flowalerts = self.create_flowalerts_obj(mock_db)
        return SSH(flowalerts.db, flowalerts=flowalerts)

    def create_downloaded_file_analyzer_obj(self, mock_db):
        flowalerts = self.create_flowalerts_obj(mock_db)
        return DownloadedFile(flowalerts.db, flowalerts=flowalerts)

    def create_tunnel_analyzer_obj(self, mock_db):
        flowalerts = self.create_flowalerts_obj(mock_db)
        return Tunnel(flowalerts.db, flowalerts=flowalerts)

    def create_conn_analyzer_obj(self, mock_db):
        flowalerts = self.create_flowalerts_obj(mock_db)
        return Conn(flowalerts.db, flowalerts=flowalerts)

    def create_software_analyzer_obj(self, mock_db):
        flowalerts = self.create_flowalerts_obj(mock_db)
        return Software(flowalerts.db, flowalerts=flowalerts)

    def create_input_obj(
        self, input_information, input_type, mock_db, line_type=False
    ):
        zeek_tmp_dir = os.path.join(os.getcwd(), "zeek_dir_for_testing")
        dummy_semaphore = Semaphore(0)
        with patch.object(DBManager, "create_sqlite_db", return_value=Mock()):
            input = Input(
                Output(),
                "dummy_output_dir",
                6379,
                self.dummy_termination_event,
                is_input_done=dummy_semaphore,
                profiler_queue=self.profiler_queue,
                input_type=input_type,
                input_information=input_information,
                cli_packet_filter=None,
                zeek_or_bro=check_zeek_or_bro(),
                zeek_dir=zeek_tmp_dir,
                line_type=line_type,
                is_profiler_done_event=self.dummy_termination_event,
            )
        input.db.rdb = mock_db
        input.is_done_processing = do_nothing
        input.bro_timeout = 1
        # override the print function to avoid broken pipes
        input.print = do_nothing
        input.stop_queues = do_nothing
        input.testing = True

        return input

    def create_ip_info_obj(self, mock_db):
        with patch.object(DBManager, "create_sqlite_db", return_value=Mock()):
            ip_info = IPInfo(
                self.logger,
                "dummy_output_dir",
                6379,
                self.dummy_termination_event,
            )
            ip_info.db.rdb = mock_db
        # override the self.print function to avoid broken pipes
        ip_info.print = do_nothing
        return ip_info

    def create_asn_obj(self, mock_db):
        return ASN(mock_db)

    def create_leak_detector_obj(self, mock_db):
        # this file will be used for storing the module output
        # and deleted when the tests are done
        test_pcap = "dataset/test7-malicious.pcap"
        yara_rules_path = "tests/yara_rules_for_testing/rules/"
        compiled_yara_rules_path = "tests/yara_rules_for_testing/compiled/"
        with patch.object(DBManager, "create_sqlite_db", return_value=Mock()):
            leak_detector = LeakDetector(
                self.logger,
                "dummy_output_dir",
                6379,
                self.dummy_termination_event,
            )
            leak_detector.db.rdb = mock_db
        # override the self.print function to avoid broken pipes
        leak_detector.print = do_nothing
        # this is the path containing 1 yara rule for testing, it matches every pcap
        leak_detector.yara_rules_path = yara_rules_path
        leak_detector.compiled_yara_rules_path = compiled_yara_rules_path
        leak_detector.pcap = test_pcap
        return leak_detector

    def create_profiler_obj(self, mock_db):
        dummy_semaphore = Semaphore(0)
        profiler = Profiler(
            self.logger,
            "output/",
            6379,
            self.dummy_termination_event,
            is_profiler_done=dummy_semaphore,
            profiler_queue=self.input_queue,
            is_profiler_done_event=self.dummy_termination_event,
        )

        # override the self.print function to avoid broken pipes
        profiler.print = do_nothing
        profiler.whitelist_path = "tests/test_whitelist.conf"
        profiler.db = mock_db
        return profiler

    def create_redis_manager_obj(self, main):
        return RedisManager(main)

    def create_process_manager_obj(self):
        return ProcessManager(self.create_main_obj(""))

    def create_utils_obj(self):
        return utils

    def create_threatintel_obj(self, mock_db):
        with patch.object(DBManager, "create_sqlite_db", return_value=Mock()):
            threatintel = ThreatIntel(
                self.logger,
                "dummy_output_dir",
                6379,
                self.dummy_termination_event,
            )
            threatintel.db = mock_db

        # override the self.print function to avoid broken pipes
        threatintel.print = do_nothing
        return threatintel

    def create_update_manager_obj(self, mock_db):
        with patch.object(DBManager, "create_sqlite_db", return_value=Mock()):
            update_manager = UpdateManager(
                self.logger,
                "dummy_output_dir",
                6379,
                self.dummy_termination_event,
            )

            update_manager.db.rdb = mock_db

        # override the self.print function to avoid broken pipes
        update_manager.print = do_nothing
        return update_manager

    def create_whitelist_obj(self, mock_db):
        with patch.object(DBManager, "create_sqlite_db", return_value=Mock()):
            whitelist = Whitelist(self.logger, mock_db)
            whitelist.db.rdb = mock_db

        # override the self.print function to avoid broken pipes
        whitelist.print = do_nothing
        whitelist.whitelist_path = "tests/test_whitelist.conf"
        return whitelist

    def create_flow_handler_obj(self, flow, mock_db):
        with patch.object(DBManager, "create_sqlite_db", return_value=Mock()):
            symbol = SymbolHandler(self.logger, mock_db)
            flow_handler = FlowHandler(mock_db, symbol, flow)
            return flow_handler

    def create_horizontal_portscan_obj(self, mock_db):
        with patch.object(DBManager, "create_sqlite_db", return_value=Mock()):
            horizontal_ps = HorizontalPortscan(mock_db)
            return horizontal_ps

    def create_vertical_portscan_obj(self, mock_db):
        with patch.object(DBManager, "create_sqlite_db", return_value=Mock()):
            vertical_ps = VerticalPortscan(mock_db)
            return vertical_ps

    def create_urlhaus_obj(self, mock_db):
        """Create an instance of URLhaus."""
        urlhaus = URLhaus(mock_db)
        return urlhaus

    def create_set_evidence_helper(self, mock_db):
        """Create an instance of SetEvidenceHelper."""
        set_evidence_helper = SetEvidnceHelper(mock_db)
        return set_evidence_helper
      

    def create_output_obj(self):
        return Output()       

    def create_attacker_obj(self, value="192.168.1.1", direction=Direction.SRC, attacker_type=IoCType.IP):
        return Attacker(direction=direction, attacker_type=attacker_type, value=value)
    
    def create_victim_obj(self, value="192.168.1.2", direction=Direction.DST, victim_type=IoCType.IP):
        return Victim(direction=direction, victim_type=victim_type, value=value)
    
    def create_profileid_obj(self, ip="192.168.1.3"):
        return ProfileID(ip=ip)
    
    def create_timewindow_obj(self,number=1):
        return TimeWindow(number=number)
    
    def create_proto_obj(self):
        return Proto
    
    def create_evidence_obj(self, evidence_type, description, attacker, threat_level,
                            category, victim, profile, timewindow, uid, timestamp,
                            proto, port, source_target_tag, id, conn_count, confidence):
        return Evidence(
            evidence_type=evidence_type,
            description=description,
            attacker=attacker,
            threat_level=threat_level,
            category=category,
            victim=victim,
            profile=profile,
            timewindow=timewindow,
            uid=uid,
            timestamp=timestamp,
            proto=proto,
            port=port,
            source_target_tag=source_target_tag,
            id=id,
            conn_count=conn_count,
            confidence=confidence
        )


    def create_network_discovery_obj(self, mock_db):
        with patch('modules.network_discovery.network_discovery.NetworkDiscovery.__init__', return_value=None):
            network_discovery = NetworkDiscovery(mock_db)
            network_discovery.db = mock_db 
        return network_discovery

<<<<<<< HEAD
    def create_go_director_obj(self, mock_db):
        with patch('modules.p2ptrust.utils.utils.send_evaluation_to_go'):
            go_director = GoDirector(
                logger=self.logger,
                trustdb=Mock(spec=TrustDB),
                db=mock_db,
                storage_name="test_storage",
                override_p2p=False,
                gopy_channel="test_gopy",
                pygo_channel="test_pygo",
                p2p_reports_logfile="test_reports.log"
            )
            go_director.print = Mock()  
        return go_director
=======
      
    def create_progress_bar_obj(self, mock_db):
        mock_pipe = Mock(spec=Connection)
        mock_pbar_finished = Mock(spec=Event)
        
        with patch.object(DBManager, "create_sqlite_db", return_value=Mock()):
            pbar = PBar(
                self.logger,
                "dummy_output_dir",
                6379,
                self.dummy_termination_event,
            )
            pbar.db.rdb = mock_db
        pbar.init(
            stdout=sys.stdout,
            pipe=mock_pipe,
            slips_mode="normal",
            pbar_finished=mock_pbar_finished
        )
        pbar.print = do_nothing

        return pbar 

      
    def create_daemon_object(self):
        with patch("slips.daemon.Daemon.__init__", return_value=None):
            daemon = Daemon(None)
            daemon.stderr = "errors.log"
            daemon.stdout = "slips.log"
            daemon.stdin = "/dev/null"
            daemon.logsfile = "slips.log"
            daemon.pidfile_dir = "/tmp"
            daemon.pidfile = os.path.join(daemon.pidfile_dir, "slips_daemon.lock")
            daemon.slips = MagicMock()
            daemon.daemon_start_lock = "slips_daemon_start"
            daemon.daemon_stop_lock = "slips_daemon_stop"
            daemon.pid = None
            return daemon
>>>>>>> 8cc1c1d5

    def create_notify_obj(self):
        notify = Notify()
        return notify

<|MERGE_RESOLUTION|>--- conflicted
+++ resolved
@@ -430,7 +430,7 @@
             network_discovery.db = mock_db 
         return network_discovery
 
-<<<<<<< HEAD
+
     def create_go_director_obj(self, mock_db):
         with patch('modules.p2ptrust.utils.utils.send_evaluation_to_go'):
             go_director = GoDirector(
@@ -445,7 +445,7 @@
             )
             go_director.print = Mock()  
         return go_director
-=======
+
       
     def create_progress_bar_obj(self, mock_db):
         mock_pipe = Mock(spec=Connection)
@@ -484,7 +484,7 @@
             daemon.daemon_stop_lock = "slips_daemon_stop"
             daemon.pid = None
             return daemon
->>>>>>> 8cc1c1d5
+
 
     def create_notify_obj(self):
         notify = Notify()
