import shutil
from unittest.mock import patch, Mock, MagicMock
import os

from modules.flowalerts.conn import Conn
from slips_files.core.helpers.notify import Notify
from modules.flowalerts.dns import DNS
from modules.flowalerts.downloaded_file import DownloadedFile
from modules.flowalerts.notice import Notice
from modules.flowalerts.smtp import SMTP
from modules.flowalerts.software import Software
from modules.flowalerts.ssh import SSH
from modules.flowalerts.ssl import SSL
from modules.flowalerts.tunnel import Tunnel
from slips.main import Main
from modules.update_manager.update_manager import UpdateManager
from modules.leak_detector.leak_detector import LeakDetector
from slips_files.core.database.database_manager import DBManager
from slips_files.core.profiler import Profiler
from slips_files.core.output import Output
from modules.threat_intelligence.threat_intelligence import ThreatIntel
from modules.threat_intelligence.urlhaus import URLhaus
from modules.flowalerts.flowalerts import FlowAlerts
from modules.flowalerts.set_evidence import SetEvidnceHelper
from slips_files.core.input import Input
from modules.blocking.blocking import Blocking
from modules.http_analyzer.http_analyzer import HTTPAnalyzer
from modules.ip_info.ip_info import IPInfo
from slips_files.common.slips_utils import utils
from slips_files.core.helpers.whitelist.whitelist import Whitelist
from tests.common_test_utils import do_nothing
from modules.virustotal.virustotal import VT
from managers.process_manager import ProcessManager
from managers.redis_manager import RedisManager
from modules.ip_info.asn_info import ASN
from multiprocessing import Queue, Event, Semaphore
from slips_files.core.helpers.flow_handler import FlowHandler
from slips_files.core.helpers.symbols_handler import SymbolHandler
from modules.network_discovery.horizontal_portscan import HorizontalPortscan
from modules.network_discovery.network_discovery import NetworkDiscovery
from modules.network_discovery.vertical_portscan import VerticalPortscan
from modules.arp.arp import ARP
from slips.daemon import Daemon
from slips_files.core.evidence_structure.evidence import (
    Attacker,
    Direction,
    Evidence,
    EvidenceType,
    IDEACategory,
    IoCType,
    ProfileID,
    Proto,
    Tag,
    ThreatLevel,
    TimeWindow,
    Victim,
    
)


def read_configuration():
    return


def check_zeek_or_bro():
    """
    Check if we have zeek or bro
    """
    if shutil.which("zeek"):
        return "zeek"
    if shutil.which("bro"):
        return "bro"
    return False


class ModuleFactory:
    def __init__(self):
        # same db as in conftest
        self.profiler_queue = Queue()
        self.input_queue = Queue()
        self.dummy_termination_event = Event()
        self.logger = Mock()  # Output()

    def get_default_db(self):
        """default is o port 6379, this is the one we're using in conftest"""
        return self.create_db_manager_obj(6379)

    def create_db_manager_obj(
        self, port, output_dir="output/", flush_db=False
    ):
        # to prevent config/redis.conf from being overwritten
        with patch(
            "slips_files.core.database.redis_db.database.RedisDB._set_redis_options",
            return_value=Mock(),
        ):
            db = DBManager(self.logger, output_dir, port, flush_db=flush_db)
        db.r = db.rdb.r
        db.print = do_nothing
        assert db.get_used_redis_port() == port
        return db

    def create_main_obj(self, input_information):
        """returns an instance of Main() class in slips.py"""
        main = Main(testing=True)
        main.input_information = input_information
        main.input_type = "pcap"
        main.line_type = False
        return main

    def create_http_analyzer_obj(self, mock_db):
        with patch.object(DBManager, "create_sqlite_db", return_value=Mock()):
            http_analyzer = HTTPAnalyzer(
                self.logger,
                "dummy_output_dir",
                6379,
                self.dummy_termination_event,
            )
            http_analyzer.db.rdb = mock_db

        # override the self.print function to avoid broken pipes
        http_analyzer.print = do_nothing
        return http_analyzer

    def create_virustotal_obj(self, mock_db):
        with patch.object(DBManager, "create_sqlite_db", return_value=Mock()):
            virustotal = VT(
                self.logger,
                "dummy_output_dir",
                6379,
                self.dummy_termination_event,
            )
            virustotal.db.rdb = mock_db

        # override the self.print function to avoid broken pipes
        virustotal.print = do_nothing
        virustotal.__read_configuration = read_configuration
        virustotal.key_file = (
            "/media/alya/W/SLIPPS/modules/virustotal/api_key_secret"
        )
        return virustotal

    def create_arp_obj(self, mock_db):
        with patch.object(DBManager, "create_sqlite_db", return_value=Mock()):
            arp = ARP(
                self.logger,
                "dummy_output_dir",
                6379,
                self.dummy_termination_event,
            )
            arp.db.rdb = mock_db
        # override the self.print function to avoid broken pipes
        arp.print = do_nothing
        return arp

    def create_blocking_obj(self, mock_db):
        with patch.object(DBManager, "create_sqlite_db", return_value=Mock()):
            blocking = Blocking(
                self.logger,
                "dummy_output_dir",
                6379,
                self.dummy_termination_event,
            )
            blocking.db.rdb = mock_db

        # override the print function to avoid broken pipes
        blocking.print = do_nothing
        return blocking

    def create_flowalerts_obj(self, mock_db):
        with patch.object(DBManager, "create_sqlite_db", return_value=Mock()):
            flowalerts = FlowAlerts(
                self.logger,
                "dummy_output_dir",
                6379,
                self.dummy_termination_event,
            )
            flowalerts.db.rdb = mock_db

        # override the self.print function to avoid broken pipes
        flowalerts.print = do_nothing
        return flowalerts

    def create_dns_analyzer_obj(self, mock_db):
        flowalerts = self.create_flowalerts_obj(mock_db)
        return DNS(flowalerts.db, flowalerts=flowalerts)

    def create_notice_analyzer_obj(self, mock_db):
        flowalerts = self.create_flowalerts_obj(mock_db)
        return Notice(flowalerts.db, flowalerts=flowalerts)

    def create_smtp_analyzer_obj(self, mock_db):
        flowalerts = self.create_flowalerts_obj(mock_db)
        return SMTP(flowalerts.db, flowalerts=flowalerts)

    def create_ssl_analyzer_obj(self, mock_db):
        flowalerts = self.create_flowalerts_obj(mock_db)
        return SSL(flowalerts.db, flowalerts=flowalerts)

    def create_ssh_analyzer_obj(self, mock_db):
        flowalerts = self.create_flowalerts_obj(mock_db)
        return SSH(flowalerts.db, flowalerts=flowalerts)

    def create_downloaded_file_analyzer_obj(self, mock_db):
        flowalerts = self.create_flowalerts_obj(mock_db)
        return DownloadedFile(flowalerts.db, flowalerts=flowalerts)

    def create_tunnel_analyzer_obj(self, mock_db):
        flowalerts = self.create_flowalerts_obj(mock_db)
        return Tunnel(flowalerts.db, flowalerts=flowalerts)

    def create_conn_analyzer_obj(self, mock_db):
        flowalerts = self.create_flowalerts_obj(mock_db)
        return Conn(flowalerts.db, flowalerts=flowalerts)

    def create_software_analyzer_obj(self, mock_db):
        flowalerts = self.create_flowalerts_obj(mock_db)
        return Software(flowalerts.db, flowalerts=flowalerts)

    def create_input_obj(
        self, input_information, input_type, mock_db, line_type=False
    ):
        zeek_tmp_dir = os.path.join(os.getcwd(), "zeek_dir_for_testing")
        dummy_semaphore = Semaphore(0)
        with patch.object(DBManager, "create_sqlite_db", return_value=Mock()):
            input = Input(
                Output(),
                "dummy_output_dir",
                6379,
                self.dummy_termination_event,
                is_input_done=dummy_semaphore,
                profiler_queue=self.profiler_queue,
                input_type=input_type,
                input_information=input_information,
                cli_packet_filter=None,
                zeek_or_bro=check_zeek_or_bro(),
                zeek_dir=zeek_tmp_dir,
                line_type=line_type,
                is_profiler_done_event=self.dummy_termination_event,
            )
        input.db.rdb = mock_db
        input.is_done_processing = do_nothing
        input.bro_timeout = 1
        # override the print function to avoid broken pipes
        input.print = do_nothing
        input.stop_queues = do_nothing
        input.testing = True

        return input

    def create_ip_info_obj(self, mock_db):
        with patch.object(DBManager, "create_sqlite_db", return_value=Mock()):
            ip_info = IPInfo(
                self.logger,
                "dummy_output_dir",
                6379,
                self.dummy_termination_event,
            )
            ip_info.db.rdb = mock_db
        # override the self.print function to avoid broken pipes
        ip_info.print = do_nothing
        return ip_info

    def create_asn_obj(self, mock_db):
        return ASN(mock_db)

    def create_leak_detector_obj(self, mock_db):
        # this file will be used for storing the module output
        # and deleted when the tests are done
        test_pcap = "dataset/test7-malicious.pcap"
        yara_rules_path = "tests/yara_rules_for_testing/rules/"
        compiled_yara_rules_path = "tests/yara_rules_for_testing/compiled/"
        with patch.object(DBManager, "create_sqlite_db", return_value=Mock()):
            leak_detector = LeakDetector(
                self.logger,
                "dummy_output_dir",
                6379,
                self.dummy_termination_event,
            )
            leak_detector.db.rdb = mock_db
        # override the self.print function to avoid broken pipes
        leak_detector.print = do_nothing
        # this is the path containing 1 yara rule for testing, it matches every pcap
        leak_detector.yara_rules_path = yara_rules_path
        leak_detector.compiled_yara_rules_path = compiled_yara_rules_path
        leak_detector.pcap = test_pcap
        return leak_detector

    def create_profiler_obj(self, mock_db):
        dummy_semaphore = Semaphore(0)
        profiler = Profiler(
            self.logger,
            "output/",
            6379,
            self.dummy_termination_event,
            is_profiler_done=dummy_semaphore,
            profiler_queue=self.input_queue,
            is_profiler_done_event=self.dummy_termination_event,
        )

        # override the self.print function to avoid broken pipes
        profiler.print = do_nothing
        profiler.whitelist_path = "tests/test_whitelist.conf"
        profiler.db = mock_db
        return profiler

    def create_redis_manager_obj(self, main):
        return RedisManager(main)

    def create_process_manager_obj(self):
        return ProcessManager(self.create_main_obj(""))

    def create_utils_obj(self):
        return utils

    def create_threatintel_obj(self, mock_db):
        with patch.object(DBManager, "create_sqlite_db", return_value=Mock()):
            threatintel = ThreatIntel(
                self.logger,
                "dummy_output_dir",
                6379,
                self.dummy_termination_event,
            )
            threatintel.db = mock_db

        # override the self.print function to avoid broken pipes
        threatintel.print = do_nothing
        return threatintel

    def create_update_manager_obj(self, mock_db):
        with patch.object(DBManager, "create_sqlite_db", return_value=Mock()):
            update_manager = UpdateManager(
                self.logger,
                "dummy_output_dir",
                6379,
                self.dummy_termination_event,
            )

            update_manager.db.rdb = mock_db

        # override the self.print function to avoid broken pipes
        update_manager.print = do_nothing
        return update_manager

    def create_whitelist_obj(self, mock_db):
        with patch.object(DBManager, "create_sqlite_db", return_value=Mock()):
            whitelist = Whitelist(self.logger, mock_db)
            whitelist.db.rdb = mock_db

        # override the self.print function to avoid broken pipes
        whitelist.print = do_nothing
        whitelist.whitelist_path = "tests/test_whitelist.conf"
        return whitelist

    def create_flow_handler_obj(self, flow, mock_db):
        with patch.object(DBManager, "create_sqlite_db", return_value=Mock()):
            symbol = SymbolHandler(self.logger, mock_db)
            flow_handler = FlowHandler(mock_db, symbol, flow)
            return flow_handler

    def create_horizontal_portscan_obj(self, mock_db):
        with patch.object(DBManager, "create_sqlite_db", return_value=Mock()):
            horizontal_ps = HorizontalPortscan(mock_db)
            return horizontal_ps

    def create_vertical_portscan_obj(self, mock_db):
        with patch.object(DBManager, "create_sqlite_db", return_value=Mock()):
            vertical_ps = VerticalPortscan(mock_db)
            return vertical_ps

    def create_urlhaus_obj(self, mock_db):
        """Create an instance of URLhaus."""
        urlhaus = URLhaus(mock_db)
        return urlhaus

    def create_set_evidence_helper(self, mock_db):
        """Create an instance of SetEvidenceHelper."""
        set_evidence_helper = SetEvidnceHelper(mock_db)
        return set_evidence_helper
      

    def create_output_obj(self):
        return Output()       

    def create_attacker_obj(self, value="192.168.1.1", direction=Direction.SRC, attacker_type=IoCType.IP):
        return Attacker(direction=direction, attacker_type=attacker_type, value=value)
    
    def create_victim_obj(self, value="192.168.1.2", direction=Direction.DST, victim_type=IoCType.IP):
        return Victim(direction=direction, victim_type=victim_type, value=value)
    
    def create_profileid_obj(self, ip="192.168.1.3"):
        return ProfileID(ip=ip)
    
    def create_timewindow_obj(self,number=1):
        return TimeWindow(number=number)
    
    def create_proto_obj(self):
        return Proto
    
    def create_evidence_obj(self, evidence_type, description, attacker, threat_level,
                            category, victim, profile, timewindow, uid, timestamp,
                            proto, port, source_target_tag, id, conn_count, confidence):
        return Evidence(
            evidence_type=evidence_type,
            description=description,
            attacker=attacker,
            threat_level=threat_level,
            category=category,
            victim=victim,
            profile=profile,
            timewindow=timewindow,
            uid=uid,
            timestamp=timestamp,
            proto=proto,
            port=port,
            source_target_tag=source_target_tag,
            id=id,
            conn_count=conn_count,
            confidence=confidence
        )


    def create_network_discovery_obj(self, mock_db):
        with patch('modules.network_discovery.network_discovery.NetworkDiscovery.__init__', return_value=None):
            network_discovery = NetworkDiscovery(mock_db)
            network_discovery.db = mock_db 
        return network_discovery

<<<<<<< HEAD
    def create_daemon_object(self):
        with patch("slips.daemon.Daemon.__init__", return_value=None):
            daemon = Daemon(None)
            daemon.stderr = "errors.log"
            daemon.stdout = "slips.log"
            daemon.stdin = "/dev/null"
            daemon.logsfile = "slips.log"
            daemon.pidfile_dir = "/tmp"
            daemon.pidfile = os.path.join(daemon.pidfile_dir, "slips_daemon.lock")
            daemon.slips = MagicMock()
            daemon.daemon_start_lock = "slips_daemon_start"
            daemon.daemon_stop_lock = "slips_daemon_stop"
            daemon.pid = None
            return daemon
=======
    def create_notify_obj(self):
        notify = Notify()
        return notify
>>>>>>> 2e2ce5b9
<|MERGE_RESOLUTION|>--- conflicted
+++ resolved
@@ -425,7 +425,6 @@
             network_discovery.db = mock_db 
         return network_discovery
 
-<<<<<<< HEAD
     def create_daemon_object(self):
         with patch("slips.daemon.Daemon.__init__", return_value=None):
             daemon = Daemon(None)
@@ -440,8 +439,8 @@
             daemon.daemon_stop_lock = "slips_daemon_stop"
             daemon.pid = None
             return daemon
-=======
+
     def create_notify_obj(self):
         notify = Notify()
         return notify
->>>>>>> 2e2ce5b9
+
