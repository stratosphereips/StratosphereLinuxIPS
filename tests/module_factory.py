import shutil
from unittest.mock import patch, Mock, MagicMock
import os

from modules.flowalerts.conn import Conn
import sys
from slips_files.core.helpers.notify import Notify
from modules.flowalerts.dns import DNS
from multiprocessing.connection import Connection
from modules.flowalerts.downloaded_file import DownloadedFile
from modules.progress_bar.progress_bar import PBar
from modules.flowalerts.notice import Notice
from modules.flowalerts.smtp import SMTP
from modules.flowalerts.software import Software
from modules.flowalerts.ssh import SSH
from modules.flowalerts.ssl import SSL
from modules.flowalerts.tunnel import Tunnel
from modules.p2ptrust.trust.trustdb import TrustDB
from modules.p2ptrust.utils.go_director import GoDirector
from slips.main import Main
from modules.update_manager.update_manager import UpdateManager
from modules.leak_detector.leak_detector import LeakDetector
from slips_files.core.database.database_manager import DBManager
from slips_files.core.profiler import Profiler
from slips_files.core.output import Output
from modules.threat_intelligence.threat_intelligence import ThreatIntel
from modules.threat_intelligence.urlhaus import URLhaus
from modules.flowalerts.flowalerts import FlowAlerts
from modules.flowalerts.set_evidence import SetEvidnceHelper
from slips_files.core.input import Input
from modules.blocking.blocking import Blocking
from modules.http_analyzer.http_analyzer import HTTPAnalyzer
from modules.ip_info.ip_info import IPInfo
from slips_files.common.slips_utils import utils
from slips_files.core.helpers.whitelist.whitelist import Whitelist
from tests.common_test_utils import do_nothing
from modules.virustotal.virustotal import VT
from managers.process_manager import ProcessManager
from managers.redis_manager import RedisManager
from modules.ip_info.asn_info import ASN
from multiprocessing import Queue, Event, Semaphore
from slips_files.core.helpers.flow_handler import FlowHandler
from slips_files.core.helpers.symbols_handler import SymbolHandler
from modules.network_discovery.horizontal_portscan import HorizontalPortscan
from modules.network_discovery.network_discovery import NetworkDiscovery
from modules.network_discovery.vertical_portscan import VerticalPortscan
from modules.p2ptrust.trust.base_model import BaseModel
from modules.arp.arp import ARP
<<<<<<< HEAD
from slips_files.common.markov_chains import Matrix
=======
from slips.daemon import Daemon
from slips_files.core.helpers.checker import Checker
from modules.cesnet.cesnet import CESNET
>>>>>>> f1a47a8d
from slips_files.core.evidence_structure.evidence import (
    Attacker,
    Direction,
    Evidence,
    IoCType,
    ProfileID,
    Proto,
    TimeWindow,
    Victim,
)


def read_configuration():
    return


def check_zeek_or_bro():
    """
    Check if we have zeek or bro
    """
    if shutil.which("zeek"):
        return "zeek"
    if shutil.which("bro"):
        return "bro"
    return False


class ModuleFactory:
    def __init__(self):
        # same db as in conftest
        self.profiler_queue = Queue()
        self.input_queue = Queue()
        self.dummy_termination_event = Event()
        self.logger = Mock()  # Output()

    def get_default_db(self):
        """default is o port 6379, this is the one we're using in conftest"""
        return self.create_db_manager_obj(6379)

    def create_db_manager_obj(
        self, port, output_dir="output/", flush_db=False
    ):
        # to prevent config/redis.conf from being overwritten
        with patch(
            "slips_files.core.database.redis_db.database.RedisDB._set_redis_options",
            return_value=Mock(),
        ):
            db = DBManager(self.logger, output_dir, port, flush_db=flush_db)
        db.r = db.rdb.r
        db.print = do_nothing
        assert db.get_used_redis_port() == port
        return db

    def create_main_obj(self, input_information):
        """returns an instance of Main() class in slips.py"""
        main = Main(testing=True)
        main.input_information = input_information
        main.input_type = "pcap"
        main.line_type = False
        return main

    def create_http_analyzer_obj(self, mock_db):
        with patch.object(DBManager, "create_sqlite_db", return_value=Mock()):
            http_analyzer = HTTPAnalyzer(
                self.logger,
                "dummy_output_dir",
                6379,
                self.dummy_termination_event,
            )
            http_analyzer.db.rdb = mock_db

        # override the self.print function to avoid broken pipes
        http_analyzer.print = do_nothing
        return http_analyzer

    def create_virustotal_obj(self, mock_db):
        with patch.object(DBManager, "create_sqlite_db", return_value=Mock()):
            virustotal = VT(
                self.logger,
                "dummy_output_dir",
                6379,
                self.dummy_termination_event,
            )
            virustotal.db.rdb = mock_db

        # override the self.print function to avoid broken pipes
        virustotal.print = do_nothing
        virustotal.__read_configuration = read_configuration
        virustotal.key_file = (
            "/media/alya/W/SLIPPS/modules/virustotal/api_key_secret"
        )
        return virustotal

    def create_arp_obj(self, mock_db):
        with patch.object(DBManager, "create_sqlite_db", return_value=Mock()):
            arp = ARP(
                self.logger,
                "dummy_output_dir",
                6379,
                self.dummy_termination_event,
            )
            arp.db.rdb = mock_db
        # override the self.print function to avoid broken pipes
        arp.print = do_nothing
        return arp

    def create_blocking_obj(self, mock_db):
        with patch.object(DBManager, "create_sqlite_db", return_value=Mock()):
            blocking = Blocking(
                self.logger,
                "dummy_output_dir",
                6379,
                self.dummy_termination_event,
            )
            blocking.db.rdb = mock_db

        # override the print function to avoid broken pipes
        blocking.print = do_nothing
        return blocking

    def create_flowalerts_obj(self, mock_db):
        with patch.object(DBManager, "create_sqlite_db", return_value=Mock()):
            flowalerts = FlowAlerts(
                self.logger,
                "dummy_output_dir",
                6379,
                self.dummy_termination_event,
            )
            flowalerts.db.rdb = mock_db

        # override the self.print function to avoid broken pipes
        flowalerts.print = do_nothing
        return flowalerts

    def create_dns_analyzer_obj(self, mock_db):
        flowalerts = self.create_flowalerts_obj(mock_db)
        return DNS(flowalerts.db, flowalerts=flowalerts)

    def create_notice_analyzer_obj(self, mock_db):
        flowalerts = self.create_flowalerts_obj(mock_db)
        return Notice(flowalerts.db, flowalerts=flowalerts)

    def create_smtp_analyzer_obj(self, mock_db):
        flowalerts = self.create_flowalerts_obj(mock_db)
        return SMTP(flowalerts.db, flowalerts=flowalerts)

    def create_ssl_analyzer_obj(self, mock_db):
        flowalerts = self.create_flowalerts_obj(mock_db)
        return SSL(flowalerts.db, flowalerts=flowalerts)

    def create_ssh_analyzer_obj(self, mock_db):
        flowalerts = self.create_flowalerts_obj(mock_db)
        return SSH(flowalerts.db, flowalerts=flowalerts)

    def create_downloaded_file_analyzer_obj(self, mock_db):
        flowalerts = self.create_flowalerts_obj(mock_db)
        return DownloadedFile(flowalerts.db, flowalerts=flowalerts)

    def create_tunnel_analyzer_obj(self, mock_db):
        flowalerts = self.create_flowalerts_obj(mock_db)
        return Tunnel(flowalerts.db, flowalerts=flowalerts)

    def create_conn_analyzer_obj(self, mock_db):
        flowalerts = self.create_flowalerts_obj(mock_db)
        return Conn(flowalerts.db, flowalerts=flowalerts)

    def create_software_analyzer_obj(self, mock_db):
        flowalerts = self.create_flowalerts_obj(mock_db)
        return Software(flowalerts.db, flowalerts=flowalerts)

    def create_input_obj(
        self, input_information, input_type, mock_db, line_type=False
    ):
        zeek_tmp_dir = os.path.join(os.getcwd(), "zeek_dir_for_testing")
        dummy_semaphore = Semaphore(0)
        with patch.object(DBManager, "create_sqlite_db", return_value=Mock()):
            input = Input(
                Output(),
                "dummy_output_dir",
                6379,
                self.dummy_termination_event,
                is_input_done=dummy_semaphore,
                profiler_queue=self.profiler_queue,
                input_type=input_type,
                input_information=input_information,
                cli_packet_filter=None,
                zeek_or_bro=check_zeek_or_bro(),
                zeek_dir=zeek_tmp_dir,
                line_type=line_type,
                is_profiler_done_event=self.dummy_termination_event,
            )
        input.db.rdb = mock_db
        input.is_done_processing = do_nothing
        input.bro_timeout = 1
        # override the print function to avoid broken pipes
        input.print = do_nothing
        input.stop_queues = do_nothing
        input.testing = True

        return input

    def create_ip_info_obj(self, mock_db):
        with patch.object(DBManager, "create_sqlite_db", return_value=Mock()):
            ip_info = IPInfo(
                self.logger,
                "dummy_output_dir",
                6379,
                self.dummy_termination_event,
            )
            ip_info.db.rdb = mock_db
        # override the self.print function to avoid broken pipes
        ip_info.print = do_nothing
        return ip_info

    def create_asn_obj(self, mock_db):
        return ASN(mock_db)

    def create_leak_detector_obj(self, mock_db):
        # this file will be used for storing the module output
        # and deleted when the tests are done
        test_pcap = "dataset/test7-malicious.pcap"
        yara_rules_path = "tests/yara_rules_for_testing/rules/"
        compiled_yara_rules_path = "tests/yara_rules_for_testing/compiled/"
        with patch.object(DBManager, "create_sqlite_db", return_value=Mock()):
            leak_detector = LeakDetector(
                self.logger,
                "dummy_output_dir",
                6379,
                self.dummy_termination_event,
            )
            leak_detector.db.rdb = mock_db
        # override the self.print function to avoid broken pipes
        leak_detector.print = do_nothing
        # this is the path containing 1 yara rule for testing, it matches every pcap
        leak_detector.yara_rules_path = yara_rules_path
        leak_detector.compiled_yara_rules_path = compiled_yara_rules_path
        leak_detector.pcap = test_pcap
        return leak_detector

    def create_profiler_obj(self, mock_db):
        dummy_semaphore = Semaphore(0)
        profiler = Profiler(
            self.logger,
            "output/",
            6379,
            self.dummy_termination_event,
            is_profiler_done=dummy_semaphore,
            profiler_queue=self.input_queue,
            is_profiler_done_event=self.dummy_termination_event,
        )

        # override the self.print function to avoid broken pipes
        profiler.print = do_nothing
        profiler.whitelist_path = "tests/test_whitelist.conf"
        profiler.db = mock_db
        return profiler

    def create_redis_manager_obj(self, main):
        return RedisManager(main)

    def create_process_manager_obj(self):
        return ProcessManager(self.create_main_obj(""))

    def create_utils_obj(self):
        return utils

    def create_threatintel_obj(self, mock_db):
        with patch.object(DBManager, "create_sqlite_db", return_value=Mock()):
            threatintel = ThreatIntel(
                self.logger,
                "dummy_output_dir",
                6379,
                self.dummy_termination_event,
            )
            threatintel.db = mock_db

        # override the self.print function to avoid broken pipes
        threatintel.print = do_nothing
        return threatintel

    def create_update_manager_obj(self, mock_db):
        with patch.object(DBManager, "create_sqlite_db", return_value=Mock()):
            update_manager = UpdateManager(
                self.logger,
                "dummy_output_dir",
                6379,
                self.dummy_termination_event,
            )

            update_manager.db.rdb = mock_db

        # override the self.print function to avoid broken pipes
        update_manager.print = do_nothing
        return update_manager

    def create_whitelist_obj(self, mock_db):
        with patch.object(DBManager, "create_sqlite_db", return_value=Mock()):
            whitelist = Whitelist(self.logger, mock_db)
            whitelist.db.rdb = mock_db

        # override the self.print function to avoid broken pipes
        whitelist.print = do_nothing
        whitelist.whitelist_path = "tests/test_whitelist.conf"
        return whitelist

    def create_flow_handler_obj(self, flow, mock_db):
        with patch.object(DBManager, "create_sqlite_db", return_value=Mock()):
            symbol = SymbolHandler(self.logger, mock_db)
            flow_handler = FlowHandler(mock_db, symbol, flow)
            return flow_handler

    def create_horizontal_portscan_obj(self, mock_db):
        with patch.object(DBManager, "create_sqlite_db", return_value=Mock()):
            horizontal_ps = HorizontalPortscan(mock_db)
            return horizontal_ps

    def create_vertical_portscan_obj(self, mock_db):
        with patch.object(DBManager, "create_sqlite_db", return_value=Mock()):
            vertical_ps = VerticalPortscan(mock_db)
            return vertical_ps

    def create_urlhaus_obj(self, mock_db):
        """Create an instance of URLhaus."""
        urlhaus = URLhaus(mock_db)
        return urlhaus

    def create_set_evidence_helper(self, mock_db):
        """Create an instance of SetEvidenceHelper."""
        set_evidence_helper = SetEvidnceHelper(mock_db)
        return set_evidence_helper

    def create_output_obj(self):
        return Output()

    def create_attacker_obj(
        self,
        value="192.168.1.1",
        direction=Direction.SRC,
        attacker_type=IoCType.IP,
    ):
        return Attacker(
            direction=direction, attacker_type=attacker_type, value=value
        )

    def create_victim_obj(
        self,
        value="192.168.1.2",
        direction=Direction.DST,
        victim_type=IoCType.IP,
    ):
        return Victim(
            direction=direction, victim_type=victim_type, value=value
        )

    def create_profileid_obj(self, ip="192.168.1.3"):
        return ProfileID(ip=ip)

    def create_timewindow_obj(self, number=1):
        return TimeWindow(number=number)

    def create_proto_obj(self):
        return Proto

    def create_evidence_obj(
        self,
        evidence_type,
        description,
        attacker,
        threat_level,
        category,
        victim,
        profile,
        timewindow,
        uid,
        timestamp,
        proto,
        port,
        source_target_tag,
        id,
        conn_count,
        confidence,
    ):
        return Evidence(
            evidence_type=evidence_type,
            description=description,
            attacker=attacker,
            threat_level=threat_level,
            category=category,
            victim=victim,
            profile=profile,
            timewindow=timewindow,
            uid=uid,
            timestamp=timestamp,
            proto=proto,
            port=port,
            source_target_tag=source_target_tag,
            id=id,
            conn_count=conn_count,
            confidence=confidence,
        )

    def create_network_discovery_obj(self, mock_db):
        with patch(
            "modules.network_discovery.network_discovery.NetworkDiscovery.__init__",
            return_value=None,
        ):
            network_discovery = NetworkDiscovery(mock_db)
            network_discovery.db = mock_db
        return network_discovery
<<<<<<< HEAD
        
    def create_markov_chain_obj(self):
        return Matrix()     

=======

    def create_checker_obj(self):
        mock_main = Mock()
        mock_main.args = MagicMock()
        mock_main.args.output = "test_output"
        mock_main.args.verbose = "0"
        mock_main.args.debug = "0"
        mock_main.redis_man = Mock()
        mock_main.terminate_slips = Mock()
        mock_main.print_version = Mock()
        mock_main.get_input_file_type = Mock()
        mock_main.handle_flows_from_stdin = Mock()
        mock_main.pid = 12345

        checker = Checker(mock_main)
        return checker

    def create_go_director_obj(self, mock_db):
        with patch("modules.p2ptrust.utils.utils.send_evaluation_to_go"):
            go_director = GoDirector(
                logger=self.logger,
                trustdb=Mock(spec=TrustDB),
                db=mock_db,
                storage_name="test_storage",
                override_p2p=False,
                gopy_channel="test_gopy",
                pygo_channel="test_pygo",
                p2p_reports_logfile="test_reports.log",
            )
            go_director.print = Mock()
        return go_director

    def create_progress_bar_obj(self, mock_db):
        mock_pipe = Mock(spec=Connection)
        mock_pbar_finished = Mock(spec=Event)

        with patch.object(DBManager, "create_sqlite_db", return_value=Mock()):
            pbar = PBar(
                self.logger,
                "dummy_output_dir",
                6379,
                self.dummy_termination_event,
            )
            pbar.db.rdb = mock_db
        pbar.init(
            stdout=sys.stdout,
            pipe=mock_pipe,
            slips_mode="normal",
            pbar_finished=mock_pbar_finished,
        )
        pbar.print = do_nothing

        return pbar

    def create_daemon_object(self):
        with patch("slips.daemon.Daemon.__init__", return_value=None):
            daemon = Daemon(None)
            daemon.stderr = "errors.log"
            daemon.stdout = "slips.log"
            daemon.stdin = "/dev/null"
            daemon.logsfile = "slips.log"
            daemon.pidfile_dir = "/tmp"
            daemon.pidfile = os.path.join(
                daemon.pidfile_dir, "slips_daemon.lock"
            )
            daemon.slips = MagicMock()
            daemon.daemon_start_lock = "slips_daemon_start"
            daemon.daemon_stop_lock = "slips_daemon_stop"
            daemon.pid = None
            return daemon

    def create_trust_db_obj(self, mock_db=None):
        with patch.object(DBManager, "create_sqlite_db", return_value=Mock()):
            trust_db = TrustDB(
                self.logger, "dummy_trust.db", drop_tables_on_startup=False
            )
            if mock_db:
                trust_db.conn = mock_db

        trust_db.print = do_nothing
        return trust_db

    def create_base_model_obj(self):
        logger = Mock(spec=Output)
        trustdb = Mock()
        return BaseModel(logger, trustdb)

    def create_notify_obj(self):
        notify = Notify()
        return notify

    def create_cesnet_obj(self):
        logger = MagicMock()
        output_dir = "dummy_output_dir"
        redis_port = 6379
        termination_event = MagicMock()

        with patch.object(
            DBManager, "create_sqlite_db", return_value=MagicMock()
        ):
            cesnet = CESNET(logger, output_dir, redis_port, termination_event)
            cesnet.db = MagicMock()
            cesnet.wclient = MagicMock()
            cesnet.node_info = [
                {"Name": "TestNode", "Type": ["IPS"], "SW": ["Slips"]}
            ]

        cesnet.print = MagicMock()
        return cesnet
>>>>>>> f1a47a8d
<|MERGE_RESOLUTION|>--- conflicted
+++ resolved
@@ -46,13 +46,10 @@
 from modules.network_discovery.vertical_portscan import VerticalPortscan
 from modules.p2ptrust.trust.base_model import BaseModel
 from modules.arp.arp import ARP
-<<<<<<< HEAD
-from slips_files.common.markov_chains import Matrix
-=======
 from slips.daemon import Daemon
 from slips_files.core.helpers.checker import Checker
 from modules.cesnet.cesnet import CESNET
->>>>>>> f1a47a8d
+from slips_files.common.markov_chains import Matrix
 from slips_files.core.evidence_structure.evidence import (
     Attacker,
     Direction,
@@ -462,12 +459,9 @@
             network_discovery = NetworkDiscovery(mock_db)
             network_discovery.db = mock_db
         return network_discovery
-<<<<<<< HEAD
-        
+
     def create_markov_chain_obj(self):
-        return Matrix()     
-
-=======
+        return Matrix()
 
     def create_checker_obj(self):
         mock_main = Mock()
@@ -576,5 +570,4 @@
             ]
 
         cesnet.print = MagicMock()
-        return cesnet
->>>>>>> f1a47a8d
+        return cesnet