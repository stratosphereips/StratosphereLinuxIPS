import shutil
from unittest.mock import (
    patch,
    Mock,
    MagicMock,
    mock_open,
)
import os

from managers.host_ip_manager import HostIPManager
from modules.flowalerts.conn import Conn
from modules.threat_intelligence.circl_lu import Circllu
from modules.threat_intelligence.spamhaus import Spamhaus
from slips_files.core.database.database_manager import DBManager
from slips_files.core.database.redis_db.constants import (
    Constants,
    Channels,
)
from slips_files.core.evidencehandler import EvidenceHandler

from slips_files.core.helpers.notify import Notify
from modules.flowalerts.dns import DNS
from modules.flowalerts.downloaded_file import DownloadedFile
from slips_files.core.helpers.symbols_handler import SymbolHandler
from slips_files.core.database.redis_db.profile_handler import ProfileHandler
from modules.flowalerts.notice import Notice
from modules.flowalerts.smtp import SMTP
from modules.flowalerts.software import Software
from modules.flowalerts.ssh import SSH
from modules.flowalerts.ssl import SSL
from modules.flowalerts.tunnel import Tunnel
from modules.p2ptrust.trust.trustdb import TrustDB
from modules.p2ptrust.utils.go_director import GoDirector
from slips.main import Main
from modules.update_manager.update_manager import UpdateManager
from modules.leak_detector.leak_detector import LeakDetector
from slips_files.core.profiler import Profiler
from slips_files.core.output import Output
from modules.threat_intelligence.threat_intelligence import ThreatIntel
from modules.threat_intelligence.urlhaus import URLhaus
from modules.flowalerts.flowalerts import FlowAlerts
from modules.flowalerts.set_evidence import SetEvidnceHelper
from slips_files.core.input import Input
from modules.blocking.blocking import Blocking
from modules.http_analyzer.http_analyzer import HTTPAnalyzer
from modules.ip_info.ip_info import IPInfo
from slips_files.common.slips_utils import utils
from slips_files.core.helpers.whitelist.whitelist import Whitelist
from modules.virustotal.virustotal import VT
from managers.process_manager import ProcessManager
from managers.redis_manager import RedisManager
from modules.ip_info.asn_info import ASN
from multiprocessing import Queue
from slips_files.core.helpers.flow_handler import FlowHandler
from modules.network_discovery.horizontal_portscan import HorizontalPortscan
from modules.network_discovery.network_discovery import NetworkDiscovery
from modules.network_discovery.vertical_portscan import VerticalPortscan
from modules.p2ptrust.trust.base_model import BaseModel
from slips_files.core.database.redis_db.alert_handler import AlertHandler
from modules.arp.arp import ARP
from slips.daemon import Daemon
from slips_files.core.database.redis_db.ioc_handler import IoCHandler
from slips_files.core.helpers.checker import Checker
from modules.timeline.timeline import Timeline
from modules.cesnet.cesnet import CESNET
from modules.riskiq.riskiq import RiskIQ
from slips_files.common.markov_chains import Matrix
from slips_files.core.structures.evidence import (
    Attacker,
    Direction,
    Evidence,
    IoCType,
    ProfileID,
    Proto,
    TimeWindow,
    Victim,
)


def read_configuration():
    return


def check_zeek_or_bro():
    """
    Check if we have zeek or bro
    """
    if shutil.which("zeek"):
        return "zeek"
    if shutil.which("bro"):
        return "bro"
    return False


MODULE_DB_MANAGER = "slips_files.common.abstracts.module.DBManager"
# CORE_DB_MANAGER = "slips_files.common.abstracts.core.DBManager"
DB_MANAGER = "slips_files.core.database.database_manager.DBManager"


class ModuleFactory:
    def __init__(self):
        self.profiler_queue = Queue()
        self.input_queue = Queue()
        self.logger = Mock()

    def get_default_db(self):
        """default is o port 6379, this is the one we're using in conftest"""
        return self.create_db_manager_obj(6379)

    def create_db_manager_obj(
        self,
        port,
        output_dir="output/",
        flush_db=False,
        start_redis_server=True,
    ):
        """
        flush_db is False by default  because we use this function to check
        the db after integration tests to make sure everything's going fine
        """
        # to prevent config/redis.conf from being overwritten
        with patch(
            "slips_files.core.database.redis_db.database."
            "RedisDB._set_redis_options",
            return_value=Mock(),
        ):
            db = DBManager(
                self.logger,
                output_dir,
                port,
                flush_db=flush_db,
                start_sqlite=False,
                start_redis_server=start_redis_server,
            )
        db.print = Mock()
        # for easier access to redis db
        db.r = db.rdb.r
        assert db.get_used_redis_port() == port
        return db

    def create_main_obj(self):
        """returns an instance of Main() class in slips.py"""
        main = Main(testing=True)
        main.input_information = ""
        main.input_type = "pcap"
        main.line_type = False
        return main

    @patch(MODULE_DB_MANAGER, name="mock_db")
    def create_http_analyzer_obj(self, mock_db):
        http_analyzer = HTTPAnalyzer(
            self.logger,
            "dummy_output_dir",
            6379,
            Mock(),
        )

        # override the self.print function to avoid broken pipes
        http_analyzer.print = Mock()
        return http_analyzer

    @patch(MODULE_DB_MANAGER, name="mock_db")
    def create_virustotal_obj(self, mock_db):
        virustotal = VT(
            self.logger,
            "dummy_output_dir",
            6379,
            Mock(),
        )
        virustotal.print = Mock()
        virustotal.__read_configuration = Mock()
        return virustotal

    @patch(MODULE_DB_MANAGER, name="mock_db")
    def create_arp_obj(self, mock_db):
        with patch(
            "modules.arp.arp.ARP.wait_for_arp_scans", return_value=Mock()
        ):
            arp = ARP(
                self.logger,
                "dummy_output_dir",
                6379,
                Mock(),
            )
        arp.print = Mock()
        return arp

    @patch(MODULE_DB_MANAGER, name="mock_db")
    def create_blocking_obj(self, mock_db):
        blocking = Blocking(
            self.logger,
            "dummy_output_dir",
            6379,
            Mock(),
        )
        # override the print function to avoid broken pipes
        blocking.print = Mock()
        return blocking

    @patch(MODULE_DB_MANAGER, name="mock_db")
    def create_flowalerts_obj(self, mock_db):
        flowalerts = FlowAlerts(
            self.logger,
            "dummy_output_dir",
            6379,
            Mock(),
        )

        # override the self.print function to avoid broken pipes
        flowalerts.print = Mock()
        return flowalerts

    @patch(DB_MANAGER, name="mock_db")
    def create_dns_analyzer_obj(self, mock_db):
        flowalerts = self.create_flowalerts_obj()
        return DNS(flowalerts.db, flowalerts=flowalerts)

    @patch(DB_MANAGER, name="mock_db")
    def create_notice_analyzer_obj(self, mock_db):
        flowalerts = self.create_flowalerts_obj()
        return Notice(flowalerts.db, flowalerts=flowalerts)

    @patch(DB_MANAGER, name="mock_db")
    def create_smtp_analyzer_obj(self, mock_db):
        flowalerts = self.create_flowalerts_obj()
        return SMTP(flowalerts.db, flowalerts=flowalerts)

    @patch(DB_MANAGER, name="mock_db")
    def create_ssl_analyzer_obj(self, mock_db):
        flowalerts = self.create_flowalerts_obj()
        return SSL(flowalerts.db, flowalerts=flowalerts)

    @patch(DB_MANAGER, name="mock_db")
    def create_ssh_analyzer_obj(self, mock_db):
        flowalerts = self.create_flowalerts_obj()
        return SSH(flowalerts.db, flowalerts=flowalerts)

    @patch(DB_MANAGER, name="mock_db")
    def create_downloaded_file_analyzer_obj(self, mock_db):
        flowalerts = self.create_flowalerts_obj()
        return DownloadedFile(flowalerts.db, flowalerts=flowalerts)

    @patch(DB_MANAGER, name="mock_db")
    def create_tunnel_analyzer_obj(self, mock_db):
        flowalerts = self.create_flowalerts_obj()
        return Tunnel(flowalerts.db, flowalerts=flowalerts)

    @patch(DB_MANAGER, name="mock_db")
    def create_conn_analyzer_obj(self, mock_db):
        flowalerts = self.create_flowalerts_obj()
        return Conn(flowalerts.db, flowalerts=flowalerts)

    @patch(DB_MANAGER, name="mock_db")
    def create_software_analyzer_obj(self, mock_db):
        flowalerts = self.create_flowalerts_obj()
        return Software(flowalerts.db, flowalerts=flowalerts)

    @patch(MODULE_DB_MANAGER, name="mock_db")
    def create_input_obj(
        self, input_information, input_type, mock_db, line_type=False
    ):
        zeek_tmp_dir = os.path.join(os.getcwd(), "zeek_dir_for_testing")
        input = Input(
            Output(),
            "dummy_output_dir",
            6379,
            is_input_done=Mock(),
            profiler_queue=self.profiler_queue,
            input_type=input_type,
            input_information=input_information,
            cli_packet_filter=None,
            zeek_or_bro=check_zeek_or_bro(),
            zeek_dir=zeek_tmp_dir,
            line_type=line_type,
            is_profiler_done_event=Mock(),
            termination_event=Mock(),
        )
        input.db = mock_db
        input.mark_self_as_done_processing = Mock()
        input.bro_timeout = 1
        # override the print function to avoid broken pipes
        input.print = Mock()
        input.stop_queues = Mock()
        input.testing = True

        return input

    @patch(MODULE_DB_MANAGER, name="mock_db")
    def create_ip_info_obj(self, mock_db):
        ip_info = IPInfo(
            self.logger,
            "dummy_output_dir",
            6379,
            Mock(),
        )
        # override the self.print function to avoid broken pipes
        ip_info.print = Mock()
        return ip_info

    @patch(DB_MANAGER, name="mock_db")
    def create_asn_obj(self, mock_db):
        return ASN(mock_db)

    @patch(MODULE_DB_MANAGER, name="mock_db")
    def create_leak_detector_obj(self, mock_db):
        # this file will be used for storing the module output
        # and deleted when the tests are done
        test_pcap = "dataset/test7-malicious.pcap"
        yara_rules_path = "tests/yara_rules_for_testing/rules/"
        compiled_yara_rules_path = "tests/yara_rules_for_testing/compiled/"
        leak_detector = LeakDetector(
            self.logger,
            "dummy_output_dir",
            6379,
            Mock(),
        )
        leak_detector.print = Mock()
        # this is the path containing 1 yara rule for testing,
        # it matches every pcap
        leak_detector.yara_rules_path = yara_rules_path
        leak_detector.compiled_yara_rules_path = compiled_yara_rules_path
        leak_detector.pcap = test_pcap
        return leak_detector

    @patch(MODULE_DB_MANAGER, name="mock_db")
    def create_profiler_obj(self, mock_db):
        profiler = Profiler(
            self.logger,
            "output/",
            6379,
            Mock(),
            is_profiler_done=Mock(),
            profiler_queue=self.input_queue,
            is_profiler_done_event=Mock(),
        )
        # override the self.print function to avoid broken pipes
        profiler.print = Mock()
        profiler.whitelist_path = "tests/test_whitelist.conf"
        profiler.db = mock_db
        return profiler

    def create_redis_manager_obj(self, main):
        return RedisManager(main)
<<<<<<< HEAD

    def create_host_ip_manager_obj(self, main):
        return HostIPManager(main)

=======
        
>>>>>>> 6e53fff2

    def create_utils_obj(self):
        return utils

    @patch(MODULE_DB_MANAGER, name="mock_db")
    def create_threatintel_obj(self, mock_db):
        threatintel = ThreatIntel(
            self.logger,
            "dummy_output_dir",
            6379,
            Mock(),
        )

        # override the self.print function to avoid broken pipes
        threatintel.print = Mock()
        return threatintel

    @patch(MODULE_DB_MANAGER, name="mock_db")
    def create_spamhaus_obj(self, mock_db):
        return Spamhaus(mock_db)

    @patch(MODULE_DB_MANAGER, name="mock_db")
    def create_update_manager_obj(self, mock_db):
        update_manager = UpdateManager(
            self.logger,
            "dummy_output_dir",
            6379,
            Mock(),
        )
        # override the self.print function to avoid broken pipes
        update_manager.print = Mock()
        return update_manager

    @patch(MODULE_DB_MANAGER, name="mock_db")
    def create_whitelist_obj(self, mock_db):
        whitelist = Whitelist(self.logger, mock_db)
        # override the self.print function to avoid broken pipes
        whitelist.print = Mock()
        whitelist.whitelist_path = "tests/test_whitelist.conf"
        return whitelist

    @patch(MODULE_DB_MANAGER, name="mock_db")
    def create_flow_handler_obj(self, flow, mock_db):
        symbol = SymbolHandler(self.logger, mock_db)
        flow_handler = FlowHandler(mock_db, symbol, flow)
        flow_handler.profileid = "profile_id"
        flow_handler.twid = "timewindow_id"
        return flow_handler

    @patch(DB_MANAGER, name="mock_db")
    def create_horizontal_portscan_obj(self, mock_db):
        horizontal_ps = HorizontalPortscan(mock_db)
        return horizontal_ps

    @patch(DB_MANAGER, name="mock_db")
    def create_vertical_portscan_obj(self, mock_db):
        vertical_ps = VerticalPortscan(mock_db)
        return vertical_ps

    @patch(MODULE_DB_MANAGER, name="mock_db")
    def create_urlhaus_obj(self, mock_db):
        """Create an instance of URLhaus."""
        urlhaus = URLhaus(mock_db)
        return urlhaus

    @patch(MODULE_DB_MANAGER, name="mock_db")
    def create_circllu_obj(self, mock_db):
        """Create an instance of Circllu."""
        return Circllu(mock_db, Queue())

    @patch(MODULE_DB_MANAGER, name="mock_db")
    def create_set_evidence_helper(self, mock_db):
        """Create an instance of SetEvidenceHelper."""
        set_evidence_helper = SetEvidnceHelper(mock_db)
        return set_evidence_helper

    def create_output_obj(self):
        return Output()

    def create_attacker_obj(
        self,
        value="192.168.1.1",
        direction=Direction.SRC,
        attacker_type=IoCType.IP,
    ):
        return Attacker(
            direction=direction, attacker_type=attacker_type, value=value
        )

    def create_victim_obj(
        self,
        value="192.168.1.2",
        direction=Direction.DST,
        victim_type=IoCType.IP,
    ):
        return Victim(
            direction=direction, victim_type=victim_type, value=value
        )

    def create_profileid_obj(self, ip="192.168.1.3"):
        return ProfileID(ip=ip)

    def create_timewindow_obj(self, number=1):
        return TimeWindow(number=number)

    def create_proto_obj(self):
        return Proto

    def create_evidence_obj(
        self,
        evidence_type,
        description,
        attacker,
        threat_level,
        victim,
        profile,
        timewindow,
        uid,
        timestamp,
        proto,
        dst_port,
        id,
        confidence,
    ):
        return Evidence(
            evidence_type=evidence_type,
            description=description,
            attacker=attacker,
            threat_level=threat_level,
            victim=victim,
            profile=profile,
            timewindow=timewindow,
            uid=uid,
            timestamp=timestamp,
            proto=proto,
            dst_port=dst_port,
            id=id,
            confidence=confidence,
        )

    @patch(MODULE_DB_MANAGER, name="mock_db")
    def create_network_discovery_obj(self, mock_db):
        network_discovery = NetworkDiscovery(
            self.logger,
            "dummy_output_dir",
            6379,
            Mock(),
        )
        return network_discovery

    def create_markov_chain_obj(self):
        return Matrix()

    def create_checker_obj(self):
        mock_main = Mock()
        mock_main.args = MagicMock()
        mock_main.args.output = "test_output"
        mock_main.args.verbose = "0"
        mock_main.args.debug = "0"
        mock_main.redis_man = Mock()
        mock_main.terminate_slips = Mock()
        mock_main.print_version = Mock()
        mock_main.get_input_file_type = Mock()
        mock_main.handle_flows_from_stdin = Mock()
        mock_main.pid = 12345

        checker = Checker(mock_main)
        return checker

    @patch(MODULE_DB_MANAGER, name="mock_db")
    def create_go_director_obj(self, mock_db):
        with patch("modules.p2ptrust.utils.utils.send_evaluation_to_go"):
            go_director = GoDirector(
                logger=self.logger,
                trustdb=Mock(spec=TrustDB),
                db=mock_db,
                storage_name="test_storage",
                override_p2p=False,
                gopy_channel="test_gopy",
                pygo_channel="test_pygo",
                p2p_reports_logfile="test_reports.log",
            )
            go_director.print = Mock()
        return go_director

    @patch(DB_MANAGER, name="mock_db")
    def create_daemon_object(self, mock_db):
        with (
            patch("slips.daemon.Daemon.read_pidfile", return_type=None),
            patch("slips.daemon.Daemon.read_configuration"),
            patch("builtins.open", mock_open(read_data=None)),
        ):
            daemon = Daemon(MagicMock())
        daemon.stderr = "errors.log"
        daemon.stdout = "slips.log"
        daemon.stdin = "/dev/null"
        daemon.logsfile = "slips.log"
        daemon.pidfile_dir = "/tmp"
        daemon.pidfile = os.path.join(daemon.pidfile_dir, "slips_daemon.lock")
        daemon.daemon_start_lock = "slips_daemon_start"
        daemon.daemon_stop_lock = "slips_daemon_stop"
        return daemon

    @patch("sqlite3.connect", name="sqlite_mock")
    def create_trust_db_obj(self, sqlite_mock):
        trust_db = TrustDB(self.logger, Mock(), drop_tables_on_startup=False)
        trust_db.conn = Mock()
        trust_db.print = Mock()
        return trust_db

    def create_base_model_obj(self):
        logger = Mock(spec=Output)
        trustdb = Mock()
        return BaseModel(logger, trustdb)

    def create_notify_obj(self):
        notify = Notify()
        return notify

    def create_ioc_handler_obj(self):
        handler = IoCHandler()
        handler.r = Mock()
        handler.rcache = Mock()
        handler.constants = Constants()
        handler.channels = Channels()
        return handler

    @patch(MODULE_DB_MANAGER, name="mock_db")
    def create_cesnet_obj(self, mock_db):
        output_dir = "dummy_output_dir"
        redis_port = 6379
        termination_event = MagicMock()

        cesnet = CESNET(self.logger, output_dir, redis_port, termination_event)
        cesnet.db = mock_db
        cesnet.wclient = MagicMock()
        cesnet.node_info = [
            {"Name": "TestNode", "Type": ["IPS"], "SW": ["Slips"]}
        ]

        cesnet.print = MagicMock()
        return cesnet

<<<<<<< HEAD
    @patch(MODULE_DB_MANAGER, name="mock_db")
    def create_evidence_handler_obj(self, mock_db):
        logger = Mock()
        output_dir = "/tmp"
        redis_port = 6379
        termination_event = Mock()
        handler = EvidenceHandler(
            logger, output_dir, redis_port, termination_event
        )
        handler.db = mock_db
        return handler

    @patch(MODULE_DB_MANAGER, name="mock_db")
    def create_symbol_handler_obj(self, mock_db):
        mock_logger = Mock()
        mock_db.get_t2_for_profile_tw.return_value = (1000.0, 2000.0)
        return SymbolHandler(mock_logger, mock_db)

    @patch(MODULE_DB_MANAGER, name="mock_db")
    def create_riskiq_obj(self, mock_db):
        termination_event = MagicMock()
        riskiq = RiskIQ(
            self.logger,
            "dummy_output_dir",
            6379,
            termination_event,
        )
        riskiq.db = mock_db
        return riskiq

    @patch(MODULE_DB_MANAGER, name="mock_db")
    def create_timeline_object(self, mock_db):
        logger = Mock()
        output_dir = "/tmp"
        redis_port = 6379
        termination_event = Mock()
        tl = Timeline(logger, output_dir, redis_port, termination_event)
        tl.db = mock_db
        return tl

    def create_alert_handler_obj(self):
        alert_handler = AlertHandler()
        alert_handler.constants = Constants()
        return alert_handler

    def create_profile_handler_obj(self):
        handler = ProfileHandler()
        handler.constants = Constants()
        handler.r = Mock()
        handler.rcache = Mock()
        handler.separator = "_"
        handler.width = 3600
        handler.print = Mock()
        return handler

=======
>>>>>>> 6e53fff2
    def create_process_manager_obj(self):
        main_mock = Mock()
        main_mock.conf.get_disabled_modules.return_value = []
        main_mock.input_type = 'pcap'
        main_mock.mode = 'normal'
        main_mock.stdout = ''
        main_mock.args = Mock(growing=False, input_module=False, testing=False)
        return ProcessManager(main_mock)<|MERGE_RESOLUTION|>--- conflicted
+++ resolved
@@ -341,14 +341,9 @@
 
     def create_redis_manager_obj(self, main):
         return RedisManager(main)
-<<<<<<< HEAD
 
     def create_host_ip_manager_obj(self, main):
         return HostIPManager(main)
-
-=======
-        
->>>>>>> 6e53fff2
 
     def create_utils_obj(self):
         return utils
@@ -592,7 +587,6 @@
         cesnet.print = MagicMock()
         return cesnet
 
-<<<<<<< HEAD
     @patch(MODULE_DB_MANAGER, name="mock_db")
     def create_evidence_handler_obj(self, mock_db):
         logger = Mock()
@@ -648,13 +642,11 @@
         handler.print = Mock()
         return handler
 
-=======
->>>>>>> 6e53fff2
     def create_process_manager_obj(self):
         main_mock = Mock()
         main_mock.conf.get_disabled_modules.return_value = []
-        main_mock.input_type = 'pcap'
-        main_mock.mode = 'normal'
-        main_mock.stdout = ''
+        main_mock.input_type = "pcap"
+        main_mock.mode = "normal"
+        main_mock.stdout = ""
         main_mock.args = Mock(growing=False, input_module=False, testing=False)
         return ProcessManager(main_mock)