import shutil
from unittest.mock import patch, Mock, MagicMock
import os

from modules.flowalerts.conn import Conn
import sys
from slips_files.core.helpers.notify import Notify
from modules.flowalerts.dns import DNS
from multiprocessing.connection import Connection
from modules.flowalerts.downloaded_file import DownloadedFile
from modules.progress_bar.progress_bar import PBar
from modules.flowalerts.notice import Notice
from modules.flowalerts.smtp import SMTP
from modules.flowalerts.software import Software
from modules.flowalerts.ssh import SSH
from modules.flowalerts.ssl import SSL
from modules.flowalerts.tunnel import Tunnel
from modules.p2ptrust.trust.trustdb import TrustDB
from modules.p2ptrust.utils.go_director import GoDirector
from slips.main import Main
from modules.update_manager.update_manager import UpdateManager
from modules.leak_detector.leak_detector import LeakDetector
from slips_files.core.database.database_manager import DBManager
from slips_files.core.profiler import Profiler
from slips_files.core.output import Output
from modules.threat_intelligence.threat_intelligence import ThreatIntel
from modules.threat_intelligence.urlhaus import URLhaus
from modules.flowalerts.flowalerts import FlowAlerts
from modules.flowalerts.set_evidence import SetEvidnceHelper
from slips_files.core.input import Input
from modules.blocking.blocking import Blocking
from modules.http_analyzer.http_analyzer import HTTPAnalyzer
from modules.ip_info.ip_info import IPInfo
from slips_files.common.slips_utils import utils
from slips_files.core.helpers.whitelist.whitelist import Whitelist
from tests.common_test_utils import do_nothing
from modules.virustotal.virustotal import VT
from managers.process_manager import ProcessManager
from managers.redis_manager import RedisManager
from modules.ip_info.asn_info import ASN
from multiprocessing import Queue, Event, Semaphore
from slips_files.core.helpers.flow_handler import FlowHandler
from slips_files.core.helpers.symbols_handler import SymbolHandler
from modules.network_discovery.horizontal_portscan import HorizontalPortscan
from modules.network_discovery.network_discovery import NetworkDiscovery
from modules.network_discovery.vertical_portscan import VerticalPortscan
from modules.p2ptrust.trust.base_model import BaseModel
from modules.arp.arp import ARP
<<<<<<< HEAD
from modules.cesnet.cesnet import CESNET
=======
from slips.daemon import Daemon
from slips_files.core.helpers.checker import Checker
>>>>>>> c680d44a
from slips_files.core.evidence_structure.evidence import (
    Attacker,
    Direction,
    Evidence,
    IoCType,
    ProfileID,
    Proto,
    TimeWindow,
    Victim,
)


def read_configuration():
    return


def check_zeek_or_bro():
    """
    Check if we have zeek or bro
    """
    if shutil.which("zeek"):
        return "zeek"
    if shutil.which("bro"):
        return "bro"
    return False


class ModuleFactory:
    def __init__(self):
        # same db as in conftest
        self.profiler_queue = Queue()
        self.input_queue = Queue()
        self.dummy_termination_event = Event()
        self.logger = Mock()  # Output()

    def get_default_db(self):
        """default is o port 6379, this is the one we're using in conftest"""
        return self.create_db_manager_obj(6379)

    def create_db_manager_obj(
        self, port, output_dir="output/", flush_db=False
    ):
        # to prevent config/redis.conf from being overwritten
        with patch(
            "slips_files.core.database.redis_db.database.RedisDB._set_redis_options",
            return_value=Mock(),
        ):
            db = DBManager(self.logger, output_dir, port, flush_db=flush_db)
        db.r = db.rdb.r
        db.print = do_nothing
        assert db.get_used_redis_port() == port
        return db

    def create_main_obj(self, input_information):
        """returns an instance of Main() class in slips.py"""
        main = Main(testing=True)
        main.input_information = input_information
        main.input_type = "pcap"
        main.line_type = False
        return main

    def create_http_analyzer_obj(self, mock_db):
        with patch.object(DBManager, "create_sqlite_db", return_value=Mock()):
            http_analyzer = HTTPAnalyzer(
                self.logger,
                "dummy_output_dir",
                6379,
                self.dummy_termination_event,
            )
            http_analyzer.db.rdb = mock_db

        # override the self.print function to avoid broken pipes
        http_analyzer.print = do_nothing
        return http_analyzer

    def create_virustotal_obj(self, mock_db):
        with patch.object(DBManager, "create_sqlite_db", return_value=Mock()):
            virustotal = VT(
                self.logger,
                "dummy_output_dir",
                6379,
                self.dummy_termination_event,
            )
            virustotal.db.rdb = mock_db

        # override the self.print function to avoid broken pipes
        virustotal.print = do_nothing
        virustotal.__read_configuration = read_configuration
        virustotal.key_file = (
            "/media/alya/W/SLIPPS/modules/virustotal/api_key_secret"
        )
        return virustotal

    def create_arp_obj(self, mock_db):
        with patch.object(DBManager, "create_sqlite_db", return_value=Mock()):
            arp = ARP(
                self.logger,
                "dummy_output_dir",
                6379,
                self.dummy_termination_event,
            )
            arp.db.rdb = mock_db
        # override the self.print function to avoid broken pipes
        arp.print = do_nothing
        return arp

    def create_blocking_obj(self, mock_db):
        with patch.object(DBManager, "create_sqlite_db", return_value=Mock()):
            blocking = Blocking(
                self.logger,
                "dummy_output_dir",
                6379,
                self.dummy_termination_event,
            )
            blocking.db.rdb = mock_db

        # override the print function to avoid broken pipes
        blocking.print = do_nothing
        return blocking

    def create_flowalerts_obj(self, mock_db):
        with patch.object(DBManager, "create_sqlite_db", return_value=Mock()):
            flowalerts = FlowAlerts(
                self.logger,
                "dummy_output_dir",
                6379,
                self.dummy_termination_event,
            )
            flowalerts.db.rdb = mock_db

        # override the self.print function to avoid broken pipes
        flowalerts.print = do_nothing
        return flowalerts

    def create_dns_analyzer_obj(self, mock_db):
        flowalerts = self.create_flowalerts_obj(mock_db)
        return DNS(flowalerts.db, flowalerts=flowalerts)

    def create_notice_analyzer_obj(self, mock_db):
        flowalerts = self.create_flowalerts_obj(mock_db)
        return Notice(flowalerts.db, flowalerts=flowalerts)

    def create_smtp_analyzer_obj(self, mock_db):
        flowalerts = self.create_flowalerts_obj(mock_db)
        return SMTP(flowalerts.db, flowalerts=flowalerts)

    def create_ssl_analyzer_obj(self, mock_db):
        flowalerts = self.create_flowalerts_obj(mock_db)
        return SSL(flowalerts.db, flowalerts=flowalerts)

    def create_ssh_analyzer_obj(self, mock_db):
        flowalerts = self.create_flowalerts_obj(mock_db)
        return SSH(flowalerts.db, flowalerts=flowalerts)

    def create_downloaded_file_analyzer_obj(self, mock_db):
        flowalerts = self.create_flowalerts_obj(mock_db)
        return DownloadedFile(flowalerts.db, flowalerts=flowalerts)

    def create_tunnel_analyzer_obj(self, mock_db):
        flowalerts = self.create_flowalerts_obj(mock_db)
        return Tunnel(flowalerts.db, flowalerts=flowalerts)

    def create_conn_analyzer_obj(self, mock_db):
        flowalerts = self.create_flowalerts_obj(mock_db)
        return Conn(flowalerts.db, flowalerts=flowalerts)

    def create_software_analyzer_obj(self, mock_db):
        flowalerts = self.create_flowalerts_obj(mock_db)
        return Software(flowalerts.db, flowalerts=flowalerts)

    def create_input_obj(
        self, input_information, input_type, mock_db, line_type=False
    ):
        zeek_tmp_dir = os.path.join(os.getcwd(), "zeek_dir_for_testing")
        dummy_semaphore = Semaphore(0)
        with patch.object(DBManager, "create_sqlite_db", return_value=Mock()):
            input = Input(
                Output(),
                "dummy_output_dir",
                6379,
                self.dummy_termination_event,
                is_input_done=dummy_semaphore,
                profiler_queue=self.profiler_queue,
                input_type=input_type,
                input_information=input_information,
                cli_packet_filter=None,
                zeek_or_bro=check_zeek_or_bro(),
                zeek_dir=zeek_tmp_dir,
                line_type=line_type,
                is_profiler_done_event=self.dummy_termination_event,
            )
        input.db.rdb = mock_db
        input.is_done_processing = do_nothing
        input.bro_timeout = 1
        # override the print function to avoid broken pipes
        input.print = do_nothing
        input.stop_queues = do_nothing
        input.testing = True

        return input

    def create_ip_info_obj(self, mock_db):
        with patch.object(DBManager, "create_sqlite_db", return_value=Mock()):
            ip_info = IPInfo(
                self.logger,
                "dummy_output_dir",
                6379,
                self.dummy_termination_event,
            )
            ip_info.db.rdb = mock_db
        # override the self.print function to avoid broken pipes
        ip_info.print = do_nothing
        return ip_info

    def create_asn_obj(self, mock_db):
        return ASN(mock_db)

    def create_leak_detector_obj(self, mock_db):
        # this file will be used for storing the module output
        # and deleted when the tests are done
        test_pcap = "dataset/test7-malicious.pcap"
        yara_rules_path = "tests/yara_rules_for_testing/rules/"
        compiled_yara_rules_path = "tests/yara_rules_for_testing/compiled/"
        with patch.object(DBManager, "create_sqlite_db", return_value=Mock()):
            leak_detector = LeakDetector(
                self.logger,
                "dummy_output_dir",
                6379,
                self.dummy_termination_event,
            )
            leak_detector.db.rdb = mock_db
        # override the self.print function to avoid broken pipes
        leak_detector.print = do_nothing
        # this is the path containing 1 yara rule for testing, it matches every pcap
        leak_detector.yara_rules_path = yara_rules_path
        leak_detector.compiled_yara_rules_path = compiled_yara_rules_path
        leak_detector.pcap = test_pcap
        return leak_detector

    def create_profiler_obj(self, mock_db):
        dummy_semaphore = Semaphore(0)
        profiler = Profiler(
            self.logger,
            "output/",
            6379,
            self.dummy_termination_event,
            is_profiler_done=dummy_semaphore,
            profiler_queue=self.input_queue,
            is_profiler_done_event=self.dummy_termination_event,
        )

        # override the self.print function to avoid broken pipes
        profiler.print = do_nothing
        profiler.whitelist_path = "tests/test_whitelist.conf"
        profiler.db = mock_db
        return profiler

    def create_redis_manager_obj(self, main):
        return RedisManager(main)

    def create_process_manager_obj(self):
        return ProcessManager(self.create_main_obj(""))

    def create_utils_obj(self):
        return utils

    def create_threatintel_obj(self, mock_db):
        with patch.object(DBManager, "create_sqlite_db", return_value=Mock()):
            threatintel = ThreatIntel(
                self.logger,
                "dummy_output_dir",
                6379,
                self.dummy_termination_event,
            )
            threatintel.db = mock_db

        # override the self.print function to avoid broken pipes
        threatintel.print = do_nothing
        return threatintel

    def create_update_manager_obj(self, mock_db):
        with patch.object(DBManager, "create_sqlite_db", return_value=Mock()):
            update_manager = UpdateManager(
                self.logger,
                "dummy_output_dir",
                6379,
                self.dummy_termination_event,
            )

            update_manager.db.rdb = mock_db

        # override the self.print function to avoid broken pipes
        update_manager.print = do_nothing
        return update_manager

    def create_whitelist_obj(self, mock_db):
        with patch.object(DBManager, "create_sqlite_db", return_value=Mock()):
            whitelist = Whitelist(self.logger, mock_db)
            whitelist.db.rdb = mock_db

        # override the self.print function to avoid broken pipes
        whitelist.print = do_nothing
        whitelist.whitelist_path = "tests/test_whitelist.conf"
        return whitelist

    def create_flow_handler_obj(self, flow, mock_db):
        with patch.object(DBManager, "create_sqlite_db", return_value=Mock()):
            symbol = SymbolHandler(self.logger, mock_db)
            flow_handler = FlowHandler(mock_db, symbol, flow)
            return flow_handler

    def create_horizontal_portscan_obj(self, mock_db):
        with patch.object(DBManager, "create_sqlite_db", return_value=Mock()):
            horizontal_ps = HorizontalPortscan(mock_db)
            return horizontal_ps

    def create_vertical_portscan_obj(self, mock_db):
        with patch.object(DBManager, "create_sqlite_db", return_value=Mock()):
            vertical_ps = VerticalPortscan(mock_db)
            return vertical_ps

    def create_urlhaus_obj(self, mock_db):
        """Create an instance of URLhaus."""
        urlhaus = URLhaus(mock_db)
        return urlhaus

    def create_set_evidence_helper(self, mock_db):
        """Create an instance of SetEvidenceHelper."""
        set_evidence_helper = SetEvidnceHelper(mock_db)
        return set_evidence_helper

    def create_output_obj(self):
        return Output()

    def create_attacker_obj(
        self,
        value="192.168.1.1",
        direction=Direction.SRC,
        attacker_type=IoCType.IP,
    ):
        return Attacker(
            direction=direction, attacker_type=attacker_type, value=value
        )

    def create_victim_obj(
        self,
        value="192.168.1.2",
        direction=Direction.DST,
        victim_type=IoCType.IP,
    ):
        return Victim(
            direction=direction, victim_type=victim_type, value=value
        )

    def create_profileid_obj(self, ip="192.168.1.3"):
        return ProfileID(ip=ip)

    def create_timewindow_obj(self, number=1):
        return TimeWindow(number=number)

    def create_proto_obj(self):
        return Proto

    def create_evidence_obj(
        self,
        evidence_type,
        description,
        attacker,
        threat_level,
        category,
        victim,
        profile,
        timewindow,
        uid,
        timestamp,
        proto,
        port,
        source_target_tag,
        id,
        conn_count,
        confidence,
    ):
        return Evidence(
            evidence_type=evidence_type,
            description=description,
            attacker=attacker,
            threat_level=threat_level,
            category=category,
            victim=victim,
            profile=profile,
            timewindow=timewindow,
            uid=uid,
            timestamp=timestamp,
            proto=proto,
            port=port,
            source_target_tag=source_target_tag,
            id=id,
            conn_count=conn_count,
            confidence=confidence,
        )

    def create_network_discovery_obj(self, mock_db):
        with patch(
            "modules.network_discovery.network_discovery.NetworkDiscovery.__init__",
            return_value=None,
        ):
            network_discovery = NetworkDiscovery(mock_db)
            network_discovery.db = mock_db
        return network_discovery

<<<<<<< HEAD
    def create_cesnet_obj(self):
        logger = MagicMock()
        output_dir = "dummy_output_dir"
        redis_port = 6379
        termination_event = MagicMock()

        with patch.object(DBManager, "create_sqlite_db", return_value=MagicMock()):
            cesnet = CESNET(logger, output_dir, redis_port, termination_event)
            cesnet.db = MagicMock()
            cesnet.wclient = MagicMock()
            cesnet.node_info = [{"Name": "TestNode", "Type": ["IPS"], "SW": ["Slips"]}]

        cesnet.print = MagicMock()
        return cesnet
=======
    def create_checker_obj(self):
        mock_main = Mock()
        mock_main.args = MagicMock()
        mock_main.args.output = "test_output"
        mock_main.args.verbose = "0"
        mock_main.args.debug = "0"
        mock_main.redis_man = Mock()
        mock_main.terminate_slips = Mock()
        mock_main.print_version = Mock()
        mock_main.get_input_file_type = Mock()
        mock_main.handle_flows_from_stdin = Mock()
        mock_main.pid = 12345

        checker = Checker(mock_main)
        return checker

    def create_go_director_obj(self, mock_db):
        with patch("modules.p2ptrust.utils.utils.send_evaluation_to_go"):
            go_director = GoDirector(
                logger=self.logger,
                trustdb=Mock(spec=TrustDB),
                db=mock_db,
                storage_name="test_storage",
                override_p2p=False,
                gopy_channel="test_gopy",
                pygo_channel="test_pygo",
                p2p_reports_logfile="test_reports.log",
            )
            go_director.print = Mock()
        return go_director

    def create_progress_bar_obj(self, mock_db):
        mock_pipe = Mock(spec=Connection)
        mock_pbar_finished = Mock(spec=Event)

        with patch.object(DBManager, "create_sqlite_db", return_value=Mock()):
            pbar = PBar(
                self.logger,
                "dummy_output_dir",
                6379,
                self.dummy_termination_event,
            )
            pbar.db.rdb = mock_db
        pbar.init(
            stdout=sys.stdout,
            pipe=mock_pipe,
            slips_mode="normal",
            pbar_finished=mock_pbar_finished,
        )
        pbar.print = do_nothing

        return pbar

    def create_daemon_object(self):
        with patch("slips.daemon.Daemon.__init__", return_value=None):
            daemon = Daemon(None)
            daemon.stderr = "errors.log"
            daemon.stdout = "slips.log"
            daemon.stdin = "/dev/null"
            daemon.logsfile = "slips.log"
            daemon.pidfile_dir = "/tmp"
            daemon.pidfile = os.path.join(
                daemon.pidfile_dir, "slips_daemon.lock"
            )
            daemon.slips = MagicMock()
            daemon.daemon_start_lock = "slips_daemon_start"
            daemon.daemon_stop_lock = "slips_daemon_stop"
            daemon.pid = None
            return daemon


    def create_trust_db_obj(self, mock_db=None):
        with patch.object(DBManager, "create_sqlite_db", return_value=Mock()):
            trust_db = TrustDB(
                self.logger, "dummy_trust.db", drop_tables_on_startup=False
            )
            if mock_db:
                trust_db.conn = mock_db

        trust_db.print = do_nothing
        return trust_db

    def create_base_model_obj(self):
        logger = Mock(spec=Output)
        trustdb = Mock()
        return BaseModel(logger, trustdb)

    def create_notify_obj(self):
        notify = Notify()
        return notify
>>>>>>> c680d44a
<|MERGE_RESOLUTION|>--- conflicted
+++ resolved
@@ -46,12 +46,9 @@
 from modules.network_discovery.vertical_portscan import VerticalPortscan
 from modules.p2ptrust.trust.base_model import BaseModel
 from modules.arp.arp import ARP
-<<<<<<< HEAD
-from modules.cesnet.cesnet import CESNET
-=======
 from slips.daemon import Daemon
 from slips_files.core.helpers.checker import Checker
->>>>>>> c680d44a
+from modules.cesnet.cesnet import CESNET
 from slips_files.core.evidence_structure.evidence import (
     Attacker,
     Direction,
@@ -462,22 +459,6 @@
             network_discovery.db = mock_db
         return network_discovery
 
-<<<<<<< HEAD
-    def create_cesnet_obj(self):
-        logger = MagicMock()
-        output_dir = "dummy_output_dir"
-        redis_port = 6379
-        termination_event = MagicMock()
-
-        with patch.object(DBManager, "create_sqlite_db", return_value=MagicMock()):
-            cesnet = CESNET(logger, output_dir, redis_port, termination_event)
-            cesnet.db = MagicMock()
-            cesnet.wclient = MagicMock()
-            cesnet.node_info = [{"Name": "TestNode", "Type": ["IPS"], "SW": ["Slips"]}]
-
-        cesnet.print = MagicMock()
-        return cesnet
-=======
     def create_checker_obj(self):
         mock_main = Mock()
         mock_main.args = MagicMock()
@@ -548,7 +529,6 @@
             daemon.pid = None
             return daemon
 
-
     def create_trust_db_obj(self, mock_db=None):
         with patch.object(DBManager, "create_sqlite_db", return_value=Mock()):
             trust_db = TrustDB(
@@ -568,4 +548,22 @@
     def create_notify_obj(self):
         notify = Notify()
         return notify
->>>>>>> c680d44a
+
+    def create_cesnet_obj(self):
+        logger = MagicMock()
+        output_dir = "dummy_output_dir"
+        redis_port = 6379
+        termination_event = MagicMock()
+
+        with patch.object(
+            DBManager, "create_sqlite_db", return_value=MagicMock()
+        ):
+            cesnet = CESNET(logger, output_dir, redis_port, termination_event)
+            cesnet.db = MagicMock()
+            cesnet.wclient = MagicMock()
+            cesnet.node_info = [
+                {"Name": "TestNode", "Type": ["IPS"], "SW": ["Slips"]}
+            ]
+
+        cesnet.print = MagicMock()
+        return cesnet