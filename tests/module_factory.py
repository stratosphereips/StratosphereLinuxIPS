--- conflicted
+++ resolved
@@ -360,13 +360,12 @@
         set_evidence_helper = SetEvidnceHelper(mock_db)
         return set_evidence_helper
 
-<<<<<<< HEAD
+
     def create_output_obj(stop_daemon=True):
         return Output(stop_daemon=True)   
-=======
+
     def create_network_discovery_obj(self, mock_db):
         with patch('modules.network_discovery.network_discovery.NetworkDiscovery.__init__', return_value=None):
             network_discovery = NetworkDiscovery(mock_db)
             network_discovery.db = mock_db 
         return network_discovery
->>>>>>> e42c040a
