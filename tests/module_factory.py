import shutil
from unittest.mock import (
    patch,
    Mock,
    MagicMock,
    mock_open,
)
import os

from managers.host_ip_manager import HostIPManager
from modules.flowalerts.conn import Conn
from modules.threat_intelligence.circl_lu import Circllu
from modules.threat_intelligence.spamhaus import Spamhaus
from slips_files.core.database.database_manager import DBManager
from slips_files.core.database.redis_db.constants import (
    Constants,
    Channels,
)
from slips_files.core.evidencehandler import EvidenceHandler

from slips_files.core.helpers.notify import Notify
from modules.flowalerts.dns import DNS
from modules.flowalerts.downloaded_file import DownloadedFile
from slips_files.core.helpers.symbols_handler import SymbolHandler
from slips_files.core.database.redis_db.profile_handler import ProfileHandler
from modules.flowalerts.notice import Notice
from modules.flowalerts.smtp import SMTP
from modules.flowalerts.software import Software
from modules.flowalerts.ssh import SSH
from modules.flowalerts.ssl import SSL
from modules.flowalerts.tunnel import Tunnel
from modules.p2ptrust.trust.trustdb import TrustDB
from modules.p2ptrust.utils.go_director import GoDirector
from slips.main import Main
from modules.update_manager.update_manager import UpdateManager
from modules.leak_detector.leak_detector import LeakDetector
from slips_files.core.profiler import Profiler
from slips_files.core.output import Output
from modules.threat_intelligence.threat_intelligence import ThreatIntel
from modules.threat_intelligence.urlhaus import URLhaus
from modules.flowalerts.flowalerts import FlowAlerts
from modules.flowalerts.set_evidence import SetEvidnceHelper
from slips_files.core.input import Input
from modules.blocking.blocking import Blocking
from modules.http_analyzer.http_analyzer import HTTPAnalyzer
from modules.ip_info.ip_info import IPInfo
from slips_files.common.slips_utils import utils
from slips_files.core.helpers.whitelist.whitelist import Whitelist
from modules.virustotal.virustotal import VT
from managers.process_manager import ProcessManager
from managers.redis_manager import RedisManager
from modules.ip_info.asn_info import ASN
from multiprocessing import Queue
from slips_files.core.helpers.flow_handler import FlowHandler
from modules.network_discovery.horizontal_portscan import HorizontalPortscan
from modules.network_discovery.network_discovery import NetworkDiscovery
from modules.network_discovery.vertical_portscan import VerticalPortscan
from modules.p2ptrust.trust.base_model import BaseModel
from slips_files.core.database.redis_db.alert_handler import AlertHandler
from modules.arp.arp import ARP
from slips.daemon import Daemon
from slips_files.core.database.redis_db.ioc_handler import IoCHandler
from slips_files.core.helpers.checker import Checker
from modules.timeline.timeline import Timeline
from modules.cesnet.cesnet import CESNET
from modules.riskiq.riskiq import RiskIQ
from slips_files.common.markov_chains import Matrix
from managers.metadata_manager import MetadataManager
<<<<<<< HEAD
from slips_files.core.structures.evidence import (
=======
from slips_files.core.evidence_structure.evidence import (
>>>>>>> 8ceeca69
    Attacker,
    Direction,
    Evidence,
    IoCType,
    ProfileID,
    Proto,
    TimeWindow,
    Victim,
)


def read_configuration():
    return


def check_zeek_or_bro():
    """
    Check if we have zeek or bro
    """
    if shutil.which("zeek"):
        return "zeek"
    if shutil.which("bro"):
        return "bro"
    return False


MODULE_DB_MANAGER = "slips_files.common.abstracts.module.DBManager"
# CORE_DB_MANAGER = "slips_files.common.abstracts.core.DBManager"
DB_MANAGER = "slips_files.core.database.database_manager.DBManager"


class ModuleFactory:
    def __init__(self):
        self.profiler_queue = Queue()
        self.input_queue = Queue()
        self.logger = Mock()

    def get_default_db(self):
        """default is o port 6379, this is the one we're using in conftest"""
        return self.create_db_manager_obj(6379)

    def create_db_manager_obj(
        self,
        port,
        output_dir="output/",
        flush_db=False,
        start_redis_server=True,
    ):
        """
        flush_db is False by default  because we use this function to check
        the db after integration tests to make sure everything's going fine
        """
        # to prevent config/redis.conf from being overwritten
        with patch(
            "slips_files.core.database.redis_db.database."
            "RedisDB._set_redis_options",
            return_value=Mock(),
        ):
            db = DBManager(
                self.logger,
                output_dir,
                port,
                flush_db=flush_db,
                start_sqlite=False,
                start_redis_server=start_redis_server,
            )
        db.print = Mock()
        # for easier access to redis db
        db.r = db.rdb.r
        assert db.get_used_redis_port() == port
        return db

    def create_main_obj(self):
        """returns an instance of Main() class in slips.py"""
        main = Main(testing=True)
        main.input_information = ""
        main.input_type = "pcap"
        main.line_type = False
        return main

    @patch(MODULE_DB_MANAGER, name="mock_db")
    def create_http_analyzer_obj(self, mock_db):
        http_analyzer = HTTPAnalyzer(
            self.logger,
            "dummy_output_dir",
            6379,
            Mock(),
        )

        # override the self.print function to avoid broken pipes
        http_analyzer.print = Mock()
        return http_analyzer

    @patch(MODULE_DB_MANAGER, name="mock_db")
    def create_virustotal_obj(self, mock_db):
        virustotal = VT(
            self.logger,
            "dummy_output_dir",
            6379,
            Mock(),
        )
        virustotal.print = Mock()
        virustotal.__read_configuration = Mock()
        return virustotal

    @patch(MODULE_DB_MANAGER, name="mock_db")
    def create_arp_obj(self, mock_db):
        with patch(
            "modules.arp.arp.ARP.wait_for_arp_scans", return_value=Mock()
        ):
            arp = ARP(
                self.logger,
                "dummy_output_dir",
                6379,
                Mock(),
            )
        arp.print = Mock()
        return arp

    @patch(MODULE_DB_MANAGER, name="mock_db")
    def create_blocking_obj(self, mock_db):
        blocking = Blocking(
            self.logger,
            "dummy_output_dir",
            6379,
            Mock(),
        )
        # override the print function to avoid broken pipes
        blocking.print = Mock()
        return blocking

    @patch(MODULE_DB_MANAGER, name="mock_db")
    def create_flowalerts_obj(self, mock_db):
        flowalerts = FlowAlerts(
            self.logger,
            "dummy_output_dir",
            6379,
            Mock(),
        )

        # override the self.print function to avoid broken pipes
        flowalerts.print = Mock()
        return flowalerts

    @patch(DB_MANAGER, name="mock_db")
    def create_dns_analyzer_obj(self, mock_db):
        flowalerts = self.create_flowalerts_obj()
        return DNS(flowalerts.db, flowalerts=flowalerts)

    @patch(DB_MANAGER, name="mock_db")
    def create_notice_analyzer_obj(self, mock_db):
        flowalerts = self.create_flowalerts_obj()
        return Notice(flowalerts.db, flowalerts=flowalerts)

    @patch(DB_MANAGER, name="mock_db")
    def create_smtp_analyzer_obj(self, mock_db):
        flowalerts = self.create_flowalerts_obj()
        return SMTP(flowalerts.db, flowalerts=flowalerts)

    @patch(DB_MANAGER, name="mock_db")
    def create_ssl_analyzer_obj(self, mock_db):
        flowalerts = self.create_flowalerts_obj()
        return SSL(flowalerts.db, flowalerts=flowalerts)

    @patch(DB_MANAGER, name="mock_db")
    def create_ssh_analyzer_obj(self, mock_db):
        flowalerts = self.create_flowalerts_obj()
        return SSH(flowalerts.db, flowalerts=flowalerts)

    @patch(DB_MANAGER, name="mock_db")
    def create_downloaded_file_analyzer_obj(self, mock_db):
        flowalerts = self.create_flowalerts_obj()
        return DownloadedFile(flowalerts.db, flowalerts=flowalerts)

    @patch(DB_MANAGER, name="mock_db")
    def create_tunnel_analyzer_obj(self, mock_db):
        flowalerts = self.create_flowalerts_obj()
        return Tunnel(flowalerts.db, flowalerts=flowalerts)

    @patch(DB_MANAGER, name="mock_db")
    def create_conn_analyzer_obj(self, mock_db):
        flowalerts = self.create_flowalerts_obj()
        return Conn(flowalerts.db, flowalerts=flowalerts)

    @patch(DB_MANAGER, name="mock_db")
    def create_software_analyzer_obj(self, mock_db):
        flowalerts = self.create_flowalerts_obj()
        return Software(flowalerts.db, flowalerts=flowalerts)

    @patch(MODULE_DB_MANAGER, name="mock_db")
    def create_input_obj(
        self, input_information, input_type, mock_db, line_type=False
    ):
        zeek_tmp_dir = os.path.join(os.getcwd(), "zeek_dir_for_testing")
        input = Input(
            Output(),
            "dummy_output_dir",
            6379,
            is_input_done=Mock(),
            profiler_queue=self.profiler_queue,
            input_type=input_type,
            input_information=input_information,
            cli_packet_filter=None,
            zeek_or_bro=check_zeek_or_bro(),
            zeek_dir=zeek_tmp_dir,
            line_type=line_type,
            is_profiler_done_event=Mock(),
            termination_event=Mock(),
        )
        input.db = mock_db
        input.mark_self_as_done_processing = Mock()
        input.bro_timeout = 1
        # override the print function to avoid broken pipes
        input.print = Mock()
        input.stop_queues = Mock()
        input.testing = True

        return input

    @patch(MODULE_DB_MANAGER, name="mock_db")
    def create_ip_info_obj(self, mock_db):
        ip_info = IPInfo(
            self.logger,
            "dummy_output_dir",
            6379,
            Mock(),
        )
        # override the self.print function to avoid broken pipes
        ip_info.print = Mock()
        return ip_info

    @patch(DB_MANAGER, name="mock_db")
    def create_asn_obj(self, mock_db):
        return ASN(mock_db)

    @patch(MODULE_DB_MANAGER, name="mock_db")
    def create_leak_detector_obj(self, mock_db):
        # this file will be used for storing the module output
        # and deleted when the tests are done
        test_pcap = "dataset/test7-malicious.pcap"
        yara_rules_path = "tests/yara_rules_for_testing/rules/"
        compiled_yara_rules_path = "tests/yara_rules_for_testing/compiled/"
        leak_detector = LeakDetector(
            self.logger,
            "dummy_output_dir",
            6379,
            Mock(),
        )
        leak_detector.print = Mock()
        # this is the path containing 1 yara rule for testing,
        # it matches every pcap
        leak_detector.yara_rules_path = yara_rules_path
        leak_detector.compiled_yara_rules_path = compiled_yara_rules_path
        leak_detector.pcap = test_pcap
        return leak_detector

    @patch(MODULE_DB_MANAGER, name="mock_db")
    def create_profiler_obj(self, mock_db):
        profiler = Profiler(
            self.logger,
            "output/",
            6379,
            Mock(),
            is_profiler_done=Mock(),
            profiler_queue=self.input_queue,
            is_profiler_done_event=Mock(),
        )
        # override the self.print function to avoid broken pipes
        profiler.print = Mock()
        profiler.whitelist_path = "tests/test_whitelist.conf"
        profiler.db = mock_db
        return profiler

    def create_redis_manager_obj(self, main):
        return RedisManager(main)

    def create_host_ip_manager_obj(self, main):
        return HostIPManager(main)

    def create_process_manager_obj(self):
        return ProcessManager(self.create_main_obj())

    def create_utils_obj(self):
        return utils

    @patch(MODULE_DB_MANAGER, name="mock_db")
    def create_threatintel_obj(self, mock_db):
        threatintel = ThreatIntel(
            self.logger,
            "dummy_output_dir",
            6379,
            Mock(),
        )

        # override the self.print function to avoid broken pipes
        threatintel.print = Mock()
        return threatintel

    @patch(MODULE_DB_MANAGER, name="mock_db")
    def create_spamhaus_obj(self, mock_db):
        return Spamhaus(mock_db)

    @patch(MODULE_DB_MANAGER, name="mock_db")
    def create_update_manager_obj(self, mock_db):
        update_manager = UpdateManager(
            self.logger,
            "dummy_output_dir",
            6379,
            Mock(),
        )
        # override the self.print function to avoid broken pipes
        update_manager.print = Mock()
        return update_manager

    @patch(MODULE_DB_MANAGER, name="mock_db")
    def create_whitelist_obj(self, mock_db):
        whitelist = Whitelist(self.logger, mock_db)
        # override the self.print function to avoid broken pipes
        whitelist.print = Mock()
        whitelist.whitelist_path = "tests/test_whitelist.conf"
        return whitelist

    @patch(MODULE_DB_MANAGER, name="mock_db")
    def create_flow_handler_obj(self, flow, mock_db):
        symbol = SymbolHandler(self.logger, mock_db)
        flow_handler = FlowHandler(mock_db, symbol, flow)
        flow_handler.profileid = "profile_id"
        flow_handler.twid = "timewindow_id"
        return flow_handler

    @patch(DB_MANAGER, name="mock_db")
    def create_horizontal_portscan_obj(self, mock_db):
        horizontal_ps = HorizontalPortscan(mock_db)
        return horizontal_ps

    @patch(DB_MANAGER, name="mock_db")
    def create_vertical_portscan_obj(self, mock_db):
        vertical_ps = VerticalPortscan(mock_db)
        return vertical_ps

    @patch(MODULE_DB_MANAGER, name="mock_db")
    def create_urlhaus_obj(self, mock_db):
        """Create an instance of URLhaus."""
        urlhaus = URLhaus(mock_db)
        return urlhaus

    @patch(MODULE_DB_MANAGER, name="mock_db")
    def create_circllu_obj(self, mock_db):
        """Create an instance of Circllu."""
        return Circllu(mock_db, Queue())

    @patch(MODULE_DB_MANAGER, name="mock_db")
    def create_set_evidence_helper(self, mock_db):
        """Create an instance of SetEvidenceHelper."""
        set_evidence_helper = SetEvidnceHelper(mock_db)
        return set_evidence_helper

    def create_output_obj(self):
        return Output()

    def create_attacker_obj(
        self,
        value="192.168.1.1",
        direction=Direction.SRC,
        attacker_type=IoCType.IP,
    ):
        return Attacker(
            direction=direction, attacker_type=attacker_type, value=value
        )

    def create_victim_obj(
        self,
        value="192.168.1.2",
        direction=Direction.DST,
        victim_type=IoCType.IP,
    ):
        return Victim(
            direction=direction, victim_type=victim_type, value=value
        )

    def create_profileid_obj(self, ip="192.168.1.3"):
        return ProfileID(ip=ip)

    def create_timewindow_obj(self, number=1):
        return TimeWindow(number=number)

    def create_proto_obj(self):
        return Proto

    def create_evidence_obj(
        self,
        evidence_type,
        description,
        attacker,
        threat_level,
        victim,
        profile,
        timewindow,
        uid,
        timestamp,
        proto,
        dst_port,
        id,
        confidence,
    ):
        return Evidence(
            evidence_type=evidence_type,
            description=description,
            attacker=attacker,
            threat_level=threat_level,
            victim=victim,
            profile=profile,
            timewindow=timewindow,
            uid=uid,
            timestamp=timestamp,
            proto=proto,
            dst_port=dst_port,
            id=id,
            confidence=confidence,
        )

    @patch(MODULE_DB_MANAGER, name="mock_db")
    def create_network_discovery_obj(self, mock_db):
        network_discovery = NetworkDiscovery(
            self.logger,
            "dummy_output_dir",
            6379,
            Mock(),
        )
        return network_discovery

    def create_markov_chain_obj(self):
        return Matrix()

    def create_checker_obj(self):
        mock_main = Mock()
        mock_main.args = MagicMock()
        mock_main.args.output = "test_output"
        mock_main.args.verbose = "0"
        mock_main.args.debug = "0"
        mock_main.redis_man = Mock()
        mock_main.terminate_slips = Mock()
        mock_main.print_version = Mock()
        mock_main.get_input_file_type = Mock()
        mock_main.handle_flows_from_stdin = Mock()
        mock_main.pid = 12345

        checker = Checker(mock_main)
        return checker

    @patch(MODULE_DB_MANAGER, name="mock_db")
    def create_go_director_obj(self, mock_db):
        with patch("modules.p2ptrust.utils.utils.send_evaluation_to_go"):
            go_director = GoDirector(
                logger=self.logger,
                trustdb=Mock(spec=TrustDB),
                db=mock_db,
                storage_name="test_storage",
                override_p2p=False,
                gopy_channel="test_gopy",
                pygo_channel="test_pygo",
                p2p_reports_logfile="test_reports.log",
            )
            go_director.print = Mock()
        return go_director

    @patch(DB_MANAGER, name="mock_db")
    def create_daemon_object(self, mock_db):
        with (
            patch("slips.daemon.Daemon.read_pidfile", return_type=None),
            patch("slips.daemon.Daemon.read_configuration"),
            patch("builtins.open", mock_open(read_data=None)),
        ):
            daemon = Daemon(MagicMock())
        daemon.stderr = "errors.log"
        daemon.stdout = "slips.log"
        daemon.stdin = "/dev/null"
        daemon.logsfile = "slips.log"
        daemon.pidfile_dir = "/tmp"
        daemon.pidfile = os.path.join(daemon.pidfile_dir, "slips_daemon.lock")
        daemon.daemon_start_lock = "slips_daemon_start"
        daemon.daemon_stop_lock = "slips_daemon_stop"
        return daemon

    @patch("sqlite3.connect", name="sqlite_mock")
    def create_trust_db_obj(self, sqlite_mock):
        trust_db = TrustDB(self.logger, Mock(), drop_tables_on_startup=False)
        trust_db.conn = Mock()
        trust_db.print = Mock()
        return trust_db

    def create_base_model_obj(self):
        logger = Mock(spec=Output)
        trustdb = Mock()
        return BaseModel(logger, trustdb)

    def create_notify_obj(self):
        notify = Notify()
        return notify

    def create_ioc_handler_obj(self):
        handler = IoCHandler()
        handler.r = Mock()
        handler.rcache = Mock()
        handler.constants = Constants()
        handler.channels = Channels()
        return handler

    @patch(MODULE_DB_MANAGER, name="mock_db")
    def create_cesnet_obj(self, mock_db):
        output_dir = "dummy_output_dir"
        redis_port = 6379
        termination_event = MagicMock()

        cesnet = CESNET(self.logger, output_dir, redis_port, termination_event)
        cesnet.db = mock_db
        cesnet.wclient = MagicMock()
        cesnet.node_info = [
            {"Name": "TestNode", "Type": ["IPS"], "SW": ["Slips"]}
        ]

        cesnet.print = MagicMock()
        return cesnet

<<<<<<< HEAD
    @patch(MODULE_DB_MANAGER, name="mock_db")
    def create_evidence_handler_obj(self, mock_db):
        logger = Mock()
        output_dir = "/tmp"
        redis_port = 6379
        termination_event = Mock()
        handler = EvidenceHandler(
            logger, output_dir, redis_port, termination_event
        )
        handler.db = mock_db
        return handler

    @patch(MODULE_DB_MANAGER, name="mock_db")
    def create_symbol_handler_obj(self, mock_db):
        mock_logger = Mock()
        mock_db.get_t2_for_profile_tw.return_value = (1000.0, 2000.0)
        return SymbolHandler(mock_logger, mock_db)

    @patch(MODULE_DB_MANAGER, name="mock_db")
    def create_riskiq_obj(self, mock_db):
        termination_event = MagicMock()
        riskiq = RiskIQ(
            self.logger,
            "dummy_output_dir",
            6379,
            termination_event,
        )
        riskiq.db = mock_db
        return riskiq

    @patch(MODULE_DB_MANAGER, name="mock_db")
    def create_timeline_object(self, mock_db):
        logger = Mock()
        output_dir = "/tmp"
        redis_port = 6379
        termination_event = Mock()
        tl = Timeline(logger, output_dir, redis_port, termination_event)
        tl.db = mock_db
        return tl

    def create_alert_handler_obj(self):
        alert_handler = AlertHandler()
        alert_handler.constants = Constants()
        return alert_handler

    def create_profile_handler_obj(self):
        handler = ProfileHandler()
        handler.constants = Constants()
        handler.r = Mock()
        handler.rcache = Mock()
        handler.separator = "_"
        handler.width = 3600
        handler.print = Mock()
        return handler

    def create_metadata_manager_obj(self, mock_db):
        main = self.create_main_obj("dummy_input")
        metadata_manager = MetadataManager(main)

        mock_attributes = {
            'db': mock_db,
            'print': MagicMock(),
            'args': MagicMock(output="/tmp/output", config="config/slips.yaml", filepath=MagicMock()),
            'conf': MagicMock(
                enable_metadata=MagicMock(return_value=True),
                whitelist_path=MagicMock(return_value="/path/to/whitelist.conf"),
                get_disabled_modules=MagicMock(return_value=[]),
                evidence_detection_threshold=MagicMock(return_value=0.5)
            ),
            'version': "1.0",
            'input_information': "test_input",
            'input_type': MagicMock(),
            'zeek_dir': MagicMock()
        }

        for attr, value in mock_attributes.items():
            setattr(metadata_manager.main, attr, value)

        return metadata_manager
    
=======
>>>>>>> 8ceeca69
    def create_metadata_manager_obj(self):
        main_mock = MagicMock()
        return MetadataManager(main_mock)<|MERGE_RESOLUTION|>--- conflicted
+++ resolved
@@ -66,11 +66,7 @@
 from modules.riskiq.riskiq import RiskIQ
 from slips_files.common.markov_chains import Matrix
 from managers.metadata_manager import MetadataManager
-<<<<<<< HEAD
 from slips_files.core.structures.evidence import (
-=======
-from slips_files.core.evidence_structure.evidence import (
->>>>>>> 8ceeca69
     Attacker,
     Direction,
     Evidence,
@@ -595,7 +591,6 @@
         cesnet.print = MagicMock()
         return cesnet
 
-<<<<<<< HEAD
     @patch(MODULE_DB_MANAGER, name="mock_db")
     def create_evidence_handler_obj(self, mock_db):
         logger = Mock()
@@ -656,28 +651,32 @@
         metadata_manager = MetadataManager(main)
 
         mock_attributes = {
-            'db': mock_db,
-            'print': MagicMock(),
-            'args': MagicMock(output="/tmp/output", config="config/slips.yaml", filepath=MagicMock()),
-            'conf': MagicMock(
+            "db": mock_db,
+            "print": MagicMock(),
+            "args": MagicMock(
+                output="/tmp/output",
+                config="config/slips.yaml",
+                filepath=MagicMock(),
+            ),
+            "conf": MagicMock(
                 enable_metadata=MagicMock(return_value=True),
-                whitelist_path=MagicMock(return_value="/path/to/whitelist.conf"),
+                whitelist_path=MagicMock(
+                    return_value="/path/to/whitelist.conf"
+                ),
                 get_disabled_modules=MagicMock(return_value=[]),
-                evidence_detection_threshold=MagicMock(return_value=0.5)
+                evidence_detection_threshold=MagicMock(return_value=0.5),
             ),
-            'version': "1.0",
-            'input_information': "test_input",
-            'input_type': MagicMock(),
-            'zeek_dir': MagicMock()
+            "version": "1.0",
+            "input_information": "test_input",
+            "input_type": MagicMock(),
+            "zeek_dir": MagicMock(),
         }
 
         for attr, value in mock_attributes.items():
             setattr(metadata_manager.main, attr, value)
 
         return metadata_manager
-    
-=======
->>>>>>> 8ceeca69
-    def create_metadata_manager_obj(self):
-        main_mock = MagicMock()
-        return MetadataManager(main_mock)+
+    # def create_metadata_manager_obj(self):
+    #     main_mock = MagicMock()
+    #     return MetadataManager(main_mock)