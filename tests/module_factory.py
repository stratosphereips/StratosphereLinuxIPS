import shutil
from unittest.mock import patch, Mock, MagicMock
import os

from modules.flowalerts.conn import Conn
<<<<<<< HEAD
import sys
=======
from slips_files.core.helpers.notify import Notify
>>>>>>> 7a2443a4
from modules.flowalerts.dns import DNS
from multiprocessing.connection import Connection
from modules.flowalerts.downloaded_file import DownloadedFile
from modules.progress_bar.progress_bar import PBar
from modules.flowalerts.notice import Notice
from modules.flowalerts.smtp import SMTP
from modules.flowalerts.software import Software
from modules.flowalerts.ssh import SSH
from modules.flowalerts.ssl import SSL
from modules.flowalerts.tunnel import Tunnel
from slips.main import Main
from modules.update_manager.update_manager import UpdateManager
from modules.leak_detector.leak_detector import LeakDetector
from slips_files.core.database.database_manager import DBManager
from slips_files.core.profiler import Profiler
from slips_files.core.output import Output
from modules.threat_intelligence.threat_intelligence import ThreatIntel
from modules.threat_intelligence.urlhaus import URLhaus
from modules.flowalerts.flowalerts import FlowAlerts
from modules.flowalerts.set_evidence import SetEvidnceHelper
from slips_files.core.input import Input
from modules.blocking.blocking import Blocking
from modules.http_analyzer.http_analyzer import HTTPAnalyzer
from modules.ip_info.ip_info import IPInfo
from slips_files.common.slips_utils import utils
from slips_files.core.helpers.whitelist.whitelist import Whitelist
from tests.common_test_utils import do_nothing
from modules.virustotal.virustotal import VT
from managers.process_manager import ProcessManager
from managers.redis_manager import RedisManager
from modules.ip_info.asn_info import ASN
from multiprocessing import Queue, Event, Semaphore
from slips_files.core.helpers.flow_handler import FlowHandler
from slips_files.core.helpers.symbols_handler import SymbolHandler
from modules.network_discovery.horizontal_portscan import HorizontalPortscan
from modules.network_discovery.network_discovery import NetworkDiscovery
from modules.network_discovery.vertical_portscan import VerticalPortscan
from modules.arp.arp import ARP
from slips.daemon import Daemon
from slips_files.core.evidence_structure.evidence import (
    Attacker,
    Direction,
    Evidence,
    EvidenceType,
    IDEACategory,
    IoCType,
    ProfileID,
    Proto,
    Tag,
    ThreatLevel,
    TimeWindow,
    Victim,
    
)


def read_configuration():
    return


def check_zeek_or_bro():
    """
    Check if we have zeek or bro
    """
    if shutil.which("zeek"):
        return "zeek"
    if shutil.which("bro"):
        return "bro"
    return False


class ModuleFactory:
    def __init__(self):
        # same db as in conftest
        self.profiler_queue = Queue()
        self.input_queue = Queue()
        self.dummy_termination_event = Event()
        self.logger = Mock()  # Output()

    def get_default_db(self):
        """default is o port 6379, this is the one we're using in conftest"""
        return self.create_db_manager_obj(6379)

    def create_db_manager_obj(
        self, port, output_dir="output/", flush_db=False
    ):
        # to prevent config/redis.conf from being overwritten
        with patch(
            "slips_files.core.database.redis_db.database.RedisDB._set_redis_options",
            return_value=Mock(),
        ):
            db = DBManager(self.logger, output_dir, port, flush_db=flush_db)
        db.r = db.rdb.r
        db.print = do_nothing
        assert db.get_used_redis_port() == port
        return db

    def create_main_obj(self, input_information):
        """returns an instance of Main() class in slips.py"""
        main = Main(testing=True)
        main.input_information = input_information
        main.input_type = "pcap"
        main.line_type = False
        return main

    def create_http_analyzer_obj(self, mock_db):
        with patch.object(DBManager, "create_sqlite_db", return_value=Mock()):
            http_analyzer = HTTPAnalyzer(
                self.logger,
                "dummy_output_dir",
                6379,
                self.dummy_termination_event,
            )
            http_analyzer.db.rdb = mock_db

        # override the self.print function to avoid broken pipes
        http_analyzer.print = do_nothing
        return http_analyzer

    def create_virustotal_obj(self, mock_db):
        with patch.object(DBManager, "create_sqlite_db", return_value=Mock()):
            virustotal = VT(
                self.logger,
                "dummy_output_dir",
                6379,
                self.dummy_termination_event,
            )
            virustotal.db.rdb = mock_db

        # override the self.print function to avoid broken pipes
        virustotal.print = do_nothing
        virustotal.__read_configuration = read_configuration
        virustotal.key_file = (
            "/media/alya/W/SLIPPS/modules/virustotal/api_key_secret"
        )
        return virustotal

    def create_arp_obj(self, mock_db):
        with patch.object(DBManager, "create_sqlite_db", return_value=Mock()):
            arp = ARP(
                self.logger,
                "dummy_output_dir",
                6379,
                self.dummy_termination_event,
            )
            arp.db.rdb = mock_db
        # override the self.print function to avoid broken pipes
        arp.print = do_nothing
        return arp

    def create_blocking_obj(self, mock_db):
        with patch.object(DBManager, "create_sqlite_db", return_value=Mock()):
            blocking = Blocking(
                self.logger,
                "dummy_output_dir",
                6379,
                self.dummy_termination_event,
            )
            blocking.db.rdb = mock_db

        # override the print function to avoid broken pipes
        blocking.print = do_nothing
        return blocking

    def create_flowalerts_obj(self, mock_db):
        with patch.object(DBManager, "create_sqlite_db", return_value=Mock()):
            flowalerts = FlowAlerts(
                self.logger,
                "dummy_output_dir",
                6379,
                self.dummy_termination_event,
            )
            flowalerts.db.rdb = mock_db

        # override the self.print function to avoid broken pipes
        flowalerts.print = do_nothing
        return flowalerts

    def create_dns_analyzer_obj(self, mock_db):
        flowalerts = self.create_flowalerts_obj(mock_db)
        return DNS(flowalerts.db, flowalerts=flowalerts)

    def create_notice_analyzer_obj(self, mock_db):
        flowalerts = self.create_flowalerts_obj(mock_db)
        return Notice(flowalerts.db, flowalerts=flowalerts)

    def create_smtp_analyzer_obj(self, mock_db):
        flowalerts = self.create_flowalerts_obj(mock_db)
        return SMTP(flowalerts.db, flowalerts=flowalerts)

    def create_ssl_analyzer_obj(self, mock_db):
        flowalerts = self.create_flowalerts_obj(mock_db)
        return SSL(flowalerts.db, flowalerts=flowalerts)

    def create_ssh_analyzer_obj(self, mock_db):
        flowalerts = self.create_flowalerts_obj(mock_db)
        return SSH(flowalerts.db, flowalerts=flowalerts)

    def create_downloaded_file_analyzer_obj(self, mock_db):
        flowalerts = self.create_flowalerts_obj(mock_db)
        return DownloadedFile(flowalerts.db, flowalerts=flowalerts)

    def create_tunnel_analyzer_obj(self, mock_db):
        flowalerts = self.create_flowalerts_obj(mock_db)
        return Tunnel(flowalerts.db, flowalerts=flowalerts)

    def create_conn_analyzer_obj(self, mock_db):
        flowalerts = self.create_flowalerts_obj(mock_db)
        return Conn(flowalerts.db, flowalerts=flowalerts)

    def create_software_analyzer_obj(self, mock_db):
        flowalerts = self.create_flowalerts_obj(mock_db)
        return Software(flowalerts.db, flowalerts=flowalerts)

    def create_input_obj(
        self, input_information, input_type, mock_db, line_type=False
    ):
        zeek_tmp_dir = os.path.join(os.getcwd(), "zeek_dir_for_testing")
        dummy_semaphore = Semaphore(0)
        with patch.object(DBManager, "create_sqlite_db", return_value=Mock()):
            input = Input(
                Output(),
                "dummy_output_dir",
                6379,
                self.dummy_termination_event,
                is_input_done=dummy_semaphore,
                profiler_queue=self.profiler_queue,
                input_type=input_type,
                input_information=input_information,
                cli_packet_filter=None,
                zeek_or_bro=check_zeek_or_bro(),
                zeek_dir=zeek_tmp_dir,
                line_type=line_type,
                is_profiler_done_event=self.dummy_termination_event,
            )
        input.db.rdb = mock_db
        input.is_done_processing = do_nothing
        input.bro_timeout = 1
        # override the print function to avoid broken pipes
        input.print = do_nothing
        input.stop_queues = do_nothing
        input.testing = True

        return input

    def create_ip_info_obj(self, mock_db):
        with patch.object(DBManager, "create_sqlite_db", return_value=Mock()):
            ip_info = IPInfo(
                self.logger,
                "dummy_output_dir",
                6379,
                self.dummy_termination_event,
            )
            ip_info.db.rdb = mock_db
        # override the self.print function to avoid broken pipes
        ip_info.print = do_nothing
        return ip_info

    def create_asn_obj(self, mock_db):
        return ASN(mock_db)

    def create_leak_detector_obj(self, mock_db):
        # this file will be used for storing the module output
        # and deleted when the tests are done
        test_pcap = "dataset/test7-malicious.pcap"
        yara_rules_path = "tests/yara_rules_for_testing/rules/"
        compiled_yara_rules_path = "tests/yara_rules_for_testing/compiled/"
        with patch.object(DBManager, "create_sqlite_db", return_value=Mock()):
            leak_detector = LeakDetector(
                self.logger,
                "dummy_output_dir",
                6379,
                self.dummy_termination_event,
            )
            leak_detector.db.rdb = mock_db
        # override the self.print function to avoid broken pipes
        leak_detector.print = do_nothing
        # this is the path containing 1 yara rule for testing, it matches every pcap
        leak_detector.yara_rules_path = yara_rules_path
        leak_detector.compiled_yara_rules_path = compiled_yara_rules_path
        leak_detector.pcap = test_pcap
        return leak_detector

    def create_profiler_obj(self, mock_db):
        dummy_semaphore = Semaphore(0)
        profiler = Profiler(
            self.logger,
            "output/",
            6379,
            self.dummy_termination_event,
            is_profiler_done=dummy_semaphore,
            profiler_queue=self.input_queue,
            is_profiler_done_event=self.dummy_termination_event,
        )

        # override the self.print function to avoid broken pipes
        profiler.print = do_nothing
        profiler.whitelist_path = "tests/test_whitelist.conf"
        profiler.db = mock_db
        return profiler

    def create_redis_manager_obj(self, main):
        return RedisManager(main)

    def create_process_manager_obj(self):
        return ProcessManager(self.create_main_obj(""))

    def create_utils_obj(self):
        return utils

    def create_threatintel_obj(self, mock_db):
        with patch.object(DBManager, "create_sqlite_db", return_value=Mock()):
            threatintel = ThreatIntel(
                self.logger,
                "dummy_output_dir",
                6379,
                self.dummy_termination_event,
            )
            threatintel.db = mock_db

        # override the self.print function to avoid broken pipes
        threatintel.print = do_nothing
        return threatintel

    def create_update_manager_obj(self, mock_db):
        with patch.object(DBManager, "create_sqlite_db", return_value=Mock()):
            update_manager = UpdateManager(
                self.logger,
                "dummy_output_dir",
                6379,
                self.dummy_termination_event,
            )

            update_manager.db.rdb = mock_db

        # override the self.print function to avoid broken pipes
        update_manager.print = do_nothing
        return update_manager

    def create_whitelist_obj(self, mock_db):
        with patch.object(DBManager, "create_sqlite_db", return_value=Mock()):
            whitelist = Whitelist(self.logger, mock_db)
            whitelist.db.rdb = mock_db

        # override the self.print function to avoid broken pipes
        whitelist.print = do_nothing
        whitelist.whitelist_path = "tests/test_whitelist.conf"
        return whitelist

    def create_flow_handler_obj(self, flow, mock_db):
        with patch.object(DBManager, "create_sqlite_db", return_value=Mock()):
            symbol = SymbolHandler(self.logger, mock_db)
            flow_handler = FlowHandler(mock_db, symbol, flow)
            return flow_handler

    def create_horizontal_portscan_obj(self, mock_db):
        with patch.object(DBManager, "create_sqlite_db", return_value=Mock()):
            horizontal_ps = HorizontalPortscan(mock_db)
            return horizontal_ps

    def create_vertical_portscan_obj(self, mock_db):
        with patch.object(DBManager, "create_sqlite_db", return_value=Mock()):
            vertical_ps = VerticalPortscan(mock_db)
            return vertical_ps

    def create_urlhaus_obj(self, mock_db):
        """Create an instance of URLhaus."""
        urlhaus = URLhaus(mock_db)
        return urlhaus

    def create_set_evidence_helper(self, mock_db):
        """Create an instance of SetEvidenceHelper."""
        set_evidence_helper = SetEvidnceHelper(mock_db)
        return set_evidence_helper
      

    def create_output_obj(self):
        return Output()       

    def create_attacker_obj(self, value="192.168.1.1", direction=Direction.SRC, attacker_type=IoCType.IP):
        return Attacker(direction=direction, attacker_type=attacker_type, value=value)
    
    def create_victim_obj(self, value="192.168.1.2", direction=Direction.DST, victim_type=IoCType.IP):
        return Victim(direction=direction, victim_type=victim_type, value=value)
    
    def create_profileid_obj(self, ip="192.168.1.3"):
        return ProfileID(ip=ip)
    
    def create_timewindow_obj(self,number=1):
        return TimeWindow(number=number)
    
    def create_proto_obj(self):
        return Proto
    
    def create_evidence_obj(self, evidence_type, description, attacker, threat_level,
                            category, victim, profile, timewindow, uid, timestamp,
                            proto, port, source_target_tag, id, conn_count, confidence):
        return Evidence(
            evidence_type=evidence_type,
            description=description,
            attacker=attacker,
            threat_level=threat_level,
            category=category,
            victim=victim,
            profile=profile,
            timewindow=timewindow,
            uid=uid,
            timestamp=timestamp,
            proto=proto,
            port=port,
            source_target_tag=source_target_tag,
            id=id,
            conn_count=conn_count,
            confidence=confidence
        )


    def create_network_discovery_obj(self, mock_db):
        with patch('modules.network_discovery.network_discovery.NetworkDiscovery.__init__', return_value=None):
            network_discovery = NetworkDiscovery(mock_db)
            network_discovery.db = mock_db 
        return network_discovery

<<<<<<< HEAD
    def create_progress_bar_obj(self, mock_db):
        mock_pipe = Mock(spec=Connection)
        mock_pbar_finished = Mock(spec=Event)
        
        with patch.object(DBManager, "create_sqlite_db", return_value=Mock()):
            pbar = PBar(
                self.logger,
                "dummy_output_dir",
                6379,
                self.dummy_termination_event,
            )
            pbar.db.rdb = mock_db
        pbar.init(
            stdout=sys.stdout,
            pipe=mock_pipe,
            slips_mode="normal",
            pbar_finished=mock_pbar_finished
        )
        pbar.print = do_nothing

        return pbar 
=======
    def create_daemon_object(self):
        with patch("slips.daemon.Daemon.__init__", return_value=None):
            daemon = Daemon(None)
            daemon.stderr = "errors.log"
            daemon.stdout = "slips.log"
            daemon.stdin = "/dev/null"
            daemon.logsfile = "slips.log"
            daemon.pidfile_dir = "/tmp"
            daemon.pidfile = os.path.join(daemon.pidfile_dir, "slips_daemon.lock")
            daemon.slips = MagicMock()
            daemon.daemon_start_lock = "slips_daemon_start"
            daemon.daemon_stop_lock = "slips_daemon_stop"
            daemon.pid = None
            return daemon

    def create_notify_obj(self):
        notify = Notify()
        return notify

>>>>>>> 7a2443a4
<|MERGE_RESOLUTION|>--- conflicted
+++ resolved
@@ -3,11 +3,8 @@
 import os
 
 from modules.flowalerts.conn import Conn
-<<<<<<< HEAD
 import sys
-=======
 from slips_files.core.helpers.notify import Notify
->>>>>>> 7a2443a4
 from modules.flowalerts.dns import DNS
 from multiprocessing.connection import Connection
 from modules.flowalerts.downloaded_file import DownloadedFile
@@ -431,7 +428,7 @@
             network_discovery.db = mock_db 
         return network_discovery
 
-<<<<<<< HEAD
+      
     def create_progress_bar_obj(self, mock_db):
         mock_pipe = Mock(spec=Connection)
         mock_pbar_finished = Mock(spec=Event)
@@ -453,7 +450,8 @@
         pbar.print = do_nothing
 
         return pbar 
-=======
+
+      
     def create_daemon_object(self):
         with patch("slips.daemon.Daemon.__init__", return_value=None):
             daemon = Daemon(None)
@@ -473,4 +471,3 @@
         notify = Notify()
         return notify
 
->>>>>>> 7a2443a4
