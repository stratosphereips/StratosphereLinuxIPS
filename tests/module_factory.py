import shutil
from unittest.mock import (
    patch,
    Mock,
    MagicMock,
    mock_open,
)
import os

from managers.host_ip_manager import HostIPManager
from modules.flowalerts.conn import Conn
from modules.threat_intelligence.circl_lu import Circllu
from modules.threat_intelligence.spamhaus import Spamhaus
from slips_files.core.database.database_manager import DBManager
from slips_files.core.database.redis_db.constants import (
    Constants,
    Channels,
)
from slips_files.core.evidencehandler import EvidenceHandler

from slips_files.core.helpers.notify import Notify
from modules.flowalerts.dns import DNS
from modules.flowalerts.downloaded_file import DownloadedFile
from slips_files.core.helpers.symbols_handler import SymbolHandler
from modules.flowalerts.notice import Notice
from modules.flowalerts.smtp import SMTP
from modules.flowalerts.software import Software
from modules.flowalerts.ssh import SSH
from modules.flowalerts.ssl import SSL
from modules.flowalerts.tunnel import Tunnel
from modules.p2ptrust.trust.trustdb import TrustDB
from modules.p2ptrust.utils.go_director import GoDirector
from slips.main import Main
from modules.update_manager.update_manager import UpdateManager
from modules.leak_detector.leak_detector import LeakDetector
from slips_files.core.profiler import Profiler
from slips_files.core.output import Output
from modules.threat_intelligence.threat_intelligence import ThreatIntel
from modules.threat_intelligence.urlhaus import URLhaus
from modules.flowalerts.flowalerts import FlowAlerts
from modules.flowalerts.set_evidence import SetEvidnceHelper
from slips_files.core.input import Input
from modules.blocking.blocking import Blocking
from modules.http_analyzer.http_analyzer import HTTPAnalyzer
from modules.ip_info.ip_info import IPInfo
from slips_files.common.slips_utils import utils
from slips_files.core.helpers.whitelist.whitelist import Whitelist
from tests.common_test_utils import do_nothing
from modules.virustotal.virustotal import VT
from managers.process_manager import ProcessManager
from managers.redis_manager import RedisManager
from modules.ip_info.asn_info import ASN
from multiprocessing import Queue
from slips_files.core.helpers.flow_handler import FlowHandler
from modules.network_discovery.horizontal_portscan import HorizontalPortscan
from modules.network_discovery.network_discovery import NetworkDiscovery
from modules.network_discovery.vertical_portscan import VerticalPortscan
from modules.p2ptrust.trust.base_model import BaseModel
from slips_files.core.database.redis_db.alert_handler import AlertHandler
from modules.arp.arp import ARP
from slips.daemon import Daemon
from slips_files.core.database.redis_db.ioc_handler import IoCHandler
from slips_files.core.helpers.checker import Checker
from modules.timeline.timeline import Timeline
from modules.cesnet.cesnet import CESNET
from modules.riskiq.riskiq import RiskIQ
from slips_files.common.markov_chains import Matrix
from slips_files.core.structures.evidence import (
    Attacker,
    Direction,
    Evidence,
    IoCType,
    ProfileID,
    Proto,
    TimeWindow,
    Victim,
)


def read_configuration():
    return


def check_zeek_or_bro():
    """
    Check if we have zeek or bro
    """
    if shutil.which("zeek"):
        return "zeek"
    if shutil.which("bro"):
        return "bro"
    return False


MODULE_DB_MANAGER = "slips_files.common.abstracts.module.DBManager"
# CORE_DB_MANAGER = "slips_files.common.abstracts.core.DBManager"
DB_MANAGER = "slips_files.core.database.database_manager.DBManager"


class ModuleFactory:
    def __init__(self):
        self.profiler_queue = Queue()
        self.input_queue = Queue()
        self.logger = Mock()

    def get_default_db(self):
        """default is o port 6379, this is the one we're using in conftest"""
        return self.create_db_manager_obj(6379)

    def create_db_manager_obj(
        self,
        port,
        output_dir="output/",
        flush_db=False,
        start_redis_server=True,
    ):
        """
        flush_db is False by default  because we use this funtion to check
        the db after integration tests to make sure everything's going fine
        """
        # to prevent config/redis.conf from being overwritten
        with patch(
            "slips_files.core.database.redis_db.database.RedisDB._set_redis_options",
            return_value=Mock(),
        ):
            db = DBManager(
                self.logger,
                output_dir,
                port,
                flush_db=flush_db,
                start_redis_server=start_redis_server,
            )
        db.r = db.rdb.r
        db.print = Mock()
        assert db.get_used_redis_port() == port
        return db

    def create_main_obj(self):
        """returns an instance of Main() class in slips.py"""
        main = Main(testing=True)
        main.input_information = ""
        main.input_type = "pcap"
        main.line_type = False
        return main

    @patch(MODULE_DB_MANAGER, name="mock_db")
    def create_http_analyzer_obj(self, mock_db):
        http_analyzer = HTTPAnalyzer(
            self.logger,
            "dummy_output_dir",
            6379,
            Mock(),
        )

        # override the self.print function to avoid broken pipes
        http_analyzer.print = Mock()
        return http_analyzer

    @patch(MODULE_DB_MANAGER, name="mock_db")
    def create_virustotal_obj(self, mock_db):
        virustotal = VT(
            self.logger,
            "dummy_output_dir",
            6379,
            Mock(),
        )
        virustotal.print = Mock()
        virustotal.__read_configuration = Mock()
        return virustotal

    @patch(MODULE_DB_MANAGER, name="mock_db")
    def create_arp_obj(self, mock_db):
        with patch(
            "modules.arp.arp.ARP.wait_for_arp_scans", return_value=Mock()
        ):
            arp = ARP(
                self.logger,
                "dummy_output_dir",
                6379,
                Mock(),
            )
        arp.print = Mock()
        return arp

    @patch(MODULE_DB_MANAGER, name="mock_db")
    def create_blocking_obj(self, mock_db):
        blocking = Blocking(
            self.logger,
            "dummy_output_dir",
            6379,
            Mock(),
        )
        # override the print function to avoid broken pipes
        blocking.print = Mock()
        return blocking

    @patch(MODULE_DB_MANAGER, name="mock_db")
    def create_flowalerts_obj(self, mock_db):
        flowalerts = FlowAlerts(
            self.logger,
            "dummy_output_dir",
            6379,
            Mock(),
        )

        # override the self.print function to avoid broken pipes
        flowalerts.print = Mock()
        return flowalerts

    @patch(DB_MANAGER, name="mock_db")
    def create_dns_analyzer_obj(self, mock_db):
        flowalerts = self.create_flowalerts_obj()
        return DNS(flowalerts.db, flowalerts=flowalerts)

    @patch(DB_MANAGER, name="mock_db")
    def create_notice_analyzer_obj(self, mock_db):
        flowalerts = self.create_flowalerts_obj()
        return Notice(flowalerts.db, flowalerts=flowalerts)

    @patch(DB_MANAGER, name="mock_db")
    def create_smtp_analyzer_obj(self, mock_db):
        flowalerts = self.create_flowalerts_obj()
        return SMTP(flowalerts.db, flowalerts=flowalerts)

    @patch(DB_MANAGER, name="mock_db")
    def create_ssl_analyzer_obj(self, mock_db):
        flowalerts = self.create_flowalerts_obj()
        return SSL(flowalerts.db, flowalerts=flowalerts)

    @patch(DB_MANAGER, name="mock_db")
    def create_ssh_analyzer_obj(self, mock_db):
        flowalerts = self.create_flowalerts_obj()
        return SSH(flowalerts.db, flowalerts=flowalerts)

    @patch(DB_MANAGER, name="mock_db")
    def create_downloaded_file_analyzer_obj(self, mock_db):
        flowalerts = self.create_flowalerts_obj()
        return DownloadedFile(flowalerts.db, flowalerts=flowalerts)

    @patch(DB_MANAGER, name="mock_db")
    def create_tunnel_analyzer_obj(self, mock_db):
        flowalerts = self.create_flowalerts_obj()
        return Tunnel(flowalerts.db, flowalerts=flowalerts)

    @patch(DB_MANAGER, name="mock_db")
    def create_conn_analyzer_obj(self, mock_db):
        flowalerts = self.create_flowalerts_obj()
        return Conn(flowalerts.db, flowalerts=flowalerts)

    @patch(DB_MANAGER, name="mock_db")
    def create_software_analyzer_obj(self, mock_db):
        flowalerts = self.create_flowalerts_obj()
        return Software(flowalerts.db, flowalerts=flowalerts)

    @patch(MODULE_DB_MANAGER, name="mock_db")
    def create_input_obj(
        self, input_information, input_type, mock_db, line_type=False
    ):
        zeek_tmp_dir = os.path.join(os.getcwd(), "zeek_dir_for_testing")
        input = Input(
            Output(),
            "dummy_output_dir",
            6379,
            is_input_done=Mock(),
            profiler_queue=self.profiler_queue,
            input_type=input_type,
            input_information=input_information,
            cli_packet_filter=None,
            zeek_or_bro=check_zeek_or_bro(),
            zeek_dir=zeek_tmp_dir,
            line_type=line_type,
            is_profiler_done_event=Mock(),
            termination_event=Mock(),
        )
        input.db = mock_db
        input.mark_self_as_done_processing = do_nothing
        input.bro_timeout = 1
        # override the print function to avoid broken pipes
        input.print = Mock()
        input.stop_queues = do_nothing
        input.testing = True

        return input

    @patch(MODULE_DB_MANAGER, name="mock_db")
    def create_ip_info_obj(self, mock_db):
        ip_info = IPInfo(
            self.logger,
            "dummy_output_dir",
            6379,
            Mock(),
        )
        # override the self.print function to avoid broken pipes
        ip_info.print = Mock()
        return ip_info

    @patch(DB_MANAGER, name="mock_db")
    def create_asn_obj(self, mock_db):
        return ASN(mock_db)

    @patch(MODULE_DB_MANAGER, name="mock_db")
    def create_leak_detector_obj(self, mock_db):
        # this file will be used for storing the module output
        # and deleted when the tests are done
        test_pcap = "dataset/test7-malicious.pcap"
        yara_rules_path = "tests/yara_rules_for_testing/rules/"
        compiled_yara_rules_path = "tests/yara_rules_for_testing/compiled/"
        leak_detector = LeakDetector(
            self.logger,
            "dummy_output_dir",
            6379,
            Mock(),
        )
        leak_detector.print = Mock()
        # this is the path containing 1 yara rule for testing,
        # it matches every pcap
        leak_detector.yara_rules_path = yara_rules_path
        leak_detector.compiled_yara_rules_path = compiled_yara_rules_path
        leak_detector.pcap = test_pcap
        return leak_detector

    @patch(MODULE_DB_MANAGER, name="mock_db")
    def create_profiler_obj(self, mock_db):
        profiler = Profiler(
            self.logger,
            "output/",
            6379,
            Mock(),
            is_profiler_done=Mock(),
            profiler_queue=self.input_queue,
            is_profiler_done_event=Mock(),
        )
        # override the self.print function to avoid broken pipes
        profiler.print = Mock()
        profiler.whitelist_path = "tests/test_whitelist.conf"
        profiler.db = mock_db
        return profiler

    def create_redis_manager_obj(self, main):
        return RedisManager(main)

    def create_host_ip_manager_obj(self, main):
        return HostIPManager(main)

    def create_process_manager_obj(self):
        return ProcessManager(self.create_main_obj())

    def create_utils_obj(self):
        return utils

    @patch(MODULE_DB_MANAGER, name="mock_db")
    def create_threatintel_obj(self, mock_db):
        threatintel = ThreatIntel(
            self.logger,
            "dummy_output_dir",
            6379,
            Mock(),
        )

        # override the self.print function to avoid broken pipes
        threatintel.print = Mock()
        return threatintel

    @patch(MODULE_DB_MANAGER, name="mock_db")
    def create_spamhaus_obj(self, mock_db):
        return Spamhaus(mock_db)

    @patch(MODULE_DB_MANAGER, name="mock_db")
    def create_update_manager_obj(self, mock_db):
        update_manager = UpdateManager(
            self.logger,
            "dummy_output_dir",
            6379,
            Mock(),
        )
        # override the self.print function to avoid broken pipes
        update_manager.print = Mock()
        return update_manager

    @patch(MODULE_DB_MANAGER, name="mock_db")
    def create_whitelist_obj(self, mock_db):
        whitelist = Whitelist(self.logger, mock_db)
        # override the self.print function to avoid broken pipes
        whitelist.print = Mock()
        whitelist.whitelist_path = "tests/test_whitelist.conf"
        return whitelist

    @patch(MODULE_DB_MANAGER, name="mock_db")
    def create_flow_handler_obj(self, flow, mock_db):
        symbol = SymbolHandler(self.logger, mock_db)
        flow_handler = FlowHandler(mock_db, symbol, flow)
        flow_handler.profileid = "profile_id"
        flow_handler.twid = "timewindow_id"
        return flow_handler

    @patch(DB_MANAGER, name="mock_db")
    def create_horizontal_portscan_obj(self, mock_db):
        horizontal_ps = HorizontalPortscan(mock_db)
        return horizontal_ps

    @patch(DB_MANAGER, name="mock_db")
    def create_vertical_portscan_obj(self, mock_db):
        vertical_ps = VerticalPortscan(mock_db)
        return vertical_ps

    @patch(MODULE_DB_MANAGER, name="mock_db")
    def create_urlhaus_obj(self, mock_db):
        """Create an instance of URLhaus."""
        urlhaus = URLhaus(mock_db)
        return urlhaus

    @patch(MODULE_DB_MANAGER, name="mock_db")
    def create_circllu_obj(self, mock_db):
        """Create an instance of Circllu."""
        return Circllu(mock_db, Queue())

    @patch(MODULE_DB_MANAGER, name="mock_db")
    def create_set_evidence_helper(self, mock_db):
        """Create an instance of SetEvidenceHelper."""
        set_evidence_helper = SetEvidnceHelper(mock_db)
        return set_evidence_helper

    def create_output_obj(self):
        return Output()

    def create_attacker_obj(
        self,
        value="192.168.1.1",
        direction=Direction.SRC,
        attacker_type=IoCType.IP,
    ):
        return Attacker(
            direction=direction, attacker_type=attacker_type, value=value
        )

    def create_victim_obj(
        self,
        value="192.168.1.2",
        direction=Direction.DST,
        victim_type=IoCType.IP,
    ):
        return Victim(
            direction=direction, victim_type=victim_type, value=value
        )

    def create_profileid_obj(self, ip="192.168.1.3"):
        return ProfileID(ip=ip)

    def create_timewindow_obj(self, number=1):
        return TimeWindow(number=number)

    def create_proto_obj(self):
        return Proto

    def create_evidence_obj(
        self,
        evidence_type,
        description,
        attacker,
        threat_level,
        victim,
        profile,
        timewindow,
        uid,
        timestamp,
        proto,
        dst_port,
        id,
        confidence,
    ):
        return Evidence(
            evidence_type=evidence_type,
            description=description,
            attacker=attacker,
            threat_level=threat_level,
            victim=victim,
            profile=profile,
            timewindow=timewindow,
            uid=uid,
            timestamp=timestamp,
            proto=proto,
            dst_port=dst_port,
            id=id,
            confidence=confidence,
        )

    @patch(MODULE_DB_MANAGER, name="mock_db")
    def create_network_discovery_obj(self, mock_db):
        network_discovery = NetworkDiscovery(
            self.logger,
            "dummy_output_dir",
            6379,
            Mock(),
        )
        return network_discovery

    def create_markov_chain_obj(self):
        return Matrix()

    def create_checker_obj(self):
        mock_main = Mock()
        mock_main.args = MagicMock()
        mock_main.args.output = "test_output"
        mock_main.args.verbose = "0"
        mock_main.args.debug = "0"
        mock_main.redis_man = Mock()
        mock_main.terminate_slips = Mock()
        mock_main.print_version = Mock()
        mock_main.get_input_file_type = Mock()
        mock_main.handle_flows_from_stdin = Mock()
        mock_main.pid = 12345

        checker = Checker(mock_main)
        return checker

    @patch(MODULE_DB_MANAGER, name="mock_db")
    def create_go_director_obj(self, mock_db):
        with patch("modules.p2ptrust.utils.utils.send_evaluation_to_go"):
            go_director = GoDirector(
                logger=self.logger,
                trustdb=Mock(spec=TrustDB),
                db=mock_db,
                storage_name="test_storage",
                override_p2p=False,
                gopy_channel="test_gopy",
                pygo_channel="test_pygo",
                p2p_reports_logfile="test_reports.log",
            )
            go_director.print = Mock()
        return go_director

    @patch(DB_MANAGER, name="mock_db")
    def create_daemon_object(self, mock_db):
        with (
            patch("slips.daemon.Daemon.read_pidfile", return_type=None),
            patch("slips.daemon.Daemon.read_configuration"),
            patch("builtins.open", mock_open(read_data=None)),
        ):
            daemon = Daemon(MagicMock())
        daemon.stderr = "errors.log"
        daemon.stdout = "slips.log"
        daemon.stdin = "/dev/null"
        daemon.logsfile = "slips.log"
        daemon.pidfile_dir = "/tmp"
        daemon.pidfile = os.path.join(daemon.pidfile_dir, "slips_daemon.lock")
        daemon.daemon_start_lock = "slips_daemon_start"
        daemon.daemon_stop_lock = "slips_daemon_stop"
        return daemon

    @patch("sqlite3.connect", name="sqlite_mock")
    def create_trust_db_obj(self, sqlite_mock):
        trust_db = TrustDB(self.logger, Mock(), drop_tables_on_startup=False)
        trust_db.conn = Mock()
        trust_db.print = Mock()
        return trust_db

    def create_base_model_obj(self):
        logger = Mock(spec=Output)
        trustdb = Mock()
        return BaseModel(logger, trustdb)

    def create_notify_obj(self):
        notify = Notify()
        return notify

    def create_ioc_handler_obj(self):
        handler = IoCHandler()
        handler.r = Mock()
        handler.rcache = Mock()
        handler.constants = Constants()
        handler.channels = Channels()
        return handler

    @patch(MODULE_DB_MANAGER, name="mock_db")
    def create_cesnet_obj(self, mock_db):
        output_dir = "dummy_output_dir"
        redis_port = 6379
        termination_event = MagicMock()

        cesnet = CESNET(self.logger, output_dir, redis_port, termination_event)
        cesnet.db = mock_db
        cesnet.wclient = MagicMock()
        cesnet.node_info = [
            {"Name": "TestNode", "Type": ["IPS"], "SW": ["Slips"]}
        ]

        cesnet.print = MagicMock()
        return cesnet

<<<<<<< HEAD
    @patch(MODULE_DB_MANAGER, name="mock_db")
    def create_evidence_handler_obj(self, mock_db):
        logger = Mock()
        output_dir = "/tmp"
        redis_port = 6379
        termination_event = Mock()
        handler = EvidenceHandler(
            logger, output_dir, redis_port, termination_event
        )
        handler.db = mock_db
        return handler

    @patch(MODULE_DB_MANAGER, name="mock_db")
    def create_symbol_handler_obj(self, mock_db):
        mock_logger = Mock()
        mock_db.get_t2_for_profile_tw.return_value = (1000.0, 2000.0)
        return SymbolHandler(mock_logger, mock_db)

    @patch(MODULE_DB_MANAGER, name="mock_db")
    def create_riskiq_obj(self, mock_db):
        termination_event = MagicMock()
        riskiq = RiskIQ(
            self.logger,
            "dummy_output_dir",
            6379,
            termination_event,
        )
        riskiq.db = mock_db
        return riskiq

    def create_alert_handler_obj(self):
        return AlertHandler()

    @patch(MODULE_DB_MANAGER, name="mock_db")
    def create_timeline_object(self, mock_db):
=======
    def create_timeline_object(self):
>>>>>>> 2619512b
        logger = Mock()
        output_dir = '/tmp'
        redis_port = 6379
        termination_event = Mock()
<<<<<<< HEAD
        tl = Timeline(logger, output_dir, redis_port, termination_event)
        tl.db = mock_db
        return tl
=======
        return Timeline(logger, output_dir, redis_port, termination_event)   
>>>>>>> 2619512b
<|MERGE_RESOLUTION|>--- conflicted
+++ resolved
@@ -587,7 +587,6 @@
         cesnet.print = MagicMock()
         return cesnet
 
-<<<<<<< HEAD
     @patch(MODULE_DB_MANAGER, name="mock_db")
     def create_evidence_handler_obj(self, mock_db):
         logger = Mock()
@@ -623,17 +622,10 @@
 
     @patch(MODULE_DB_MANAGER, name="mock_db")
     def create_timeline_object(self, mock_db):
-=======
-    def create_timeline_object(self):
->>>>>>> 2619512b
         logger = Mock()
-        output_dir = '/tmp'
+        output_dir = "/tmp"
         redis_port = 6379
         termination_event = Mock()
-<<<<<<< HEAD
         tl = Timeline(logger, output_dir, redis_port, termination_event)
         tl.db = mock_db
-        return tl
-=======
-        return Timeline(logger, output_dir, redis_port, termination_event)   
->>>>>>> 2619512b
+        return tl