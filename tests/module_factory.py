import shutil
from unittest.mock import patch, Mock
import os

from modules.flowalerts.conn import Conn
from slips_files.core.helpers.notify import Notify
from modules.flowalerts.dns import DNS
from modules.flowalerts.downloaded_file import DownloadedFile
from modules.flowalerts.notice import Notice
from modules.flowalerts.smtp import SMTP
from modules.flowalerts.software import Software
from modules.flowalerts.ssh import SSH
from modules.flowalerts.ssl import SSL
from modules.flowalerts.tunnel import Tunnel
from slips.main import Main
from modules.update_manager.update_manager import UpdateManager
from modules.leak_detector.leak_detector import LeakDetector
from slips_files.core.database.database_manager import DBManager
from slips_files.core.profiler import Profiler
from slips_files.core.output import Output
from modules.threat_intelligence.threat_intelligence import ThreatIntel
from modules.threat_intelligence.urlhaus import URLhaus
from modules.flowalerts.flowalerts import FlowAlerts
from modules.flowalerts.set_evidence import SetEvidnceHelper
from slips_files.core.input import Input
from modules.blocking.blocking import Blocking
from modules.http_analyzer.http_analyzer import HTTPAnalyzer
from modules.ip_info.ip_info import IPInfo
from slips_files.common.slips_utils import utils
from slips_files.core.helpers.whitelist.whitelist import Whitelist
from tests.common_test_utils import do_nothing
from modules.virustotal.virustotal import VT
from managers.process_manager import ProcessManager
from managers.redis_manager import RedisManager
from modules.ip_info.asn_info import ASN
from multiprocessing import Queue, Event, Semaphore
from slips_files.core.helpers.flow_handler import FlowHandler
from slips_files.core.helpers.symbols_handler import SymbolHandler
from modules.network_discovery.horizontal_portscan import HorizontalPortscan
from modules.network_discovery.network_discovery import NetworkDiscovery
from modules.network_discovery.vertical_portscan import VerticalPortscan
from modules.p2ptrust.trust.base_model import BaseModel
from modules.p2ptrust.trust.trustdb import TrustDB
from modules.arp.arp import ARP
from slips_files.core.evidence_structure.evidence import (
    Attacker,
    Direction,
    Evidence,
    EvidenceType,
    IDEACategory,
    IoCType,
    ProfileID,
    Proto,
    Tag,
    ThreatLevel,
    TimeWindow,
    Victim,
    
)


def read_configuration():
    return


def check_zeek_or_bro():
    """
    Check if we have zeek or bro
    """
    if shutil.which("zeek"):
        return "zeek"
    if shutil.which("bro"):
        return "bro"
    return False


class ModuleFactory:
    def __init__(self):
        # same db as in conftest
        self.profiler_queue = Queue()
        self.input_queue = Queue()
        self.dummy_termination_event = Event()
        self.logger = Mock()  # Output()

    def get_default_db(self):
        """default is o port 6379, this is the one we're using in conftest"""
        return self.create_db_manager_obj(6379)

    def create_db_manager_obj(
        self, port, output_dir="output/", flush_db=False
    ):
        # to prevent config/redis.conf from being overwritten
        with patch(
            "slips_files.core.database.redis_db.database.RedisDB._set_redis_options",
            return_value=Mock(),
        ):
            db = DBManager(self.logger, output_dir, port, flush_db=flush_db)
        db.r = db.rdb.r
        db.print = do_nothing
        assert db.get_used_redis_port() == port
        return db

    def create_main_obj(self, input_information):
        """returns an instance of Main() class in slips.py"""
        main = Main(testing=True)
        main.input_information = input_information
        main.input_type = "pcap"
        main.line_type = False
        return main

    def create_http_analyzer_obj(self, mock_db):
        with patch.object(DBManager, "create_sqlite_db", return_value=Mock()):
            http_analyzer = HTTPAnalyzer(
                self.logger,
                "dummy_output_dir",
                6379,
                self.dummy_termination_event,
            )
            http_analyzer.db.rdb = mock_db

        # override the self.print function to avoid broken pipes
        http_analyzer.print = do_nothing
        return http_analyzer

    def create_virustotal_obj(self, mock_db):
        with patch.object(DBManager, "create_sqlite_db", return_value=Mock()):
            virustotal = VT(
                self.logger,
                "dummy_output_dir",
                6379,
                self.dummy_termination_event,
            )
            virustotal.db.rdb = mock_db

        # override the self.print function to avoid broken pipes
        virustotal.print = do_nothing
        virustotal.__read_configuration = read_configuration
        virustotal.key_file = (
            "/media/alya/W/SLIPPS/modules/virustotal/api_key_secret"
        )
        return virustotal

    def create_arp_obj(self, mock_db):
        with patch.object(DBManager, "create_sqlite_db", return_value=Mock()):
            arp = ARP(
                self.logger,
                "dummy_output_dir",
                6379,
                self.dummy_termination_event,
            )
            arp.db.rdb = mock_db
        # override the self.print function to avoid broken pipes
        arp.print = do_nothing
        return arp

    def create_blocking_obj(self, mock_db):
        with patch.object(DBManager, "create_sqlite_db", return_value=Mock()):
            blocking = Blocking(
                self.logger,
                "dummy_output_dir",
                6379,
                self.dummy_termination_event,
            )
            blocking.db.rdb = mock_db

        # override the print function to avoid broken pipes
        blocking.print = do_nothing
        return blocking

    def create_flowalerts_obj(self, mock_db):
        with patch.object(DBManager, "create_sqlite_db", return_value=Mock()):
            flowalerts = FlowAlerts(
                self.logger,
                "dummy_output_dir",
                6379,
                self.dummy_termination_event,
            )
            flowalerts.db.rdb = mock_db

        # override the self.print function to avoid broken pipes
        flowalerts.print = do_nothing
        return flowalerts

    def create_dns_analyzer_obj(self, mock_db):
        flowalerts = self.create_flowalerts_obj(mock_db)
        return DNS(flowalerts.db, flowalerts=flowalerts)

    def create_notice_analyzer_obj(self, mock_db):
        flowalerts = self.create_flowalerts_obj(mock_db)
        return Notice(flowalerts.db, flowalerts=flowalerts)

    def create_smtp_analyzer_obj(self, mock_db):
        flowalerts = self.create_flowalerts_obj(mock_db)
        return SMTP(flowalerts.db, flowalerts=flowalerts)

    def create_ssl_analyzer_obj(self, mock_db):
        flowalerts = self.create_flowalerts_obj(mock_db)
        return SSL(flowalerts.db, flowalerts=flowalerts)

    def create_ssh_analyzer_obj(self, mock_db):
        flowalerts = self.create_flowalerts_obj(mock_db)
        return SSH(flowalerts.db, flowalerts=flowalerts)

    def create_downloaded_file_analyzer_obj(self, mock_db):
        flowalerts = self.create_flowalerts_obj(mock_db)
        return DownloadedFile(flowalerts.db, flowalerts=flowalerts)

    def create_tunnel_analyzer_obj(self, mock_db):
        flowalerts = self.create_flowalerts_obj(mock_db)
        return Tunnel(flowalerts.db, flowalerts=flowalerts)

    def create_conn_analyzer_obj(self, mock_db):
        flowalerts = self.create_flowalerts_obj(mock_db)
        return Conn(flowalerts.db, flowalerts=flowalerts)

    def create_software_analyzer_obj(self, mock_db):
        flowalerts = self.create_flowalerts_obj(mock_db)
        return Software(flowalerts.db, flowalerts=flowalerts)

    def create_input_obj(
        self, input_information, input_type, mock_db, line_type=False
    ):
        zeek_tmp_dir = os.path.join(os.getcwd(), "zeek_dir_for_testing")
        dummy_semaphore = Semaphore(0)
        with patch.object(DBManager, "create_sqlite_db", return_value=Mock()):
            input = Input(
                Output(),
                "dummy_output_dir",
                6379,
                self.dummy_termination_event,
                is_input_done=dummy_semaphore,
                profiler_queue=self.profiler_queue,
                input_type=input_type,
                input_information=input_information,
                cli_packet_filter=None,
                zeek_or_bro=check_zeek_or_bro(),
                zeek_dir=zeek_tmp_dir,
                line_type=line_type,
                is_profiler_done_event=self.dummy_termination_event,
            )
        input.db.rdb = mock_db
        input.is_done_processing = do_nothing
        input.bro_timeout = 1
        # override the print function to avoid broken pipes
        input.print = do_nothing
        input.stop_queues = do_nothing
        input.testing = True

        return input

    def create_ip_info_obj(self, mock_db):
        with patch.object(DBManager, "create_sqlite_db", return_value=Mock()):
            ip_info = IPInfo(
                self.logger,
                "dummy_output_dir",
                6379,
                self.dummy_termination_event,
            )
            ip_info.db.rdb = mock_db
        # override the self.print function to avoid broken pipes
        ip_info.print = do_nothing
        return ip_info

    def create_asn_obj(self, mock_db):
        return ASN(mock_db)

    def create_leak_detector_obj(self, mock_db):
        # this file will be used for storing the module output
        # and deleted when the tests are done
        test_pcap = "dataset/test7-malicious.pcap"
        yara_rules_path = "tests/yara_rules_for_testing/rules/"
        compiled_yara_rules_path = "tests/yara_rules_for_testing/compiled/"
        with patch.object(DBManager, "create_sqlite_db", return_value=Mock()):
            leak_detector = LeakDetector(
                self.logger,
                "dummy_output_dir",
                6379,
                self.dummy_termination_event,
            )
            leak_detector.db.rdb = mock_db
        # override the self.print function to avoid broken pipes
        leak_detector.print = do_nothing
        # this is the path containing 1 yara rule for testing, it matches every pcap
        leak_detector.yara_rules_path = yara_rules_path
        leak_detector.compiled_yara_rules_path = compiled_yara_rules_path
        leak_detector.pcap = test_pcap
        return leak_detector

    def create_profiler_obj(self, mock_db):
        dummy_semaphore = Semaphore(0)
        profiler = Profiler(
            self.logger,
            "output/",
            6379,
            self.dummy_termination_event,
            is_profiler_done=dummy_semaphore,
            profiler_queue=self.input_queue,
            is_profiler_done_event=self.dummy_termination_event,
        )

        # override the self.print function to avoid broken pipes
        profiler.print = do_nothing
        profiler.whitelist_path = "tests/test_whitelist.conf"
        profiler.db = mock_db
        return profiler

    def create_redis_manager_obj(self, main):
        return RedisManager(main)

    def create_process_manager_obj(self):
        return ProcessManager(self.create_main_obj(""))

    def create_utils_obj(self):
        return utils

    def create_threatintel_obj(self, mock_db):
        with patch.object(DBManager, "create_sqlite_db", return_value=Mock()):
            threatintel = ThreatIntel(
                self.logger,
                "dummy_output_dir",
                6379,
                self.dummy_termination_event,
            )
            threatintel.db = mock_db

        # override the self.print function to avoid broken pipes
        threatintel.print = do_nothing
        return threatintel

    def create_update_manager_obj(self, mock_db):
        with patch.object(DBManager, "create_sqlite_db", return_value=Mock()):
            update_manager = UpdateManager(
                self.logger,
                "dummy_output_dir",
                6379,
                self.dummy_termination_event,
            )

            update_manager.db.rdb = mock_db

        # override the self.print function to avoid broken pipes
        update_manager.print = do_nothing
        return update_manager

    def create_whitelist_obj(self, mock_db):
        with patch.object(DBManager, "create_sqlite_db", return_value=Mock()):
            whitelist = Whitelist(self.logger, mock_db)
            whitelist.db.rdb = mock_db

        # override the self.print function to avoid broken pipes
        whitelist.print = do_nothing
        whitelist.whitelist_path = "tests/test_whitelist.conf"
        return whitelist

    def create_flow_handler_obj(self, flow, mock_db):
        with patch.object(DBManager, "create_sqlite_db", return_value=Mock()):
            symbol = SymbolHandler(self.logger, mock_db)
            flow_handler = FlowHandler(mock_db, symbol, flow)
            return flow_handler

    def create_horizontal_portscan_obj(self, mock_db):
        with patch.object(DBManager, "create_sqlite_db", return_value=Mock()):
            horizontal_ps = HorizontalPortscan(mock_db)
            return horizontal_ps

    def create_vertical_portscan_obj(self, mock_db):
        with patch.object(DBManager, "create_sqlite_db", return_value=Mock()):
            vertical_ps = VerticalPortscan(mock_db)
            return vertical_ps

    def create_urlhaus_obj(self, mock_db):
        """Create an instance of URLhaus."""
        urlhaus = URLhaus(mock_db)
        return urlhaus

    def create_set_evidence_helper(self, mock_db):
        """Create an instance of SetEvidenceHelper."""
        set_evidence_helper = SetEvidnceHelper(mock_db)
        return set_evidence_helper
      

    def create_output_obj(self):
        return Output()       

    def create_attacker_obj(self, value="192.168.1.1", direction=Direction.SRC, attacker_type=IoCType.IP):
        return Attacker(direction=direction, attacker_type=attacker_type, value=value)
    
    def create_victim_obj(self, value="192.168.1.2", direction=Direction.DST, victim_type=IoCType.IP):
        return Victim(direction=direction, victim_type=victim_type, value=value)
    
    def create_profileid_obj(self, ip="192.168.1.3"):
        return ProfileID(ip=ip)
    
    def create_timewindow_obj(self,number=1):
        return TimeWindow(number=number)
    
    def create_proto_obj(self):
        return Proto
    
    def create_evidence_obj(self, evidence_type, description, attacker, threat_level,
                            category, victim, profile, timewindow, uid, timestamp,
                            proto, port, source_target_tag, id, conn_count, confidence):
        return Evidence(
            evidence_type=evidence_type,
            description=description,
            attacker=attacker,
            threat_level=threat_level,
            category=category,
            victim=victim,
            profile=profile,
            timewindow=timewindow,
            uid=uid,
            timestamp=timestamp,
            proto=proto,
            port=port,
            source_target_tag=source_target_tag,
            id=id,
            conn_count=conn_count,
            confidence=confidence
        )


    def create_network_discovery_obj(self, mock_db):
        with patch('modules.network_discovery.network_discovery.NetworkDiscovery.__init__', return_value=None):
            network_discovery = NetworkDiscovery(mock_db)
            network_discovery.db = mock_db 
        return network_discovery

<<<<<<< HEAD
    def create_trust_db_obj(self, mock_db=None):
        with patch.object(DBManager, "create_sqlite_db", return_value=Mock()):
            trust_db = TrustDB(
                self.logger,
                "dummy_trust.db",
                drop_tables_on_startup=False
            )
            if mock_db:
                trust_db.conn = mock_db

        trust_db.print = do_nothing
        return trust_db          

    def create_base_model_obj(self):
        logger = Mock(spec=Output)
        trustdb = Mock()
        return BaseModel(logger, trustdb)
=======
    def create_notify_obj(self):
        notify = Notify()
        return notify
>>>>>>> 2e2ce5b9
<|MERGE_RESOLUTION|>--- conflicted
+++ resolved
@@ -426,7 +426,6 @@
             network_discovery.db = mock_db 
         return network_discovery
 
-<<<<<<< HEAD
     def create_trust_db_obj(self, mock_db=None):
         with patch.object(DBManager, "create_sqlite_db", return_value=Mock()):
             trust_db = TrustDB(
@@ -444,8 +443,8 @@
         logger = Mock(spec=Output)
         trustdb = Mock()
         return BaseModel(logger, trustdb)
-=======
+
     def create_notify_obj(self):
         notify = Notify()
         return notify
->>>>>>> 2e2ce5b9
+
