from slips_files.common.slips_utils import utils
from slips_files.core.flows.zeek import Conn
from slips_files.common.slips_utils import utils
from tests.module_factory import ModuleFactory
import redis
import os
import json
import time
import pytest

# random values for testing
profileid = 'profile_192.168.1.1'
twid = 'timewindow1'
test_ip = '192.168.1.1'
flow = Conn(
    '1601998398.945854',
    '1234',
    test_ip,
    '8.8.8.8',
    5,
    'TCP',
    'dhcp',
    80,88,
    20,20,
    20,20,
    '','',
    'Established',''
)

# this should always be the first unit test in this file
# because we don't want another unit test adding the same flow before this one

db = ModuleFactory().create_db_manager_obj(6379, flush_db=True)


def add_flow():
    db.add_flow(flow, '', profileid, twid, label='benign')


def test_getProfileIdFromIP():
    """unit test for addProfile and getProfileIdFromIP"""

    # clear the database before running this test
    os.system('./slips.py -c slips.conf -cc')

    # add a profile
    db.addProfile('profile_192.168.1.1', '00:00', '1')
    # try to retrieve it
    assert db.get_profileid_from_ip(test_ip) is not False


def test_timewindows():
    """unit tests for addNewTW , getLastTWforProfile and
    getFirstTWforProfile"""
    profileid = 'profile_192.168.1.1'
    # add a profile
    db.addProfile(profileid, '00:00', '1')
    # add a tw to that profile (first tw)
<<<<<<< HEAD
    db.add_new_tw(profileid, 0.0)
    # add  a new tw (last tw)
    db.add_new_tw(profileid, 5.0)
    assert db.get_first_twid_for_profile(profileid) == ('timewindow1', 0.0)
    assert db.get_last_twid_of_profile(profileid) == ('timewindow2', 5.0)
=======
    db.add_new_tw(profileid, 'timewindow1', 0.0)
    # add  a new tw (last tw)
    db.add_new_tw(profileid, 'timewindow2', 3700)
    assert db.get_first_twid_for_profile(profileid) == ('timewindow1', 0.0)
    assert db.get_last_twid_of_profile(profileid) == ('timewindow2', 3700.0)
>>>>>>> ff72c3ea


def getSlipsInternalTime():
    """return a random time for testing"""
    return 50.0


def test_add_ips():
    # add a profile
    db.addProfile(profileid, '00:00', '1')
    # add a tw to that profile
<<<<<<< HEAD
    db.add_new_tw(profileid, 0.0)
    columns = {
        'dport': 80,
        'sport': 80,
        'totbytes': 80,
        'pkts': 20,
        'sbytes': 30,
        'bytes': 30,
        'spkts': 70,
        'state': 'Not Established',
        'uid': '1234',
        'proto': 'TCP',
        'saddr': '8.8.8.8',
        'daddr': test_ip,
        'starttime': '20.0',
    }
=======
    db.add_new_tw(profileid, 'timewindow1', 0.0)
>>>>>>> ff72c3ea
    # make sure ip is added
    assert (
        db.add_ips(profileid, twid, flow, 'Server') is True
    )
    hash_id = f'{profileid}_{twid}'
    stored_dstips = db.r.hget(hash_id, 'SrcIPs')
    assert stored_dstips == '{"192.168.1.1": 1}'


def test_add_port():
    new_flow = flow
    new_flow.state = 'Not Established'
    db.add_port(profileid, twid, flow, 'Server', 'Dst')
    hash_key = f'{profileid}_{twid}'
    added_ports = db.r.hgetall(hash_key)
    assert 'DstPortsServerTCPNot Established' in added_ports.keys()
    assert flow.daddr in added_ports['DstPortsServerTCPNot Established']


def test_setEvidence():
    attacker_direction = 'ip'
    attacker = test_ip
    evidence_type = f'SSHSuccessful-by-{attacker}'
    threat_level = 0.01
    confidence = 0.6
    description = 'SSH Successful to IP :' + '8.8.8.8' + '. From IP ' + test_ip
    timestamp = time.time()
    category = 'Infomation'
    uid = '123'
    db.setEvidence(evidence_type, attacker_direction, attacker, threat_level, confidence, description,
                         timestamp, category, profileid=profileid, twid=twid, uid=uid)

    added_evidence = db.r.hget(f'evidence{profileid}', twid)
    added_evidence2 = db.r.hget(f'{profileid}_{twid}', 'Evidence')
    assert added_evidence2 == added_evidence

    added_evidence = json.loads(added_evidence)
    description = 'SSH Successful to IP :8.8.8.8. From IP 192.168.1.1'
    #  note that added_evidence may have evidence from other unit tests
    evidence_uid =  next(iter(added_evidence))
    evidence_details = json.loads(added_evidence[evidence_uid])
    assert 'description' in evidence_details
    assert evidence_details['description'] == description


def test_deleteEvidence():
    description = 'SSH Successful to IP :8.8.8.8. From IP 192.168.1.1'
    db.deleteEvidence(profileid, twid, description)
    added_evidence = json.loads(db.r.hget(f'evidence{profileid}', twid))
    added_evidence2 = json.loads(
        db.r.hget(f'{profileid}_{twid}', 'Evidence')
    )
    assert 'SSHSuccessful-by-192.168.1.1' not in added_evidence
    assert 'SSHSuccessful-by-192.168.1.1' not in added_evidence2



def test_setInfoForDomains():
    """ tests setInfoForDomains, setNewDomain and getDomainData """
    domain = 'www.google.com'
    domain_data = {'threatintelligence': 'sample data'}
    db.setInfoForDomains(domain, domain_data)

    stored_data = db.getDomainData(domain)
    assert 'threatintelligence' in stored_data
    assert stored_data['threatintelligence'] == 'sample data'


def test_subscribe():
    # invalid channel
    assert db.subscribe('invalid_channel') is False
    # valid channel, shoud return a pubsub object
    assert type(db.subscribe('tw_modified')) == redis.client.PubSub


def test_profile_moddule_labels():
    """ tests set and get_profile_module_label """
    module_label = 'malicious'
    module_name = 'test'
    db.set_profile_module_label(profileid, module_name, module_label)
    labels = db.get_profile_modules_labels(profileid)
    assert 'test' in labels
    assert labels['test'] == 'malicious'


def test_add_mac_addr_to_profile():
    ipv4 = '192.168.1.5'
    profileid_ipv4 = f'profile_{ipv4}'
    mac_addr = '00:00:5e:00:53:af'
    # first associate this ip with some mac
    assert db.add_mac_addr_to_profile(profileid_ipv4, mac_addr) is True
    assert ipv4 in str(db.r.hget('MAC', mac_addr))

    # now claim that we found another profile
    # that has the same mac as this one
    # both ipv4
    profileid = 'profile_192.168.1.6'
    assert db.add_mac_addr_to_profile(profileid, mac_addr) is False
    # this ip shouldnt be added to the profile as they're both ipv4
    assert '192.168.1.6' not in db.r.hget('MAC', mac_addr)

    # now claim that another ipv6 has this mac
    ipv6 = '2001:0db8:85a3:0000:0000:8a2e:0370:7334'
    profileid_ipv6 = f'profile_{ipv6}'
    db.add_mac_addr_to_profile(profileid_ipv6, mac_addr)
    # make sure the mac is associated with his ipv6
    assert ipv6 in db.r.hget('MAC', mac_addr)
    # make sure the ipv4 is associated with this
    # ipv6 profile
    assert ipv4 in str(db.r.hmget(profileid_ipv6, 'IPv4'))

    # make sure the ipv6 is associated with the
    # profile that has the same ipv4 as the mac
    assert ipv6 in str(db.r.hmget(profileid_ipv4, 'IPv6'))


def test_get_the_other_ip_version():
    # profileid is ipv4
    ipv6 = '2001:0db8:85a3:0000:0000:8a2e:0370:7334'
    db.set_ipv6_of_profile(profileid, ipv6)
    # the other ip version is ipv6
    other_ip = json.loads(db.get_the_other_ip_version(profileid))
    assert other_ip == ipv6

@pytest.mark.parametrize(
    'tupleid, symbol, role, expected_direction',
    [
        # no prev_symbols will be found for this
        ('8.8.8.8-5-tcp', ('1', (False, 1601998366.785668)), 'Client', 'OutTuples'),
        ('8.8.8.8-5-tcp', ('8.888123..1', (1601998366.806331, 1601998366.958409)), 'Server', 'InTuples'),
    ],
)
def test_add_tuple(tupleid: str, symbol, expected_direction, role, flow):
    db.add_tuple(profileid, twid, tupleid, symbol, role, flow)
    assert symbol[0] in db.r.hget(f'profile_{flow.saddr}_{twid}', expected_direction)


@pytest.mark.parametrize(
    'max_threat_level, cur_threat_level, expected_max',
    [
        ('info', 'info', utils.threat_levels['info']),
        ('critical', 'info', utils.threat_levels['critical']),
        ('high', 'critical', utils.threat_levels['critical']),
    ],
)
def test_update_max_threat_level(
        max_threat_level, cur_threat_level, expected_max
    ):
    db.set_max_threat_level(profileid, max_threat_level)
    assert db.update_max_threat_level(
        profileid, cur_threat_level) == expected_max<|MERGE_RESOLUTION|>--- conflicted
+++ resolved
@@ -56,19 +56,11 @@
     # add a profile
     db.addProfile(profileid, '00:00', '1')
     # add a tw to that profile (first tw)
-<<<<<<< HEAD
-    db.add_new_tw(profileid, 0.0)
-    # add  a new tw (last tw)
-    db.add_new_tw(profileid, 5.0)
-    assert db.get_first_twid_for_profile(profileid) == ('timewindow1', 0.0)
-    assert db.get_last_twid_of_profile(profileid) == ('timewindow2', 5.0)
-=======
     db.add_new_tw(profileid, 'timewindow1', 0.0)
     # add  a new tw (last tw)
     db.add_new_tw(profileid, 'timewindow2', 3700)
     assert db.get_first_twid_for_profile(profileid) == ('timewindow1', 0.0)
     assert db.get_last_twid_of_profile(profileid) == ('timewindow2', 3700.0)
->>>>>>> ff72c3ea
 
 
 def getSlipsInternalTime():
@@ -80,26 +72,7 @@
     # add a profile
     db.addProfile(profileid, '00:00', '1')
     # add a tw to that profile
-<<<<<<< HEAD
-    db.add_new_tw(profileid, 0.0)
-    columns = {
-        'dport': 80,
-        'sport': 80,
-        'totbytes': 80,
-        'pkts': 20,
-        'sbytes': 30,
-        'bytes': 30,
-        'spkts': 70,
-        'state': 'Not Established',
-        'uid': '1234',
-        'proto': 'TCP',
-        'saddr': '8.8.8.8',
-        'daddr': test_ip,
-        'starttime': '20.0',
-    }
-=======
     db.add_new_tw(profileid, 'timewindow1', 0.0)
->>>>>>> ff72c3ea
     # make sure ip is added
     assert (
         db.add_ips(profileid, twid, flow, 'Server') is True
