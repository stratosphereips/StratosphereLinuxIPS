--- conflicted
+++ resolved
@@ -64,16 +64,7 @@
         os.mkdir(output_dir)
     except FileExistsError:
         pass
-<<<<<<< HEAD
-    output_file = f'{output_dir}slips_output.txt'
-    command = f'./slips.py -c slips.conf -l -f {pcap_path} -o {output_dir} > {output_file} 2>&1'
-=======
-<<<<<<< HEAD
-    command = f'./slips.py -c slips.conf -l -f ../../{pcap_path} -o {output_dir} > {output_dir}slips_output.txt 2>&1'
-=======
     command = f'./slips.py -c slips.conf -l -f {pcap_path} -o {output_dir} > {output_dir}slips_output.txt 2>&1'
->>>>>>> develop
->>>>>>> 7b9c7860
     # this function returns when slips is done
     os.system(command)
     profiles = get_profiles(output_dir)
@@ -94,7 +85,7 @@
         os.mkdir(output_dir)
     except FileExistsError:
         pass
-    output_file = f'{output_dir}slips_output.txt'    
+    output_file = f'{output_dir}slips_output.txt'
     command = f'./slips.py -l -c slips.conf -o {output_dir} -f {binetflow_path}  >  {output_file} 2>&1'
     # this function returns when slips is done
     os.system(command)
