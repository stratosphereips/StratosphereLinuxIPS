--- conflicted
+++ resolved
@@ -13,10 +13,8 @@
     utils = ModuleFactory().create_utils_obj()
     # a file that we know doesn't change
     assert (
-<<<<<<< HEAD
         utils.get_hash_from_file('modules/template/__init__.py')
-        == '879d569533ed70a30c2a2e77fe5ae14d5a30606df470f1c354685ee40471140b'
-    )
+        == '879d569533ed70a30c2a2e77fe5ae14d5a30606df470f1c354685ee40471140b')
     
 def test_get_hash_from_nonexistent_file():
     utils = ModuleFactory().create_utils_obj()
@@ -317,9 +315,4 @@
     utils = ModuleFactory().create_utils_obj()
     utils.drop_root_privs()
     mock_setresuid.assert_called_once_with(1000, 1000, -1)
-    mock_setresgid.assert_called_once_with(1000, 1000, -1)
-=======
-        utils.get_hash_from_file("modules/template/__init__.py")
-        == "2d12747a3369505a4d3b722a0422f8ffc8af5514355cdb0eb18178ea7071b8d0"
-    )
->>>>>>> 5aafa6f3
+    mock_setresgid.assert_called_once_with(1000, 1000, -1)